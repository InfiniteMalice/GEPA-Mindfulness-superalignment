--- conflicted
+++ resolved
@@ -62,17 +62,4 @@
     config = _config(tmp_path)
     trainer = GRPOTrainer(config=config, seed=42)
     assert trainer.config is config
-<<<<<<< HEAD
-    assert not getattr(trainer, "_hf_mode", True)
-
-
-def test_keyword_initialisation_without_torch(monkeypatch, tmp_path: Path) -> None:
-    from gepa_mindfulness.training import grpo_trainer as module
-
-    config = _config(tmp_path)
-    monkeypatch.setattr(module, "torch", None)
-    trainer = module.GRPOTrainer(config=config, seed=0)
-    assert trainer.config is config
-=======
->>>>>>> 127875cc
     assert not getattr(trainer, "_hf_mode", True)