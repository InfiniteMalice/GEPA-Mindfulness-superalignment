"""Tests for attribution graph metrics."""

from __future__ import annotations

from gepa_mindfulness.interpret.attribution_graphs import (
    AttributionEdge,
    AttributionGraph,
    AttributionNode,
)
from gepa_mindfulness.interpret.graph_metrics import (
    compute_all_metrics,
    compute_average_path_length,
    compute_centrality_concentration,
    compute_graph_entropy,
    compute_path_coherence,
)


def _simple_graph(high: bool = True) -> AttributionGraph:
<<<<<<< HEAD
    node_scores = (
        [0.9, 0.05, 0.05]
        if high
        else [0.34, 0.33, 0.33]
    )
=======
    node_scores = [0.9, 0.05, 0.05] if high else [0.34, 0.33, 0.33]
>>>>>>> f8909912
    nodes = [
        AttributionNode(0, "attention", None, 0, 1.0, node_scores[0]),
        AttributionNode(1, "mlp", None, 0, 0.8, node_scores[1]),
        AttributionNode(2, "mlp", None, 0, 0.7, node_scores[2]),
    ]
    edges = [
        AttributionEdge(nodes[0], nodes[1], 0.5),
        AttributionEdge(nodes[1], nodes[2], 0.4),
    ]
    return AttributionGraph(
        prompt="hello",
        response="response",
        nodes=nodes,
        edges=edges,
        method="gradient_x_activation",
        metadata={},
    )


def test_path_coherence_reflects_concentration() -> None:
    concentrated = _simple_graph(high=True)
    diffuse = _simple_graph(high=False)
    assert compute_path_coherence(concentrated) > compute_path_coherence(diffuse)


def test_entropy_decreases_with_concentration() -> None:
    concentrated = _simple_graph(high=True)
    diffuse = _simple_graph(high=False)
    assert compute_graph_entropy(concentrated) < compute_graph_entropy(diffuse)


def test_centrality_concentration_bounds() -> None:
    graph = _simple_graph()
    score = compute_centrality_concentration(graph)
    assert 0.0 <= score <= 1.0


def test_average_path_length_handles_components() -> None:
    graph = _simple_graph()
    length = compute_average_path_length(graph)
    assert length == 0.0


def test_compute_all_metrics_contains_expected_keys() -> None:
    graph = _simple_graph()
    metrics = compute_all_metrics(graph)
    for key in {
        "path_coherence",
        "entropy",
        "centrality_concentration",
        "average_path_length",
        "num_nodes",
        "num_edges",
    }:
        assert key in metrics<|MERGE_RESOLUTION|>--- conflicted
+++ resolved
@@ -17,15 +17,7 @@
 
 
 def _simple_graph(high: bool = True) -> AttributionGraph:
-<<<<<<< HEAD
-    node_scores = (
-        [0.9, 0.05, 0.05]
-        if high
-        else [0.34, 0.33, 0.33]
-    )
-=======
     node_scores = [0.9, 0.05, 0.05] if high else [0.34, 0.33, 0.33]
->>>>>>> f8909912
     nodes = [
         AttributionNode(0, "attention", None, 0, 1.0, node_scores[0]),
         AttributionNode(1, "mlp", None, 0, 0.8, node_scores[1]),
