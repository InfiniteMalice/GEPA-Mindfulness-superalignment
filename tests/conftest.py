"""Pytest fixtures for Phase 0 modules."""

from __future__ import annotations

<<<<<<< HEAD
import importlib.util
from dataclasses import dataclass
from typing import Any, Dict, Iterable, List

import pytest


def _optional_import(module_name: str) -> bool:
    """Return True if the module can be imported without raising."""

    spec = importlib.util.find_spec(module_name)
    return spec is not None


TORCH_AVAILABLE = _optional_import("torch")
TRANSFORMERS_AVAILABLE = _optional_import("transformers")
MINDFUL_TRACE_AVAILABLE = _optional_import("mindful_trace_gepa")

if not MINDFUL_TRACE_AVAILABLE:  # pragma: no cover - optional dependency
    collect_ignore = [
        "test_aggregate_confidence.py",
        "test_classifier_smoke.py",
        "test_cli_minimal.py",
        "test_cli_score_auto.py",
        "test_complete_integration.py",
        "test_corrected_integration.py",
        "test_deception_probe_synthetic.py",
        "test_deception_signals.py",
        "test_detectors.py",
        "test_dspy_compile.py",
        "test_dspy_disabled.py",
        "test_dual_path.py",
        "test_llm_judge_schema.py",
        "test_longctx_stream_score.py",
        "test_mm_deception_text_only.py",
        "test_shards_manifest.py",
        "test_smoke_datasets.py",
        "test_tier0_heuristics.py",
        "test_viewer_build.py",
    ]

if TORCH_AVAILABLE:  # pragma: no branch - import guard
    import torch  # type: ignore
else:  # pragma: no cover - executed only when torch missing
    torch = None  # type: ignore[arg-type]

if TORCH_AVAILABLE and TRANSFORMERS_AVAILABLE:  # pragma: no branch - import guard
    from transformers import GPT2Config, GPT2LMHeadModel  # type: ignore
else:  # pragma: no cover - executed only when deps missing
    GPT2Config = GPT2LMHeadModel = Any  # type: ignore
=======
from dataclasses import dataclass
from typing import Dict, Iterable, List

import pytest
import torch
from transformers import GPT2Config, GPT2LMHeadModel
>>>>>>> 75c22f19


@dataclass
class BatchEncoding(dict):
    """Minimal batch encoding mimicking Hugging Face outputs."""

<<<<<<< HEAD
    def to(self, device: "torch.device") -> "BatchEncoding":
        if not TORCH_AVAILABLE:
            raise RuntimeError("PyTorch is required to move BatchEncoding tensors.")
=======
    def to(self, device: torch.device) -> "BatchEncoding":
>>>>>>> 75c22f19
        return BatchEncoding({key: value.to(device) for key, value in self.items()})


class DummyTokenizer:
    """Whitespace tokenizer compatible with small GPT-2 models."""

    def __init__(self) -> None:
        self.token_to_id: Dict[str, int] = {
            "<pad>": 0,
            "<eos>": 1,
            "hello": 2,
            "world": 3,
            "good": 4,
            "model": 5,
            "response": 6,
            "test": 7,
            "context": 8,
            "value": 9,
        }
        self.id_to_token = {idx: tok for tok, idx in self.token_to_id.items()}
        self.pad_token_id = self.token_to_id["<pad>"]
        self.eos_token_id = self.token_to_id["<eos>"]
        self.pad_token = "<pad>"
        self.eos_token = "<eos>"

    def encode(self, text: str, add_special_tokens: bool = False) -> List[int]:
        tokens = [token for token in text.strip().split(" ") if token]
        if add_special_tokens:
            tokens.append(self.eos_token)
        return [self._token_id(token) for token in tokens]

    def decode(self, token_ids: Iterable[int], skip_special_tokens: bool = True) -> str:
        tokens: List[str] = []
        for token_id in token_ids:
            token = self.id_to_token.get(int(token_id), "<unk>")
            if skip_special_tokens and token in {self.pad_token, self.eos_token}:
                continue
            tokens.append(token)
        return " ".join(tokens)

    def __call__(self, text: str, return_tensors: str = "pt") -> BatchEncoding:
<<<<<<< HEAD
        if not TORCH_AVAILABLE:
            raise RuntimeError("PyTorch is required to tensorise dummy tokenizer outputs.")
=======
>>>>>>> 75c22f19
        token_ids = self.encode(text, add_special_tokens=False)
        tensor = torch.tensor([token_ids], dtype=torch.long)
        attention = torch.ones_like(tensor)
        return BatchEncoding({"input_ids": tensor, "attention_mask": attention})

    def _token_id(self, token: str) -> int:
        if token not in self.token_to_id:
            raise ValueError(f"unknown token: {token}")
        return self.token_to_id[token]


@pytest.fixture()
def tiny_model() -> GPT2LMHeadModel:
<<<<<<< HEAD
    if not (TORCH_AVAILABLE and TRANSFORMERS_AVAILABLE):
        pytest.skip("PyTorch and transformers are required for the tiny_model fixture.")
=======
>>>>>>> 75c22f19
    config = GPT2Config(
        vocab_size=32,
        n_positions=32,
        n_ctx=32,
        n_embd=32,
        n_layer=2,
        n_head=2,
        bos_token_id=1,
        eos_token_id=1,
        pad_token_id=0,
    )
    model = GPT2LMHeadModel(config)
    model.config._name_or_path = "tiny-gpt2"
    return model


@pytest.fixture()
def dummy_tokenizer() -> DummyTokenizer:
<<<<<<< HEAD
    if not TORCH_AVAILABLE:
        pytest.skip("PyTorch is required for the dummy_tokenizer fixture.")
=======
>>>>>>> 75c22f19
    return DummyTokenizer()<|MERGE_RESOLUTION|>--- conflicted
+++ resolved
@@ -2,78 +2,19 @@
 
 from __future__ import annotations
 
-<<<<<<< HEAD
-import importlib.util
-from dataclasses import dataclass
-from typing import Any, Dict, Iterable, List
-
-import pytest
-
-
-def _optional_import(module_name: str) -> bool:
-    """Return True if the module can be imported without raising."""
-
-    spec = importlib.util.find_spec(module_name)
-    return spec is not None
-
-
-TORCH_AVAILABLE = _optional_import("torch")
-TRANSFORMERS_AVAILABLE = _optional_import("transformers")
-MINDFUL_TRACE_AVAILABLE = _optional_import("mindful_trace_gepa")
-
-if not MINDFUL_TRACE_AVAILABLE:  # pragma: no cover - optional dependency
-    collect_ignore = [
-        "test_aggregate_confidence.py",
-        "test_classifier_smoke.py",
-        "test_cli_minimal.py",
-        "test_cli_score_auto.py",
-        "test_complete_integration.py",
-        "test_corrected_integration.py",
-        "test_deception_probe_synthetic.py",
-        "test_deception_signals.py",
-        "test_detectors.py",
-        "test_dspy_compile.py",
-        "test_dspy_disabled.py",
-        "test_dual_path.py",
-        "test_llm_judge_schema.py",
-        "test_longctx_stream_score.py",
-        "test_mm_deception_text_only.py",
-        "test_shards_manifest.py",
-        "test_smoke_datasets.py",
-        "test_tier0_heuristics.py",
-        "test_viewer_build.py",
-    ]
-
-if TORCH_AVAILABLE:  # pragma: no branch - import guard
-    import torch  # type: ignore
-else:  # pragma: no cover - executed only when torch missing
-    torch = None  # type: ignore[arg-type]
-
-if TORCH_AVAILABLE and TRANSFORMERS_AVAILABLE:  # pragma: no branch - import guard
-    from transformers import GPT2Config, GPT2LMHeadModel  # type: ignore
-else:  # pragma: no cover - executed only when deps missing
-    GPT2Config = GPT2LMHeadModel = Any  # type: ignore
-=======
 from dataclasses import dataclass
 from typing import Dict, Iterable, List
 
 import pytest
 import torch
 from transformers import GPT2Config, GPT2LMHeadModel
->>>>>>> 75c22f19
 
 
 @dataclass
 class BatchEncoding(dict):
     """Minimal batch encoding mimicking Hugging Face outputs."""
 
-<<<<<<< HEAD
-    def to(self, device: "torch.device") -> "BatchEncoding":
-        if not TORCH_AVAILABLE:
-            raise RuntimeError("PyTorch is required to move BatchEncoding tensors.")
-=======
     def to(self, device: torch.device) -> "BatchEncoding":
->>>>>>> 75c22f19
         return BatchEncoding({key: value.to(device) for key, value in self.items()})
 
 
@@ -115,11 +56,6 @@
         return " ".join(tokens)
 
     def __call__(self, text: str, return_tensors: str = "pt") -> BatchEncoding:
-<<<<<<< HEAD
-        if not TORCH_AVAILABLE:
-            raise RuntimeError("PyTorch is required to tensorise dummy tokenizer outputs.")
-=======
->>>>>>> 75c22f19
         token_ids = self.encode(text, add_special_tokens=False)
         tensor = torch.tensor([token_ids], dtype=torch.long)
         attention = torch.ones_like(tensor)
@@ -133,11 +69,6 @@
 
 @pytest.fixture()
 def tiny_model() -> GPT2LMHeadModel:
-<<<<<<< HEAD
-    if not (TORCH_AVAILABLE and TRANSFORMERS_AVAILABLE):
-        pytest.skip("PyTorch and transformers are required for the tiny_model fixture.")
-=======
->>>>>>> 75c22f19
     config = GPT2Config(
         vocab_size=32,
         n_positions=32,
@@ -156,9 +87,4 @@
 
 @pytest.fixture()
 def dummy_tokenizer() -> DummyTokenizer:
-<<<<<<< HEAD
-    if not TORCH_AVAILABLE:
-        pytest.skip("PyTorch is required for the dummy_tokenizer fixture.")
-=======
->>>>>>> 75c22f19
     return DummyTokenizer()