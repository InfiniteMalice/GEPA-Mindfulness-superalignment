--- conflicted
+++ resolved
@@ -3,11 +3,7 @@
 from __future__ import annotations
 
 from dataclasses import dataclass
-<<<<<<< HEAD
-from typing import TYPE_CHECKING, Dict, Iterable, List
-=======
 from typing import Dict, Iterable, List, TYPE_CHECKING
->>>>>>> 523c1d9e
 
 import pytest
 
