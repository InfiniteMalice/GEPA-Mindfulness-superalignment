"""Pytest fixtures for Phase 0 modules."""

# ruff: noqa: I001
from __future__ import annotations

import sys
from dataclasses import dataclass
from pathlib import Path
<<<<<<< HEAD
import sys
=======
>>>>>>> 2bf9d70e
from typing import TYPE_CHECKING, Dict, Iterable, List

import pytest

REPO_ROOT = Path(__file__).resolve().parents[1]
if str(REPO_ROOT) not in sys.path:
    sys.path.insert(0, str(REPO_ROOT))

# Optional imports for fixtures
try:
    import torch
    from transformers import GPT2Config, GPT2LMHeadModel

    HAS_TORCH = True
except ImportError:
    HAS_TORCH = False
    if TYPE_CHECKING:
        import torch
        from transformers import GPT2Config, GPT2LMHeadModel


if HAS_TORCH:

    @dataclass
    class BatchEncoding(dict):
        """Minimal batch encoding mimicking Hugging Face outputs."""

        def to(self, device: torch.device) -> "BatchEncoding":
            return BatchEncoding({key: value.to(device) for key, value in self.items()})

    class DummyTokenizer:
        """Whitespace tokenizer compatible with small GPT-2 models."""

        def __init__(self) -> None:
            self.token_to_id: Dict[str, int] = {
                "<pad>": 0,
                "<eos>": 1,
                "hello": 2,
                "world": 3,
                "good": 4,
                "model": 5,
                "response": 6,
                "test": 7,
                "context": 8,
                "value": 9,
            }
            self.id_to_token = {idx: tok for tok, idx in self.token_to_id.items()}
            self.pad_token_id = self.token_to_id["<pad>"]
            self.eos_token_id = self.token_to_id["<eos>"]
            self.pad_token = "<pad>"
            self.eos_token = "<eos>"

        def encode(self, text: str, add_special_tokens: bool = False) -> List[int]:
            tokens = [token for token in text.strip().split(" ") if token]
            if add_special_tokens:
                tokens.append(self.eos_token)
            return [self._token_id(token) for token in tokens]

        def decode(self, token_ids: Iterable[int], skip_special_tokens: bool = True) -> str:
            tokens: List[str] = []
            for token_id in token_ids:
                token = self.id_to_token.get(int(token_id), "<unk>")
                if skip_special_tokens and token in {self.pad_token, self.eos_token}:
                    continue
                tokens.append(token)
            return " ".join(tokens)

        def __call__(self, text: str, return_tensors: str = "pt") -> BatchEncoding:
            token_ids = self.encode(text, add_special_tokens=False)
            tensor = torch.tensor([token_ids], dtype=torch.long)
            attention = torch.ones_like(tensor)
            return BatchEncoding({"input_ids": tensor, "attention_mask": attention})

        def _token_id(self, token: str) -> int:
            if token not in self.token_to_id:
                raise ValueError(f"unknown token: {token}")
            return self.token_to_id[token]

    @pytest.fixture()
    def tiny_model() -> GPT2LMHeadModel:
        config = GPT2Config(
            vocab_size=32,
            n_positions=32,
            n_ctx=32,
            n_embd=32,
            n_layer=2,
            n_head=2,
            bos_token_id=1,
            eos_token_id=1,
            pad_token_id=0,
        )
        model = GPT2LMHeadModel(config)
        model.config._name_or_path = "tiny-gpt2"
        return model

    @pytest.fixture()
    def dummy_tokenizer() -> DummyTokenizer:
        return DummyTokenizer()<|MERGE_RESOLUTION|>--- conflicted
+++ resolved
@@ -1,15 +1,11 @@
 """Pytest fixtures for Phase 0 modules."""
 
-# ruff: noqa: I001
 from __future__ import annotations
 
 import sys
 from dataclasses import dataclass
 from pathlib import Path
-<<<<<<< HEAD
 import sys
-=======
->>>>>>> 2bf9d70e
 from typing import TYPE_CHECKING, Dict, Iterable, List
 
 import pytest
