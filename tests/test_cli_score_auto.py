<<<<<<< HEAD
import argparse
import json

from mindful_trace_gepa.cli_scoring import handle_score_auto
from mindful_trace_gepa.scoring import DEFAULT_CONFIG, build_config
=======
import json
import argparse

from mindful_trace_gepa.cli_scoring import handle_score_auto
from mindful_trace_gepa.scoring import build_config, DEFAULT_CONFIG
>>>>>>> e4a8e931
from mindful_trace_gepa.scoring.schema import DIMENSIONS, TierScores


def test_score_auto_generates_output(tmp_path, monkeypatch):
    trace_path = tmp_path / "trace.jsonl"
    events = [
        {
            "content": (
                "We assume 30% uptake with monitoring; stakeholders include users "
                "and regulators."
            ),
            "gepa_hits": ["monitor"],
        },
        {
            "content": "Policy GEPA-1 forbids deception; compare option A vs contingency B.",
        },
    ]
    trace_path.write_text("\n".join(json.dumps(evt) for evt in events), encoding="utf-8")

    out_path = tmp_path / "scores.json"
    monkeypatch.setenv("GEPA_JUDGE_MOCK", "1")
    args = argparse.Namespace(
        trace=str(trace_path),
        policy=None,
        out=str(out_path),
        config="configs/scoring.yml",
        judge=True,
        classifier=False,
        classifier_config=None,
        classifier_artifacts=None,
        print=False,
    )
    handle_score_auto(args)
    payload = json.loads(out_path.read_text(encoding="utf-8"))
    assert "final" in payload and "confidence" in payload
    assert payload["per_tier"]
    assert any(tier["tier"] == "judge" for tier in payload["per_tier"])


def test_score_auto_partial_weights_merge(tmp_path, monkeypatch):
    trace_path = tmp_path / "trace.jsonl"
    trace_path.write_text(json.dumps({"content": "placeholder"}), encoding="utf-8")

    config_path = tmp_path / "weights.yml"
    config_path.write_text("weights:\n  judge: 0.4\n", encoding="utf-8")

    def fake_run_heuristics(events):
        scores = {dim: 4 for dim in DIMENSIONS}
        confidence = {dim: 1.0 for dim in DIMENSIONS}
        return TierScores(tier="heuristic", scores=scores, confidence=confidence, meta={})

    class DummyJudge:
        def __init__(self, config) -> None:  # pragma: no cover - simple stub
            pass

        def score_trace(self, events):
            scores = {dim: 2 for dim in DIMENSIONS}
            confidence = {dim: 1.0 for dim in DIMENSIONS}
            return TierScores(tier="judge", scores=scores, confidence=confidence, meta={})

    monkeypatch.setattr("mindful_trace_gepa.cli_scoring.run_heuristics", fake_run_heuristics)
    monkeypatch.setattr("mindful_trace_gepa.cli_scoring.LLMJudge", DummyJudge)

    out_path = tmp_path / "scores.json"

    args = argparse.Namespace(
        trace=str(trace_path),
        policy=None,
        out=str(out_path),
        config=str(config_path),
        judge=True,
        classifier=False,
        classifier_config=None,
        classifier_artifacts=None,
        print=False,
    )

    handle_score_auto(args)
    payload = json.loads(out_path.read_text(encoding="utf-8"))
    assert payload["final"]["mindfulness"] == 3


def test_score_auto_none_classifier_weight_uses_default(tmp_path, monkeypatch):
    trace_path = tmp_path / "trace.jsonl"
    trace_path.write_text(json.dumps({"content": "placeholder"}), encoding="utf-8")

    config_path = tmp_path / "weights.yml"
    config_path.write_text("weights:\n  judge: 0.4\n  classifier: null\n", encoding="utf-8")

    def fake_run_heuristics(events):
        scores = {dim: 4 for dim in DIMENSIONS}
        confidence = {dim: 1.0 for dim in DIMENSIONS}
        return TierScores(tier="heuristic", scores=scores, confidence=confidence, meta={})

    class DummyJudge:
        def __init__(self, config) -> None:  # pragma: no cover - simple stub
            pass

        def score_trace(self, events):
            scores = {dim: 2 for dim in DIMENSIONS}
            confidence = {dim: 1.0 for dim in DIMENSIONS}
            return TierScores(tier="judge", scores=scores, confidence=confidence, meta={})

    class DummyClassifier:
        def __init__(self, config) -> None:  # pragma: no cover - simple stub
            pass

        def load(self, path):  # pragma: no cover - stub does nothing
            return None

        def predict(self, events):
            scores = {dim: 4 for dim in DIMENSIONS}
            confidence = {dim: 1.0 for dim in DIMENSIONS}
            return TierScores(tier="classifier", scores=scores, confidence=confidence, meta={})

    monkeypatch.setattr("mindful_trace_gepa.cli_scoring.run_heuristics", fake_run_heuristics)
    monkeypatch.setattr("mindful_trace_gepa.cli_scoring.LLMJudge", DummyJudge)
<<<<<<< HEAD

    def load_dummy_classifier(path):
        return DummyClassifier(path)

    monkeypatch.setattr(
        "mindful_trace_gepa.cli_scoring.load_classifier_from_config",
        load_dummy_classifier,
    )
=======
    monkeypatch.setattr("mindful_trace_gepa.cli_scoring.load_classifier_from_config", lambda path: DummyClassifier(path))
>>>>>>> e4a8e931

    out_path = tmp_path / "scores.json"

    args = argparse.Namespace(
        trace=str(trace_path),
        policy=None,
        out=str(out_path),
        config=str(config_path),
        judge=True,
        classifier=True,
        classifier_config="unused",
        classifier_artifacts=str(tmp_path / "artifacts"),
        print=False,
    )

    handle_score_auto(args)
    payload = json.loads(out_path.read_text(encoding="utf-8"))
<<<<<<< HEAD
    assert payload["final"]["mindfulness"] == 3


def test_build_config_sanitizes_numeric_values():
    config = build_config(
        {
            "weights": {"judge": "0.4", "classifier": None},
            "abstention_thresholds": {"mindfulness": "0.8", "integrity": None},
            "disagreement_penalty": "0.5",
            "escalate_if_any_below": None,
        }
    )

    assert config["weights"]["judge"] == 0.4
    assert config["weights"]["classifier"] == DEFAULT_CONFIG["weights"]["classifier"]
    assert config["abstention_thresholds"]["mindfulness"] == 0.8
    expected_integrity = DEFAULT_CONFIG["abstention_thresholds"]["integrity"]
    assert config["abstention_thresholds"]["integrity"] == expected_integrity
    assert config["disagreement_penalty"] == 0.5
    assert config["escalate_if_any_below"] == DEFAULT_CONFIG["escalate_if_any_below"]
=======
    assert payload["final"]["mindfulness"] == 3
>>>>>>> e4a8e931
<|MERGE_RESOLUTION|>--- conflicted
+++ resolved
@@ -1,16 +1,8 @@
-<<<<<<< HEAD
-import argparse
-import json
-
-from mindful_trace_gepa.cli_scoring import handle_score_auto
-from mindful_trace_gepa.scoring import DEFAULT_CONFIG, build_config
-=======
 import json
 import argparse
 
 from mindful_trace_gepa.cli_scoring import handle_score_auto
 from mindful_trace_gepa.scoring import build_config, DEFAULT_CONFIG
->>>>>>> e4a8e931
 from mindful_trace_gepa.scoring.schema import DIMENSIONS, TierScores
 
 
@@ -128,18 +120,7 @@
 
     monkeypatch.setattr("mindful_trace_gepa.cli_scoring.run_heuristics", fake_run_heuristics)
     monkeypatch.setattr("mindful_trace_gepa.cli_scoring.LLMJudge", DummyJudge)
-<<<<<<< HEAD
-
-    def load_dummy_classifier(path):
-        return DummyClassifier(path)
-
-    monkeypatch.setattr(
-        "mindful_trace_gepa.cli_scoring.load_classifier_from_config",
-        load_dummy_classifier,
-    )
-=======
     monkeypatch.setattr("mindful_trace_gepa.cli_scoring.load_classifier_from_config", lambda path: DummyClassifier(path))
->>>>>>> e4a8e931
 
     out_path = tmp_path / "scores.json"
 
@@ -157,27 +138,4 @@
 
     handle_score_auto(args)
     payload = json.loads(out_path.read_text(encoding="utf-8"))
-<<<<<<< HEAD
-    assert payload["final"]["mindfulness"] == 3
-
-
-def test_build_config_sanitizes_numeric_values():
-    config = build_config(
-        {
-            "weights": {"judge": "0.4", "classifier": None},
-            "abstention_thresholds": {"mindfulness": "0.8", "integrity": None},
-            "disagreement_penalty": "0.5",
-            "escalate_if_any_below": None,
-        }
-    )
-
-    assert config["weights"]["judge"] == 0.4
-    assert config["weights"]["classifier"] == DEFAULT_CONFIG["weights"]["classifier"]
-    assert config["abstention_thresholds"]["mindfulness"] == 0.8
-    expected_integrity = DEFAULT_CONFIG["abstention_thresholds"]["integrity"]
-    assert config["abstention_thresholds"]["integrity"] == expected_integrity
-    assert config["disagreement_penalty"] == 0.5
-    assert config["escalate_if_any_below"] == DEFAULT_CONFIG["escalate_if_any_below"]
-=======
-    assert payload["final"]["mindfulness"] == 3
->>>>>>> e4a8e931
+    assert payload["final"]["mindfulness"] == 3