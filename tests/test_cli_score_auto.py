<<<<<<< HEAD
import argparse
import json
=======
import json
import argparse
>>>>>>> d1e62578

from mindful_trace_gepa.cli_scoring import handle_score_auto
from mindful_trace_gepa.scoring.schema import DIMENSIONS, TierScores


def test_score_auto_generates_output(tmp_path, monkeypatch):
    trace_path = tmp_path / "trace.jsonl"
    events = [
        {
            "content": (
                "We assume 30% uptake with monitoring; stakeholders include users "
                "and regulators."
            ),
            "gepa_hits": ["monitor"],
        },
        {
            "content": "Policy GEPA-1 forbids deception; compare option A vs contingency B.",
        },
    ]
    trace_path.write_text("\n".join(json.dumps(evt) for evt in events), encoding="utf-8")

    out_path = tmp_path / "scores.json"
    monkeypatch.setenv("GEPA_JUDGE_MOCK", "1")
    args = argparse.Namespace(
        trace=str(trace_path),
        policy=None,
        out=str(out_path),
        config="configs/scoring.yml",
        judge=True,
        classifier=False,
        classifier_config=None,
        classifier_artifacts=None,
        print=False,
    )
    handle_score_auto(args)
    payload = json.loads(out_path.read_text(encoding="utf-8"))
    assert "final" in payload and "confidence" in payload
    assert payload["per_tier"]
    assert any(tier["tier"] == "judge" for tier in payload["per_tier"])


def test_score_auto_partial_weights_merge(tmp_path, monkeypatch):
    trace_path = tmp_path / "trace.jsonl"
    trace_path.write_text(json.dumps({"content": "placeholder"}), encoding="utf-8")

    config_path = tmp_path / "weights.yml"
    config_path.write_text("weights:\n  judge: 0.4\n", encoding="utf-8")

    def fake_run_heuristics(events):
        scores = {dim: 4 for dim in DIMENSIONS}
        confidence = {dim: 1.0 for dim in DIMENSIONS}
        return TierScores(tier="heuristic", scores=scores, confidence=confidence, meta={})

    class DummyJudge:
        def __init__(self, config) -> None:  # pragma: no cover - simple stub
            pass

        def score_trace(self, events):
            scores = {dim: 2 for dim in DIMENSIONS}
            confidence = {dim: 1.0 for dim in DIMENSIONS}
            return TierScores(tier="judge", scores=scores, confidence=confidence, meta={})

    monkeypatch.setattr("mindful_trace_gepa.cli_scoring.run_heuristics", fake_run_heuristics)
    monkeypatch.setattr("mindful_trace_gepa.cli_scoring.LLMJudge", DummyJudge)

    out_path = tmp_path / "scores.json"

    args = argparse.Namespace(
        trace=str(trace_path),
        policy=None,
        out=str(out_path),
        config=str(config_path),
        judge=True,
        classifier=False,
        classifier_config=None,
        classifier_artifacts=None,
        print=False,
    )

    handle_score_auto(args)
    payload = json.loads(out_path.read_text(encoding="utf-8"))
    assert payload["final"]["mindfulness"] == 3


def test_score_auto_none_classifier_weight_uses_default(tmp_path, monkeypatch):
    trace_path = tmp_path / "trace.jsonl"
    trace_path.write_text(json.dumps({"content": "placeholder"}), encoding="utf-8")

    config_path = tmp_path / "weights.yml"
    config_path.write_text("weights:\n  judge: 0.4\n  classifier: null\n", encoding="utf-8")

    def fake_run_heuristics(events):
        scores = {dim: 4 for dim in DIMENSIONS}
        confidence = {dim: 1.0 for dim in DIMENSIONS}
        return TierScores(tier="heuristic", scores=scores, confidence=confidence, meta={})

    class DummyJudge:
        def __init__(self, config) -> None:  # pragma: no cover - simple stub
            pass

        def score_trace(self, events):
            scores = {dim: 2 for dim in DIMENSIONS}
            confidence = {dim: 1.0 for dim in DIMENSIONS}
            return TierScores(tier="judge", scores=scores, confidence=confidence, meta={})

    class DummyClassifier:
        def __init__(self, config) -> None:  # pragma: no cover - simple stub
            pass

        def load(self, path):  # pragma: no cover - stub does nothing
            return None

        def predict(self, events):
            scores = {dim: 4 for dim in DIMENSIONS}
            confidence = {dim: 1.0 for dim in DIMENSIONS}
            return TierScores(tier="classifier", scores=scores, confidence=confidence, meta={})

    monkeypatch.setattr("mindful_trace_gepa.cli_scoring.run_heuristics", fake_run_heuristics)
    monkeypatch.setattr("mindful_trace_gepa.cli_scoring.LLMJudge", DummyJudge)
<<<<<<< HEAD
    def load_dummy_classifier(path):
        return DummyClassifier(path)

    monkeypatch.setattr(
        "mindful_trace_gepa.cli_scoring.load_classifier_from_config",
        load_dummy_classifier,
    )
=======
    monkeypatch.setattr("mindful_trace_gepa.cli_scoring.load_classifier_from_config", lambda path: DummyClassifier(path))
>>>>>>> d1e62578

    out_path = tmp_path / "scores.json"

    args = argparse.Namespace(
        trace=str(trace_path),
        policy=None,
        out=str(out_path),
        config=str(config_path),
        judge=True,
        classifier=True,
        classifier_config="unused",
        classifier_artifacts=str(tmp_path / "artifacts"),
        print=False,
    )

    handle_score_auto(args)
    payload = json.loads(out_path.read_text(encoding="utf-8"))
    assert payload["final"]["mindfulness"] == 3<|MERGE_RESOLUTION|>--- conflicted
+++ resolved
@@ -1,10 +1,5 @@
-<<<<<<< HEAD
-import argparse
-import json
-=======
 import json
 import argparse
->>>>>>> d1e62578
 
 from mindful_trace_gepa.cli_scoring import handle_score_auto
 from mindful_trace_gepa.scoring.schema import DIMENSIONS, TierScores
@@ -124,17 +119,7 @@
 
     monkeypatch.setattr("mindful_trace_gepa.cli_scoring.run_heuristics", fake_run_heuristics)
     monkeypatch.setattr("mindful_trace_gepa.cli_scoring.LLMJudge", DummyJudge)
-<<<<<<< HEAD
-    def load_dummy_classifier(path):
-        return DummyClassifier(path)
-
-    monkeypatch.setattr(
-        "mindful_trace_gepa.cli_scoring.load_classifier_from_config",
-        load_dummy_classifier,
-    )
-=======
     monkeypatch.setattr("mindful_trace_gepa.cli_scoring.load_classifier_from_config", lambda path: DummyClassifier(path))
->>>>>>> d1e62578
 
     out_path = tmp_path / "scores.json"
 
