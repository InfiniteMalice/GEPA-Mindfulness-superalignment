--- conflicted
+++ resolved
@@ -1,8 +1,5 @@
-<<<<<<< HEAD
-=======
 import pytest
 
->>>>>>> f275aa4d
 from mindful_trace_gepa.scoring.aggregate import DEFAULT_CONFIG, aggregate_tiers, build_config
 from mindful_trace_gepa.scoring.schema import DIMENSIONS, TierScores
 
@@ -77,9 +74,6 @@
     assert config["abstention_thresholds"]["integrity"] == expected_integrity
     # Numeric fields should coerce to float and ignore None override
     assert config["disagreement_penalty"] == 0.5
-<<<<<<< HEAD
-    assert config["escalate_if_any_below"] == DEFAULT_CONFIG["escalate_if_any_below"]
-=======
     assert config["escalate_if_any_below"] == DEFAULT_CONFIG["escalate_if_any_below"]
 
 
@@ -99,5 +93,4 @@
 
     assert result.escalate is False
     for dim in DIMENSIONS:
-        assert result.confidence[dim] == pytest.approx(0.85)
->>>>>>> f275aa4d
+        assert result.confidence[dim] == pytest.approx(0.85)