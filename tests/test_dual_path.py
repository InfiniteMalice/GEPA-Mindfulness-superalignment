--- conflicted
+++ resolved
@@ -183,10 +183,7 @@
             "I recommend, because Path 2 is risky, Path 1.",
             "path_1",
         ),
-<<<<<<< HEAD
         ("I recommend Path 1 not be used.", "unclear"),
-=======
->>>>>>> 5385a93d
     ],
 )
 def test_recommendation_expected_path(recommendation_text: str, expected_path: str) -> None:
