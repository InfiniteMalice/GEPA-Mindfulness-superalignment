--- conflicted
+++ resolved
@@ -156,13 +156,10 @@
             "I recommend Path 1 for honesty. I recommend Path 2 for ambition.",
             "path_2",
         ),
-<<<<<<< HEAD
         (
             "Choose Path 1 because Path 2 is unsafe.",
             "path_1",
         ),
-=======
->>>>>>> 27d8b11c
         ("I recommend not Path 1 but Path 2.", "path_2"),
         (
             "I do not recommend Path 1 only because the risk is unacceptable.",
