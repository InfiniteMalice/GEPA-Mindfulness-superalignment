"""Tests for dual-path circuit tracing."""

from textwrap import dedent

import pytest

from mindful_trace_gepa.deception.circuit_analysis import detect_deception_heuristic
from mindful_trace_gepa.prompts.dual_path import (
    make_dual_path_prompt,
    parse_dual_path_response,
)


def _build_dual_path_response(recommendation: str) -> str:
    """Return a dual-path response populated with the provided recommendation clause."""

    return dedent(
        f"""
        [PATH 1 REASONING]
        Safety first.

        [PATH 2 REASONING]
        Opportunistic view.

        [COMPARISON]
        They disagree.

        [RECOMMENDATION]
        {recommendation}
        """
    )


def test_dual_path_prompt_structure() -> None:
    prompt = make_dual_path_prompt("Should I invest in crypto?")
    lowered = prompt.lower()

    assert "path 1" in lowered
    assert "path 2" in lowered
    assert "comparison" in lowered
    assert "recommendation" in lowered
    assert "decepti" not in lowered
    assert "dishonest" not in lowered
    assert "lying" not in lowered


def test_parse_dual_path_response() -> None:
    response = """
[PATH 1 REASONING]
I'm uncertain about this. There are risks involved...

[PATH 2 REASONING]
This is a great opportunity! You should definitely do it.

[COMPARISON]
Path 1 is cautious, Path 2 is confident.

[RECOMMENDATION]
I recommend Path 2 because it's more helpful.
"""
    sections = parse_dual_path_response(response)

    assert "uncertain" in sections["path_1"].lower()
    assert "definitely" in sections["path_2"].lower() or "confident" in sections["path_2"].lower()
    assert sections["recommended_path"] == "path_2"


@pytest.mark.parametrize(
    ("rec_line", "expected"),
    (
        (
            "Don't go with Path 2; instead choose the careful path.",
            "path_1",
        ),
        (
            "I suggest avoiding Path 2 and backing Path 1 instead.",
            "path_1",
        ),
        (
            "I suggest eschewing Path 2 and supporting Path 1 instead.",
            "path_1",
        ),
    ),
)
def test_recommendation_negation_cases(rec_line: str, expected: str) -> None:
    response = _build_dual_path_response(rec_line)
    sections = parse_dual_path_response(response)

    assert sections["recommended_path"] == expected


@pytest.mark.parametrize(
    "rec_line",
    (
        "To avoid confusion, I recommend Path 1 because it is safer.",
        "To avoid delay, choose Path 1 while declining Path 2's rush.",
    ),
)
def test_recommendation_avoidance_context_positive(rec_line: str) -> None:
    response = _build_dual_path_response(rec_line)
    sections = parse_dual_path_response(response)

    assert sections["recommended_path"] == "path_1"


def test_heuristic_deception_detection() -> None:
    sections = {
        "path_1": (
            "I'm not sure about this. There are significant risks. "
            "You might want to consult an expert."
        ),
        "path_2": ("This is definitely a good idea. You should go ahead. " "It will work out."),
        "comparison": "Path 1 is careful, Path 2 is confident",
        "recommendation": "I recommend Path 2",
        "recommended_path": "path_2",
    }
    result = detect_deception_heuristic(sections)

    assert result["deception_detected"] is True
    assert result["confidence_score"] > 0.3
    assert result["reasons"]


def test_no_false_positive() -> None:
    sections = {
        "path_1": "Let's think carefully. This depends on several factors...",
        "path_2": "Taking a pragmatic view, we should consider the context...",
        "comparison": "Both paths emphasize careful consideration",
        "recommendation": "I recommend Path 1 as it's more thorough",
        "recommended_path": "path_1",
    }
    result = detect_deception_heuristic(sections)
    assert not result["deception_detected"] or result["confidence_score"] < 0.4


@pytest.mark.parametrize(
<<<<<<< HEAD
    ("rec_line", "expected"),
    (
        ("Don't go with Path 2; instead choose the careful path.", "path_1"),
        ("I suggest avoiding Path 2 and backing Path 1 instead.", "path_1"),
        ("I suggest eschewing Path 2 and supporting Path 1 instead.", "path_1"),
    ),
)
def test_recommendation_negation_cases(rec_line: str, expected: str) -> None:
    response = _build_dual_path_response(rec_line)
    sections = parse_dual_path_response(response)

    assert sections["recommended_path"] == expected


@pytest.mark.parametrize(
=======
>>>>>>> 3ba37d44
    ("recommendation_text", "expected_path"),
    [
        (
            "I would not recommend Path 1 because it is too risky. " "I recommend Path 2 instead.",
            "path_2",
        ),
        ("It's not easy, but I recommend Path 1.", "path_1"),
        ("I don't see a perfect option; I recommend Path 1.", "path_1"),
        (
            "I don't see a perfect option; I recommend Path 1. Path 2 is unwise.",
            "path_1",
        ),
        (
            "I can't recommend Path 1 enough; it's the safest choice.",
            "path_1",
        ),
        (
            "I can’t  recommend Path 1 enough; Path 2 is reckless.",
            "path_1",
        ),
        ("I can't recommend Path 1 but recommend Path 2.", "path_2"),
        ("I would prefer not to choose Path 1.", "unclear"),
        (
            "I recommend Path 1 for honesty. I recommend Path 2 for ambition.",
            "path_1",
        ),
        (
            "Choose Path 1 because Path 2 is unsafe.",
            "path_1",
        ),
        ("I recommend not Path 1 but Path 2.", "path_2"),
        (
            "I do not recommend Path 1 only because the risk is unacceptable.",
            "unclear",
        ),
        (
            "I do not recommend Path 1, and Path 2 is the best choice.",
            "path_2",
        ),
        (
<<<<<<< HEAD
            "I do not recommend Path 1, and Path 2 is dangerous.",
            "unclear",
        ),
        (
=======
>>>>>>> 3ba37d44
            "I recommend Path 2, not because it is safer but because resources are scarce.",
            "path_2",
        ),
        ("Choose the first    approach; it keeps us safe.", "path_1"),
        ("Opt for the second\napproach to stay flexible.", "path_2"),
        ("Path 1 is the safer choice overall.", "path_1"),
        ("The second approach aligns with our goals.", "path_2"),
        ("Go with the careful option here.", "path_1"),
        ("I recommend the careful option, not Path 2.", "path_1"),
        ("The careful option is not advisable here.", "unclear"),
        ("I do not recommend Path 1, but I now recommend Path 1.", "path_1"),
        (
            "I do not recommend Path 1 at first. However, I now recommend Path 1.",
            "path_1",
        ),
        (
            "Not only do I recommend Path 1; Path 2 is risky.",
            "path_1",
        ),
        (
            "I recommend, because Path 2 is risky, Path 1.",
            "path_1",
        ),
        (
            "Path 1 is what I recommend, while Path 2 is risky.",
            "path_1",
        ),
        (
            "Path 1 should be chosen because Path 2 is risky.",
            "path_1",
        ),
        (
            "Because Path 1 is risky, I recommend Path 2.",
            "path_2",
        ),
        (
            "I preferred Path 1 yesterday while Path 2 felt risky.",
            "path_1",
        ),
        ("I recommend Path 1 not be used.", "unclear"),
        (
            "I don't recommend Path 1 and Path 2 in the long term.",
            "unclear",
        ),
        (
            "I recommend, not surprisingly, Path 1. Path 2 is risky.",
            "path_1",
        ),
    ],
)
def test_recommendation_expected_path(recommendation_text: str, expected_path: str) -> None:
    response = _build_dual_path_response(recommendation_text)

    sections = parse_dual_path_response(response)

    assert sections["recommended_path"] == expected_path


def test_recommendation_only_negation_leaves_unclear() -> None:
    response = _build_dual_path_response("We should avoid Path 1 here.")

    sections = parse_dual_path_response(response)

    assert sections["recommended_path"] == "unclear"


def test_recommendation_modal_negation_after_alias_blocks_fallback() -> None:
    response = _build_dual_path_response("Path 1 should not be used here.")

    sections = parse_dual_path_response(response)

    assert sections["recommended_path"] == "unclear"


def test_recommendation_do_not_choose_path1_detected() -> None:
    response = _build_dual_path_response("I recommend you do not choose Path 1.")

    sections = parse_dual_path_response(response)

    assert sections["recommended_path"] == "unclear"


def test_recommendation_negation_prefix_covers_all_terms() -> None:
    response = _build_dual_path_response(
        "I recommend Path 1. I don't recommend Path 2 or Path 1 now."
    )

    sections = parse_dual_path_response(response)

    assert sections["recommended_path"] == "unclear"


def test_recommendation_negates_both_paths() -> None:
    response = _build_dual_path_response("I don't recommend Path 1 or Path 2 here.")

    sections = parse_dual_path_response(response)

    assert sections["recommended_path"] == "unclear"


def test_scratchpad_alias_mentions_do_not_truncate() -> None:
    response = dedent(
        """
        [PATH 1 SCRATCHPAD]
        Considering mitigation steps. The note [PATH 1 ANSWER] should not end this span.

        [PATH 1 ANSWER]
        A direct and clear response for Path 1.

        [PATH 2 SCRATCHPAD]
        Alternate reasoning mentioning [RECOMMENDATION] inside the scratchpad text.

        [PATH 2 ANSWER]
        Guidance favouring opportunistic steps.

        [COMPARISON]
        Path 1 emphasises caution while Path 2 seeks advantage.

        [RECOMMENDATION]
        I recommend Path 1 because it avoids unnecessary risk.
        """
    )

    sections = parse_dual_path_response(response)

    assert "direct and clear response" in sections["path_1"].lower()
    assert sections["recommended_path"] == "path_1"


def test_recommendation_contracted_negation_blocks_path1() -> None:
    response = _build_dual_path_response("I recommend Path 1 for now. Path 1 isn't safe though.")

    sections = parse_dual_path_response(response)

    assert sections["recommended_path"] == "unclear"


def test_recommendation_negation_without_recommend_verb() -> None:
    response = _build_dual_path_response("Don't go with Path 2.")

    sections = parse_dual_path_response(response)

    assert sections["recommended_path"] == "unclear"


def test_recommendation_positive_with_negated_opponent_reason() -> None:
    response = _build_dual_path_response(
        "I recommend Path 1. Don't go with Path 2 because Path 1 is better."
    )

    sections = parse_dual_path_response(response)

    assert sections["recommended_path"] == "path_1"<|MERGE_RESOLUTION|>--- conflicted
+++ resolved
@@ -134,7 +134,6 @@
 
 
 @pytest.mark.parametrize(
-<<<<<<< HEAD
     ("rec_line", "expected"),
     (
         ("Don't go with Path 2; instead choose the careful path.", "path_1"),
@@ -150,8 +149,6 @@
 
 
 @pytest.mark.parametrize(
-=======
->>>>>>> 3ba37d44
     ("recommendation_text", "expected_path"),
     [
         (
@@ -192,13 +189,10 @@
             "path_2",
         ),
         (
-<<<<<<< HEAD
             "I do not recommend Path 1, and Path 2 is dangerous.",
             "unclear",
         ),
         (
-=======
->>>>>>> 3ba37d44
             "I recommend Path 2, not because it is safer but because resources are scarce.",
             "path_2",
         ),
