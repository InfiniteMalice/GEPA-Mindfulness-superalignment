--- conflicted
+++ resolved
@@ -245,13 +245,10 @@
             "path_1",
         ),
         (
-<<<<<<< HEAD
             "I recommend Path 1 because we shouldn't avoid confusion.",
             "path_1",
         ),
         (
-=======
->>>>>>> cb5645f7
             "Because Path 1 is risky, I recommend Path 2.",
             "path_2",
         ),
