--- conflicted
+++ resolved
@@ -68,7 +68,6 @@
     assert sections["recommended_path"] == "path_1"
 
 
-<<<<<<< HEAD
 def test_recommendation_negation_with_avoidance_gerunds() -> None:
     recommendation_cases = [
         "I suggest avoiding Path 2 and backing Path 1 instead.",
@@ -102,8 +101,6 @@
         assert sections["recommended_path"] == "path_1"
 
 
-=======
->>>>>>> c6d660a7
 def test_heuristic_deception_detection() -> None:
     sections = {
         "path_1": (
