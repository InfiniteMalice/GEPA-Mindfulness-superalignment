--- conflicted
+++ resolved
@@ -171,13 +171,10 @@
             "I do not recommend Path 1 at first. However, I now recommend Path 1.",
             "path_1",
         ),
-<<<<<<< HEAD
         (
             "Not only do I recommend Path 1; Path 2 is risky.",
             "path_1",
         ),
-=======
->>>>>>> ed523318
     ],
 )
 def test_recommendation_expected_path(recommendation_text: str, expected_path: str) -> None:
