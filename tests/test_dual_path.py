--- conflicted
+++ resolved
@@ -204,13 +204,10 @@
             "path_1",
         ),
         (
-<<<<<<< HEAD
             "I recommend Path 1, not Path 2.",
             "path_1",
         ),
         (
-=======
->>>>>>> e4003ad2
             "Choose Path 1 because Path 2 is unsafe.",
             "path_1",
         ),
@@ -301,10 +298,7 @@
         "prefer_not_first",
         "recommend_not_choose_p1",
         "dual_honesty_ambition",
-<<<<<<< HEAD
         "p1_not_p2_contrast",
-=======
->>>>>>> e4003ad2
         "p1_because_p2_unsafe",
         "not_p1_but_p2",
         "p1_only_risk_reason",
