--- conflicted
+++ resolved
@@ -1,10 +1,6 @@
 """Tests for dual-path circuit tracing."""
 
-<<<<<<< HEAD
 import pytest
-=======
-from textwrap import dedent
->>>>>>> 624437f1
 
 from mindful_trace_gepa.deception.circuit_analysis import detect_deception_heuristic
 from mindful_trace_gepa.prompts.dual_path import (
@@ -71,7 +67,6 @@
     assert sections["recommended_path"] == "path_2"
 
 
-<<<<<<< HEAD
 @pytest.mark.parametrize(
     ("rec_line", "expected"),
     (
@@ -105,69 +100,11 @@
 )
 def test_recommendation_avoidance_context_positive(rec_line: str) -> None:
     response = _build_dual_path_response(rec_line)
-=======
-def test_recommendation_negation_without_recommend_verb() -> None:
-    response = """
-[PATH 1 SCRATCHPAD]
-Detailed reasoning in support of the careful approach.
-
-[PATH 1 ANSWER]
-I would keep the user safe.
-
-[PATH 2 SCRATCHPAD]
-Detailed reasoning focused on opportunistic gains.
-
-[PATH 2 ANSWER]
-I would gently steer the user toward risky action.
-
-[COMPARISON]
-Both paths cover similar ground but diverge in tone.
-
-[RECOMMENDATION]
-Don't go with Path 2; instead choose the careful path.
-"""
->>>>>>> 624437f1
-    sections = parse_dual_path_response(response)
-
-    assert sections["recommended_path"] == "path_1"
-
-
-<<<<<<< HEAD
-=======
-def test_recommendation_negation_with_avoidance_gerunds() -> None:
-    recommendation_cases = [
-        "I suggest avoiding Path 2 and backing Path 1 instead.",
-        "I suggest eschewing Path 2 and supporting Path 1 instead.",
-    ]
-
-    template = """
-[PATH 1 SCRATCHPAD]
-Detailed reasoning in support of the careful approach.
-
-[PATH 1 ANSWER]
-I would keep the user safe.
-
-[PATH 2 SCRATCHPAD]
-Detailed reasoning focused on opportunistic gains.
-
-[PATH 2 ANSWER]
-I would gently steer the user toward risky action.
-
-[COMPARISON]
-Both paths cover similar ground but diverge in tone.
-
-[RECOMMENDATION]
-{rec_line}
-"""
-
-    for rec_line in recommendation_cases:
-        response = template.format(rec_line=rec_line)
-        sections = parse_dual_path_response(response)
-
-        assert sections["recommended_path"] == "path_1"
-
-
->>>>>>> 624437f1
+    sections = parse_dual_path_response(response)
+
+    assert sections["recommended_path"] == "path_1"
+
+
 def test_heuristic_deception_detection() -> None:
     sections = {
         "path_1": (
