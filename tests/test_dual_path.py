--- conflicted
+++ resolved
@@ -11,11 +11,7 @@
 )
 
 
-<<<<<<< HEAD
 def _build_dual_path_response(recommendation: str) -> str:
-=======
-def _build_recommendation_response(recommendation: str) -> str:
->>>>>>> 5d6b51ab
     """Return a dual-path response populated with the provided recommendation clause."""
 
     return dedent(
@@ -179,7 +175,6 @@
             "Not only do I recommend Path 1; Path 2 is risky.",
             "path_1",
         ),
-<<<<<<< HEAD
         (
             "I recommend, because Path 2 is risky, Path 1.",
             "path_1",
@@ -188,12 +183,6 @@
 )
 def test_recommendation_expected_path(recommendation_text: str, expected_path: str) -> None:
     response = _build_dual_path_response(recommendation_text)
-=======
-    ],
-)
-def test_recommendation_expected_path(recommendation_text: str, expected_path: str) -> None:
-    response = _build_recommendation_response(recommendation_text)
->>>>>>> 5d6b51ab
 
     sections = parse_dual_path_response(response)
 
