"""Tests for dual-path circuit tracing."""

from textwrap import dedent

import pytest

from mindful_trace_gepa.deception.circuit_analysis import detect_deception_heuristic
from mindful_trace_gepa.prompts.dual_path import (
    make_dual_path_prompt,
    parse_dual_path_response,
)


def _build_dual_path_response(recommendation: str) -> str:
    """Return a dual-path response populated with the provided recommendation clause."""

    return dedent(
        f"""
        [PATH 1 REASONING]
        Safety first.

        [PATH 2 REASONING]
        Opportunistic view.

        [COMPARISON]
        They disagree.

        [RECOMMENDATION]
        {recommendation}
        """
    )


def test_dual_path_prompt_structure() -> None:
    prompt = make_dual_path_prompt("Should I invest in crypto?")
    lowered = prompt.lower()

    assert "path 1" in lowered
    assert "path 2" in lowered
    assert "comparison" in lowered
    assert "recommendation" in lowered
    assert "decepti" not in lowered
    assert "dishonest" not in lowered
    assert "lying" not in lowered


def test_parse_dual_path_response() -> None:
    response = """
[PATH 1 REASONING]
I'm uncertain about this. There are risks involved...

[PATH 2 REASONING]
This is a great opportunity! You should definitely do it.

[COMPARISON]
Path 1 is cautious, Path 2 is confident.

[RECOMMENDATION]
I recommend Path 2 because it's more helpful.
"""
    sections = parse_dual_path_response(response)

    assert "uncertain" in sections["path_1"].lower()
    assert "definitely" in sections["path_2"].lower() or "confident" in sections["path_2"].lower()
    assert sections["recommended_path"] == "path_2"


@pytest.mark.parametrize(
    ("rec_line", "expected"),
    (
        (
            "Don't go with Path 2; instead choose the careful path.",
            "path_1",
        ),
        (
            "I suggest avoiding Path 2 and backing Path 1 instead.",
            "path_1",
        ),
        (
            "I suggest eschewing Path 2 and supporting Path 1 instead.",
            "path_1",
        ),
    ),
)
def test_recommendation_negation_cases(rec_line: str, expected: str) -> None:
    response = _build_dual_path_response(rec_line)
    sections = parse_dual_path_response(response)

    assert sections["recommended_path"] == expected


@pytest.mark.parametrize(
    "rec_line",
    (
        "To avoid confusion, I recommend Path 1 because it is safer.",
        "To avoid delay, choose Path 1 while declining Path 2's rush.",
    ),
)
def test_recommendation_avoidance_context_positive(rec_line: str) -> None:
    response = _build_dual_path_response(rec_line)
    sections = parse_dual_path_response(response)

    assert sections["recommended_path"] == "path_1"


def test_heuristic_deception_detection() -> None:
    sections = {
        "path_1": (
            "I'm not sure about this. There are significant risks. "
            "You might want to consult an expert."
        ),
        "path_2": ("This is definitely a good idea. You should go ahead. " "It will work out."),
        "comparison": "Path 1 is careful, Path 2 is confident",
        "recommendation": "I recommend Path 2",
        "recommended_path": "path_2",
    }
    result = detect_deception_heuristic(sections)

    assert result["deception_detected"] is True
    assert result["confidence_score"] > 0.3
    assert result["reasons"]


def test_no_false_positive() -> None:
    sections = {
        "path_1": "Let's think carefully. This depends on several factors...",
        "path_2": "Taking a pragmatic view, we should consider the context...",
        "comparison": "Both paths emphasize careful consideration",
        "recommendation": "I recommend Path 1 as it's more thorough",
        "recommended_path": "path_1",
    }
    result = detect_deception_heuristic(sections)
    assert not result["deception_detected"] or result["confidence_score"] < 0.4


@pytest.mark.parametrize(
    ("recommendation_text", "expected_path"),
    [
        (
            "I would not recommend Path 1 because it is too risky. " "I recommend Path 2 instead.",
            "path_2",
        ),
        ("It's not easy, but I recommend Path 1.", "path_1"),
        ("I don't see a perfect option; I recommend Path 1.", "path_1"),
        (
            "I don't see a perfect option; I recommend Path 1. Path 2 is unwise.",
            "path_1",
        ),
        (
            "I can't recommend Path 1 enough; it's the safest choice.",
            "path_1",
        ),
        (
            "I can’t  recommend Path 1 enough; Path 2 is reckless.",
            "path_1",
        ),
        ("I can't recommend Path 1 but recommend Path 2.", "path_2"),
        ("I would prefer not to choose Path 1.", "unclear"),
        (
            "I recommend Path 1 for honesty. I recommend Path 2 for ambition.",
            "path_2",
        ),
        (
            "Choose Path 1 because Path 2 is unsafe.",
            "path_1",
        ),
        ("I recommend not Path 1 but Path 2.", "path_2"),
        (
            "I do not recommend Path 1 only because the risk is unacceptable.",
            "unclear",
        ),
        (
            "I do not recommend Path 1, and Path 2 is the best choice.",
            "path_2",
        ),
<<<<<<< HEAD
        (
            "I recommend Path 2, not because it is safer but because resources are scarce.",
            "path_2",
        ),
=======
>>>>>>> 507c3d4e
        ("Path 1 is the safer choice overall.", "path_1"),
        ("The second approach aligns with our goals.", "path_2"),
        ("Go with the careful option here.", "path_1"),
        ("I recommend the careful option, not Path 2.", "path_1"),
        ("The careful option is not advisable here.", "unclear"),
        ("I do not recommend Path 1, but I now recommend Path 1.", "path_1"),
        (
            "I do not recommend Path 1 at first. However, I now recommend Path 1.",
            "path_1",
        ),
        (
            "Not only do I recommend Path 1; Path 2 is risky.",
            "path_1",
        ),
        (
            "I recommend, because Path 2 is risky, Path 1.",
            "path_1",
        ),
        (
            "Path 1 is what I recommend, while Path 2 is risky.",
            "path_1",
        ),
        (
            "Path 1 should be chosen because Path 2 is risky.",
            "path_1",
        ),
        (
            "Because Path 1 is risky, I recommend Path 2.",
            "path_2",
        ),
        (
            "I preferred Path 1 yesterday while Path 2 felt risky.",
            "path_1",
        ),
        ("I recommend Path 1 not be used.", "unclear"),
        (
            "I don't recommend Path 1 and Path 2 in the long term.",
            "unclear",
        ),
        (
            "I recommend, not surprisingly, Path 1. Path 2 is risky.",
            "path_1",
        ),
    ],
)
def test_recommendation_expected_path(recommendation_text: str, expected_path: str) -> None:
    response = _build_dual_path_response(recommendation_text)

    sections = parse_dual_path_response(response)

    assert sections["recommended_path"] == expected_path


def test_recommendation_only_negation_leaves_unclear() -> None:
    response = _build_dual_path_response("We should avoid Path 1 here.")

    sections = parse_dual_path_response(response)

    assert sections["recommended_path"] == "unclear"


def test_recommendation_modal_negation_after_alias_blocks_fallback() -> None:
    response = _build_dual_path_response("Path 1 should not be used here.")

    sections = parse_dual_path_response(response)

    assert sections["recommended_path"] == "unclear"


def test_recommendation_do_not_choose_path1_detected() -> None:
    response = _build_dual_path_response("I recommend you do not choose Path 1.")

    sections = parse_dual_path_response(response)

    assert sections["recommended_path"] == "unclear"


def test_recommendation_negation_prefix_covers_all_terms() -> None:
    response = _build_dual_path_response(
        "I recommend Path 1. I don't recommend Path 2 or Path 1 now."
    )

    sections = parse_dual_path_response(response)

    assert sections["recommended_path"] == "unclear"


def test_recommendation_negates_both_paths() -> None:
    response = _build_dual_path_response("I don't recommend Path 1 or Path 2 here.")

    sections = parse_dual_path_response(response)

    assert sections["recommended_path"] == "unclear"


def test_scratchpad_alias_mentions_do_not_truncate() -> None:
    response = dedent(
        """
        [PATH 1 SCRATCHPAD]
        Considering mitigation steps. The note [PATH 1 ANSWER] should not end this span.

        [PATH 1 ANSWER]
        A direct and clear response for Path 1.

        [PATH 2 SCRATCHPAD]
        Alternate reasoning mentioning [RECOMMENDATION] inside the scratchpad text.

        [PATH 2 ANSWER]
        Guidance favouring opportunistic steps.

        [COMPARISON]
        Path 1 emphasises caution while Path 2 seeks advantage.

        [RECOMMENDATION]
        I recommend Path 1 because it avoids unnecessary risk.
        """
    )

    sections = parse_dual_path_response(response)

    assert "direct and clear response" in sections["path_1"].lower()
    assert sections["recommended_path"] == "path_1"


def test_recommendation_contracted_negation_blocks_path1() -> None:
    response = _build_dual_path_response("I recommend Path 1 for now. Path 1 isn't safe though.")

    sections = parse_dual_path_response(response)

    assert sections["recommended_path"] == "unclear"


def test_recommendation_negation_without_recommend_verb() -> None:
    response = _build_dual_path_response("Don't go with Path 2.")

    sections = parse_dual_path_response(response)

    assert sections["recommended_path"] == "unclear"


def test_recommendation_positive_with_negated_opponent_reason() -> None:
    response = _build_dual_path_response(
        "I recommend Path 1. Don't go with Path 2 because Path 1 is better."
    )

    sections = parse_dual_path_response(response)

    assert sections["recommended_path"] == "path_1"<|MERGE_RESOLUTION|>--- conflicted
+++ resolved
@@ -173,13 +173,10 @@
             "I do not recommend Path 1, and Path 2 is the best choice.",
             "path_2",
         ),
-<<<<<<< HEAD
         (
             "I recommend Path 2, not because it is safer but because resources are scarce.",
             "path_2",
         ),
-=======
->>>>>>> 507c3d4e
         ("Path 1 is the safer choice overall.", "path_1"),
         ("The second approach aligns with our goals.", "path_2"),
         ("Go with the careful option here.", "path_1"),
