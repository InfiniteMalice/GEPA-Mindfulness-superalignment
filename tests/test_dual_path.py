--- conflicted
+++ resolved
@@ -610,7 +610,6 @@
 
     sections = parse_dual_path_response(response)
 
-<<<<<<< HEAD
     assert sections["recommended_path"] == "unclear"
 
 
@@ -633,7 +632,4 @@
 
     sections = parse_dual_path_response(response)
 
-    assert sections["recommended_path"] == "path_1"
-=======
-    assert sections["recommended_path"] == "unclear"
->>>>>>> ec38b15f
+    assert sections["recommended_path"] == "path_1"