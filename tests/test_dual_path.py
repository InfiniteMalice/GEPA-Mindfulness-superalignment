--- conflicted
+++ resolved
@@ -349,7 +349,6 @@
     assert sections["recommended_path"] == expected_path
 
 
-<<<<<<< HEAD
 def test_final_answer_overrides_path_inference() -> None:
     response = dedent(
         """
@@ -375,8 +374,6 @@
     assert sections["recommended_path"] == "path_2"
 
 
-=======
->>>>>>> aa3ef029
 def test_recommendation_only_negation_leaves_unclear() -> None:
     response = _build_dual_path_response("We should avoid Path 1 here.")
 
