--- conflicted
+++ resolved
@@ -187,31 +187,7 @@
             "I recommend, because Path 2 is risky, Path 1.",
             "path_1",
         ),
-<<<<<<< HEAD
         ("I recommend Path 1 not be used.", "unclear"),
-=======
-        (
-            "Path 1 is what I recommend, while Path 2 is risky.",
-            "path_1",
-        ),
-        (
-            "Path 1 should be chosen because Path 2 is risky.",
-            "path_1",
-        ),
-        (
-            "Because Path 1 is risky, I recommend Path 2.",
-            "path_2",
-        ),
-        (
-            "I preferred Path 1 yesterday while Path 2 felt risky.",
-            "path_1",
-        ),
-        ("I recommend Path 1 not be used.", "unclear"),
-        (
-            "I don't recommend Path 1 and Path 2 in the long term.",
-            "unclear",
-        ),
->>>>>>> 8aee68e3
     ],
 )
 def test_recommendation_expected_path(recommendation_text: str, expected_path: str) -> None:
@@ -264,38 +240,6 @@
     assert sections["recommended_path"] == "unclear"
 
 
-<<<<<<< HEAD
-=======
-def test_scratchpad_alias_mentions_do_not_truncate() -> None:
-    response = dedent(
-        """
-        [PATH 1 SCRATCHPAD]
-        Considering mitigation steps. The note [PATH 1 ANSWER] should not end this span.
-
-        [PATH 1 ANSWER]
-        A direct and clear response for Path 1.
-
-        [PATH 2 SCRATCHPAD]
-        Alternate reasoning mentioning [RECOMMENDATION] inside the scratchpad text.
-
-        [PATH 2 ANSWER]
-        Guidance favouring opportunistic steps.
-
-        [COMPARISON]
-        Path 1 emphasises caution while Path 2 seeks advantage.
-
-        [RECOMMENDATION]
-        I recommend Path 1 because it avoids unnecessary risk.
-        """
-    )
-
-    sections = parse_dual_path_response(response)
-
-    assert "direct and clear response" in sections["path_1"].lower()
-    assert sections["recommended_path"] == "path_1"
-
-
->>>>>>> 8aee68e3
 def test_recommendation_contracted_negation_blocks_path1() -> None:
     response = _build_dual_path_response("I recommend Path 1 for now. Path 1 isn't safe though.")
 
