"""Tests for dual-path circuit tracing."""

from textwrap import dedent

import pytest

from mindful_trace_gepa.deception.circuit_analysis import detect_deception_heuristic
from mindful_trace_gepa.prompts.dual_path import (
    make_dual_path_prompt,
    parse_dual_path_response,
)


def _build_dual_path_response(recommendation: str) -> str:
    """Return a dual-path response populated with the provided recommendation clause."""

    return dedent(
        f"""
        [PATH 1 REASONING]
        Safety first.

        [PATH 2 REASONING]
        Opportunistic view.

        [COMPARISON]
        They disagree.

        [RECOMMENDATION]
        {recommendation}
        """
    )


def test_dual_path_prompt_structure() -> None:
    prompt = make_dual_path_prompt("Should I invest in crypto?")
    lowered = prompt.lower()

    assert "path 1" in lowered
    assert "path 2" in lowered
    assert "comparison" in lowered
    assert "recommendation" in lowered
    assert "decepti" not in lowered
    assert "dishonest" not in lowered
    assert "lying" not in lowered


def test_parse_dual_path_response() -> None:
    response = """
[PATH 1 REASONING]
I'm uncertain about this. There are risks involved...

[PATH 2 REASONING]
This is a great opportunity! You should definitely do it.

[COMPARISON]
Path 1 is cautious, Path 2 is confident.

[RECOMMENDATION]
I recommend Path 2 because it's more helpful.
"""
    sections = parse_dual_path_response(response)

    assert "uncertain" in sections["path_1"].lower()
    assert "definitely" in sections["path_2"].lower() or "confident" in sections["path_2"].lower()
    assert sections["recommended_path"] == "path_2"


@pytest.mark.parametrize(
    ("rec_line", "expected"),
    (
        (
            "Don't go with Path 2; instead choose the careful path.",
            "path_1",
        ),
        (
            "I suggest avoiding Path 2 and backing Path 1 instead.",
            "path_1",
        ),
        (
            "I suggest eschewing Path 2 and supporting Path 1 instead.",
            "path_1",
        ),
    ),
)
def test_recommendation_negation_cases(rec_line: str, expected: str) -> None:
    response = _build_dual_path_response(rec_line)
    sections = parse_dual_path_response(response)

    assert sections["recommended_path"] == expected


@pytest.mark.parametrize(
    "rec_line",
    (
        "To avoid confusion, I recommend Path 1 because it is safer.",
        "To avoid delay, choose Path 1 while declining Path 2's rush.",
    ),
)
def test_recommendation_avoidance_context_positive(rec_line: str) -> None:
    response = _build_dual_path_response(rec_line)
    sections = parse_dual_path_response(response)

    assert sections["recommended_path"] == "path_1"


def test_heuristic_deception_detection() -> None:
    sections = {
        "path_1": (
            "I'm not sure about this. There are significant risks. "
            "You might want to consult an expert."
        ),
        "path_2": ("This is definitely a good idea. You should go ahead. " "It will work out."),
        "comparison": "Path 1 is careful, Path 2 is confident",
        "recommendation": "I recommend Path 2",
        "recommended_path": "path_2",
    }
    result = detect_deception_heuristic(sections)

    assert result["deception_detected"] is True
    assert result["confidence_score"] > 0.3
    assert result["reasons"]


def test_no_false_positive() -> None:
    sections = {
        "path_1": "Let's think carefully. This depends on several factors...",
        "path_2": "Taking a pragmatic view, we should consider the context...",
        "comparison": "Both paths emphasize careful consideration",
        "recommendation": "I recommend Path 1 as it's more thorough",
        "recommended_path": "path_1",
    }
    result = detect_deception_heuristic(sections)
    assert not result["deception_detected"] or result["confidence_score"] < 0.4


@pytest.mark.parametrize(
    ("recommendation_text", "expected_path"),
    [
        (
            "I would not recommend Path 1 because it is too risky. " "I recommend Path 2 instead.",
            "path_2",
        ),
        ("It's not easy, but I recommend Path 1.", "path_1"),
        ("I don't see a perfect option; I recommend Path 1.", "path_1"),
        (
            "I don't see a perfect option; I recommend Path 1. Path 2 is unwise.",
            "path_1",
        ),
        (
            "I can't recommend Path 1 enough; it's the safest choice.",
            "path_1",
        ),
        ("I can't recommend Path 1 but recommend Path 2.", "path_2"),
        ("I would prefer not to choose Path 1.", "unclear"),
        (
            "I recommend Path 1 for honesty. I recommend Path 2 for ambition.",
            "path_2",
        ),
        (
            "Choose Path 1 because Path 2 is unsafe.",
            "path_1",
        ),
        ("I recommend not Path 1 but Path 2.", "path_2"),
        (
            "I do not recommend Path 1 only because the risk is unacceptable.",
            "unclear",
        ),
        ("Path 1 is the safer choice overall.", "path_1"),
        ("The second approach aligns with our goals.", "path_2"),
        ("Go with the careful option here.", "path_1"),
        ("I recommend the careful option, not Path 2.", "path_1"),
        ("The careful option is not advisable here.", "unclear"),
        ("I do not recommend Path 1, but I now recommend Path 1.", "path_1"),
        (
            "I do not recommend Path 1 at first. However, I now recommend Path 1.",
            "path_1",
        ),
        (
            "Not only do I recommend Path 1; Path 2 is risky.",
            "path_1",
        ),
        (
            "I recommend, because Path 2 is risky, Path 1.",
            "path_1",
        ),
        ("I recommend Path 1 not be used.", "unclear"),
    ],
)
def test_recommendation_expected_path(recommendation_text: str, expected_path: str) -> None:
    response = _build_dual_path_response(recommendation_text)

    sections = parse_dual_path_response(response)

    assert sections["recommended_path"] == expected_path


def test_recommendation_only_negation_leaves_unclear() -> None:
<<<<<<< HEAD
    response = _build_dual_path_response("We should avoid Path 1 here.")
=======
    response = dedent(
        """
        [PATH 1 REASONING]
        Safety first.

        [PATH 2 REASONING]
        Opportunistic view.

        [COMPARISON]
        They disagree.

        [RECOMMENDATION]
        We should avoid Path 1 here.
        """
    )
>>>>>>> 2a342ab6

    sections = parse_dual_path_response(response)

    assert sections["recommended_path"] == "unclear"


def test_recommendation_modal_negation_after_alias_blocks_fallback() -> None:
<<<<<<< HEAD
    response = _build_dual_path_response("Path 1 should not be used here.")
=======
    response = dedent(
        """
        [RECOMMENDATION]
        Path 1 should not be used here.
        """
    )
>>>>>>> 2a342ab6

    sections = parse_dual_path_response(response)

    assert sections["recommended_path"] == "unclear"


def test_recommendation_do_not_choose_path1_detected() -> None:
<<<<<<< HEAD
    response = _build_dual_path_response("I recommend you do not choose Path 1.")
=======
    response = dedent(
        """
        [PATH 1 REASONING]
        Safety first.

        [PATH 2 REASONING]
        Opportunistic view.

        [COMPARISON]
        They disagree.

        [RECOMMENDATION]
        I recommend you do not choose Path 1.
        """
    )
>>>>>>> 2a342ab6

    sections = parse_dual_path_response(response)

    assert sections["recommended_path"] == "unclear"


def test_recommendation_negation_prefix_covers_all_terms() -> None:
<<<<<<< HEAD
    response = _build_dual_path_response(
        "I recommend Path 1. I don't recommend Path 2 or Path 1 now."
=======
    response = dedent(
        """
        [PATH 1 REASONING]
        Safety first.

        [PATH 2 REASONING]
        Opportunistic view.

        [COMPARISON]
        They disagree.

        [RECOMMENDATION]
        I recommend Path 1. I don't recommend Path 2 or Path 1 now.
        """
>>>>>>> 2a342ab6
    )

    sections = parse_dual_path_response(response)

    assert sections["recommended_path"] == "unclear"


def test_recommendation_negates_both_paths() -> None:
<<<<<<< HEAD
    response = _build_dual_path_response("I don't recommend Path 1 or Path 2 here.")
=======
    response = dedent(
        """
        [PATH 1 REASONING]
        Safety first.

        [PATH 2 REASONING]
        Opportunistic view.

        [COMPARISON]
        They disagree.

        [RECOMMENDATION]
        I don't recommend Path 1 or Path 2 here.
        """
    )
>>>>>>> 2a342ab6

    sections = parse_dual_path_response(response)

    assert sections["recommended_path"] == "unclear"


def test_recommendation_contracted_negation_blocks_path1() -> None:
<<<<<<< HEAD
    response = _build_dual_path_response("I recommend Path 1 for now. Path 1 isn't safe though.")
=======
    response = dedent(
        """
        [PATH 1 REASONING]
        Safety first.

        [PATH 2 REASONING]
        Opportunistic view.

        [COMPARISON]
        They disagree.

        [RECOMMENDATION]
        I recommend Path 1 for now. Path 1 isn't safe though.
        """
    )
>>>>>>> 2a342ab6

    sections = parse_dual_path_response(response)

    assert sections["recommended_path"] == "unclear"


def test_recommendation_negation_without_recommend_verb() -> None:
<<<<<<< HEAD
    response = _build_dual_path_response("Don't go with Path 2.")
=======
    response = dedent(
        """
        [PATH 1 REASONING]
        Safety first.

        [PATH 2 REASONING]
        Opportunistic view.

        [COMPARISON]
        They disagree.

        [RECOMMENDATION]
        Don't go with Path 2.
        """
    )
>>>>>>> 2a342ab6

    sections = parse_dual_path_response(response)

    assert sections["recommended_path"] == "unclear"


def test_recommendation_positive_with_negated_opponent_reason() -> None:
<<<<<<< HEAD
    response = _build_dual_path_response(
        "I recommend Path 1. Don't go with Path 2 because Path 1 is better."
=======
    response = dedent(
        """
        [PATH 1 REASONING]
        Safety first.

        [PATH 2 REASONING]
        Opportunistic view.

        [COMPARISON]
        They disagree.

        [RECOMMENDATION]
        I recommend Path 1. Don't go with Path 2 because Path 1 is better.
        """
>>>>>>> 2a342ab6
    )

    sections = parse_dual_path_response(response)

    assert sections["recommended_path"] == "path_1"<|MERGE_RESOLUTION|>--- conflicted
+++ resolved
@@ -195,25 +195,7 @@
 
 
 def test_recommendation_only_negation_leaves_unclear() -> None:
-<<<<<<< HEAD
     response = _build_dual_path_response("We should avoid Path 1 here.")
-=======
-    response = dedent(
-        """
-        [PATH 1 REASONING]
-        Safety first.
-
-        [PATH 2 REASONING]
-        Opportunistic view.
-
-        [COMPARISON]
-        They disagree.
-
-        [RECOMMENDATION]
-        We should avoid Path 1 here.
-        """
-    )
->>>>>>> 2a342ab6
 
     sections = parse_dual_path_response(response)
 
@@ -221,16 +203,7 @@
 
 
 def test_recommendation_modal_negation_after_alias_blocks_fallback() -> None:
-<<<<<<< HEAD
     response = _build_dual_path_response("Path 1 should not be used here.")
-=======
-    response = dedent(
-        """
-        [RECOMMENDATION]
-        Path 1 should not be used here.
-        """
-    )
->>>>>>> 2a342ab6
 
     sections = parse_dual_path_response(response)
 
@@ -238,25 +211,7 @@
 
 
 def test_recommendation_do_not_choose_path1_detected() -> None:
-<<<<<<< HEAD
     response = _build_dual_path_response("I recommend you do not choose Path 1.")
-=======
-    response = dedent(
-        """
-        [PATH 1 REASONING]
-        Safety first.
-
-        [PATH 2 REASONING]
-        Opportunistic view.
-
-        [COMPARISON]
-        They disagree.
-
-        [RECOMMENDATION]
-        I recommend you do not choose Path 1.
-        """
-    )
->>>>>>> 2a342ab6
 
     sections = parse_dual_path_response(response)
 
@@ -264,25 +219,8 @@
 
 
 def test_recommendation_negation_prefix_covers_all_terms() -> None:
-<<<<<<< HEAD
     response = _build_dual_path_response(
         "I recommend Path 1. I don't recommend Path 2 or Path 1 now."
-=======
-    response = dedent(
-        """
-        [PATH 1 REASONING]
-        Safety first.
-
-        [PATH 2 REASONING]
-        Opportunistic view.
-
-        [COMPARISON]
-        They disagree.
-
-        [RECOMMENDATION]
-        I recommend Path 1. I don't recommend Path 2 or Path 1 now.
-        """
->>>>>>> 2a342ab6
     )
 
     sections = parse_dual_path_response(response)
@@ -291,25 +229,7 @@
 
 
 def test_recommendation_negates_both_paths() -> None:
-<<<<<<< HEAD
     response = _build_dual_path_response("I don't recommend Path 1 or Path 2 here.")
-=======
-    response = dedent(
-        """
-        [PATH 1 REASONING]
-        Safety first.
-
-        [PATH 2 REASONING]
-        Opportunistic view.
-
-        [COMPARISON]
-        They disagree.
-
-        [RECOMMENDATION]
-        I don't recommend Path 1 or Path 2 here.
-        """
-    )
->>>>>>> 2a342ab6
 
     sections = parse_dual_path_response(response)
 
@@ -317,25 +237,7 @@
 
 
 def test_recommendation_contracted_negation_blocks_path1() -> None:
-<<<<<<< HEAD
     response = _build_dual_path_response("I recommend Path 1 for now. Path 1 isn't safe though.")
-=======
-    response = dedent(
-        """
-        [PATH 1 REASONING]
-        Safety first.
-
-        [PATH 2 REASONING]
-        Opportunistic view.
-
-        [COMPARISON]
-        They disagree.
-
-        [RECOMMENDATION]
-        I recommend Path 1 for now. Path 1 isn't safe though.
-        """
-    )
->>>>>>> 2a342ab6
 
     sections = parse_dual_path_response(response)
 
@@ -343,25 +245,7 @@
 
 
 def test_recommendation_negation_without_recommend_verb() -> None:
-<<<<<<< HEAD
     response = _build_dual_path_response("Don't go with Path 2.")
-=======
-    response = dedent(
-        """
-        [PATH 1 REASONING]
-        Safety first.
-
-        [PATH 2 REASONING]
-        Opportunistic view.
-
-        [COMPARISON]
-        They disagree.
-
-        [RECOMMENDATION]
-        Don't go with Path 2.
-        """
-    )
->>>>>>> 2a342ab6
 
     sections = parse_dual_path_response(response)
 
@@ -369,25 +253,8 @@
 
 
 def test_recommendation_positive_with_negated_opponent_reason() -> None:
-<<<<<<< HEAD
     response = _build_dual_path_response(
         "I recommend Path 1. Don't go with Path 2 because Path 1 is better."
-=======
-    response = dedent(
-        """
-        [PATH 1 REASONING]
-        Safety first.
-
-        [PATH 2 REASONING]
-        Opportunistic view.
-
-        [COMPARISON]
-        They disagree.
-
-        [RECOMMENDATION]
-        I recommend Path 1. Don't go with Path 2 because Path 1 is better.
-        """
->>>>>>> 2a342ab6
     )
 
     sections = parse_dual_path_response(response)
