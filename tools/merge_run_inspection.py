"""Merge evaluator, scratchpad, and tracer artefacts into a single report."""

from __future__ import annotations

import argparse
import json
<<<<<<< HEAD
from datetime import datetime, timezone
=======
from datetime import UTC, datetime
>>>>>>> 342f9670
from pathlib import Path
from typing import Dict, List, Mapping, Optional


def load_json(path: Path) -> Mapping[str, object]:
    if not path.exists():
        return {}
    return json.loads(path.read_text(encoding="utf-8"))


def read_text(path: Path) -> str:
    return path.read_text(encoding="utf-8") if path.exists() else ""


def collect_scenario_data(
    run_dir: Path,
    scenario_summary: Mapping[str, object],
    tracer_payload: Mapping[str, object],
    ablation_payload: Mapping[str, object],
) -> Dict[str, object]:
    scenario_id = str(scenario_summary.get("id"))
    scenario_dir = run_dir / scenario_id

    fingerprint_lookup = {entry.get("id"): entry for entry in tracer_payload.get("scenarios", [])}
    ablation_lookup = ablation_payload.get("scenarios", {})

    fingerprint_entry = fingerprint_lookup.get(scenario_id, {})
    ablation_entry = ablation_lookup.get(scenario_id, {})

    ledger = read_text(scenario_dir / "ledger.txt")
    scratch_a = read_text(scenario_dir / "scratch_A.txt")
    scratch_b = read_text(scenario_dir / "scratch_B.txt")

    return {
        "id": scenario_id,
        "metrics": scenario_summary.get("metrics", {}),
        "ledger": ledger,
        "public_a": read_text(scenario_dir / "public_a.txt"),
        "public_b": read_text(scenario_dir / "public_b.txt"),
        "scratchpad_a": scratch_a,
        "scratchpad_b": scratch_b,
        "fingerprint": fingerprint_entry.get("fingerprint", {}),
        "spans": fingerprint_entry.get("spans", []),
        "ablation_mask": ablation_entry,
    }


def merge_inspection(run_dir: Path) -> Path:
    summary = load_json(run_dir / "eval.json")
    tracer_payload = load_json(run_dir / "tracer" / "circuit_fingerprint.json")
    ablation_payload = load_json(run_dir / "tracer" / "ablation_mask.json")

    scenarios: List[Dict[str, object]] = []
    for scenario_summary in summary.get("scenarios", []):
        scenarios.append(
            collect_scenario_data(run_dir, scenario_summary, tracer_payload, ablation_payload)
        )

    if not run_dir.exists():
        raise FileNotFoundError(f"Run directory not found: {run_dir}")

    merged = {
        "run": run_dir.name,
<<<<<<< HEAD
        "generated_at": datetime.now(timezone.utc).isoformat().replace("+00:00", "Z"),
=======
        "generated_at": datetime.now(UTC).isoformat().replace("+00:00", "Z"),
>>>>>>> 342f9670
        "scenarios": scenarios,
        "means": summary.get("means", {}),
        "artifacts": {
            "eval": str((run_dir / "eval.json").resolve()),
            "fingerprint": str((run_dir / "tracer" / "circuit_fingerprint.json").resolve()),
            "ablation": str((run_dir / "tracer" / "ablation_mask.json").resolve()),
        },
    }

    merged_path = run_dir / "merged_inspection.json"
    merged_path.write_text(json.dumps(merged, indent=2, sort_keys=True), encoding="utf-8")
    return merged_path


def main(argv: Optional[List[str]] = None) -> int:
    parser = argparse.ArgumentParser(description="Merge run inspection artefacts")
    parser.add_argument("run", help="Run directory to merge")
    args = parser.parse_args(argv)

    run_dir = Path(args.run)
    merged_path = merge_inspection(run_dir)
    print(f"Merged inspection saved to {merged_path}")
    return 0


if __name__ == "__main__":  # pragma: no cover
    raise SystemExit(main())<|MERGE_RESOLUTION|>--- conflicted
+++ resolved
@@ -4,11 +4,7 @@
 
 import argparse
 import json
-<<<<<<< HEAD
-from datetime import datetime, timezone
-=======
 from datetime import UTC, datetime
->>>>>>> 342f9670
 from pathlib import Path
 from typing import Dict, List, Mapping, Optional
 
@@ -72,11 +68,7 @@
 
     merged = {
         "run": run_dir.name,
-<<<<<<< HEAD
-        "generated_at": datetime.now(timezone.utc).isoformat().replace("+00:00", "Z"),
-=======
         "generated_at": datetime.now(UTC).isoformat().replace("+00:00", "Z"),
->>>>>>> 342f9670
         "scenarios": scenarios,
         "means": summary.get("means", {}),
         "artifacts": {
