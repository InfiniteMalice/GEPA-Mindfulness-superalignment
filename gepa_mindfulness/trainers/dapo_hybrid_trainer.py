--- conflicted
+++ resolved
@@ -213,7 +213,6 @@
             ).to(self.device)
             if self.tokenizer.is_fast:
                 offsets = encoded.pop("offset_mapping")[0]
-<<<<<<< HEAD
                 # Include leading special tokens so prompt_len aligns with input_ids slicing.
                 prompt_len = 0
                 saw_content = False
@@ -225,14 +224,6 @@
                     saw_content = True
                     if end <= len(prompt):
                         prompt_len += 1
-=======
-                special_mask = encoded.pop("special_tokens_mask")[0]
-                prompt_len = sum(
-                    1
-                    for (start, end), special in zip(offsets, special_mask)
-                    if end <= len(prompt) and not special
-                )
->>>>>>> c801fbcf
             else:
                 prompt_len = _infer_prompt_len(
                     tokenizer=self.tokenizer,
