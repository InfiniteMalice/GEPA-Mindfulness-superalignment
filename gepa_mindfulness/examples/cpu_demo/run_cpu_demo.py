--- conflicted
+++ resolved
@@ -17,24 +17,6 @@
     completed = subprocess.run(cmd, cwd=repo_root, check=False)
     return completed.returncode
 
-<<<<<<< HEAD
-CONFIG_PATH = Path(__file__).resolve().parents[2] / "configs" / "default.yaml"
-DATASET_PATH = Path(__file__).parent / "prompts.txt"
-
-
-def main() -> None:
-    config = load_training_config(CONFIG_PATH)
-    dataset_path = DATASET_PATH
-    orchestrator = TrainingOrchestrator(config=config)
-    results = orchestrator.run(_read_prompts(dataset_path))
-    for result in results:
-        print("PROMPT:", result.prompt)
-        print("RESPONSE:", result.response)
-        print("REWARD:", result.reward)
-        print("TRACE:", result.trace_summary)
-        print("CONTRADICTIONS:", result.contradiction_report)
-        print("-" * 80)
-=======
 
 def main(argv: Sequence[str] | None = None) -> None:
     """Entrypoint that mirrors ``python -m gepa_mindfulness.examples.cpu_demo``."""
@@ -43,7 +25,6 @@
     return_code = _run_demo(args)
     if return_code:
         raise SystemExit(return_code)
->>>>>>> 03d65524
 
 
 if __name__ == "__main__":
