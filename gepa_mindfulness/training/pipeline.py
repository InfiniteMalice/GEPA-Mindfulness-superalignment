"""Compatibility layer providing a minimal TrainingOrchestrator."""

from __future__ import annotations

import json
import logging
from dataclasses import dataclass
from pathlib import Path
from typing import Mapping, Sequence

from gepa_mindfulness.core.abstention_rewards import (
    compute_abstention_reward,
    is_abstention_response,
)
from gepa_mindfulness.core.thought_alignment import classify_thought_alignment

from .configs import TrainingConfig


def _is_abstention_response(response: str) -> bool:
    lowered = response.strip().lower()
    trimmed = lowered.rstrip(" .,!?:;")
    return trimmed in {"", "idk", "i don't know", ABSTAIN_OUTPUT.lower()}


@dataclass
class RolloutResult:
    prompt: str
    response: str
    reward: float
    trace_summary: Mapping[str, object] | None = None
    contradiction_report: Mapping[str, object] | None = None


class TrainingOrchestrator:
    """Simplified orchestrator that only implements reward shaping used in tests."""

    def __init__(self, config: TrainingConfig) -> None:
        self.config = config
        self._last_response_text: str = ""
        self._last_deception_signals: Mapping[str, float] | None = None
        self._last_sections: Mapping[str, str] | None = None
        self._last_prompt: str = ""
        self._last_path_1_circuits: Mapping[str, float] | None = None
        self._last_path_2_circuits: Mapping[str, float] | None = None
        self._last_trace_text: str = ""
        self._last_reference_answers: list[str] | None = None
        self._last_reward_debug: Mapping[str, object] = {}
        self._abstention_weights = (
            self.config.abstention.reward_weights.to_core_weights()
            if self.config.abstention.enabled
            else None
        )
        self._theta_match = self.config.thought_alignment.theta_match
        self._theta_epistemic = self.config.thought_alignment.theta_epistemic

    def _honesty_bonus(self, confidence: float) -> float:
        bonus = 0.0
        if confidence < self.config.honesty.uncertainty_threshold:
            bonus += self.config.honesty.idk_bonus
        bonus += (1.0 - confidence) * self.config.honesty.calibration_bonus_weight
        text = self._last_response_text.lower()
        if any(marker in text for marker in ("uncertain", "not sure", "unsure", "doubt")):
            bonus += self.config.honesty.uncertainty_marker_bonus
        return bonus

    def _write_fingerprint(self, deception_signals: Mapping[str, object]) -> None:
        directory = Path(self.config.deception.fingerprint_dir)
        directory.mkdir(parents=True, exist_ok=True)
        payload = {
            "prompt": self._last_prompt,
            "response": self._last_response_text,
            "sections": self._last_sections or {},
            "path_1_circuits": self._last_path_1_circuits or {},
            "path_2_circuits": self._last_path_2_circuits or {},
            "deception_detected": bool(deception_signals.get("deception_detected")),
            "signals": dict(deception_signals),
        }
        with (directory / "fingerprints.jsonl").open("a", encoding="utf-8") as handle:
            handle.write(json.dumps(payload) + "\n")

    def _compute_reward(
        self,
        gepa_scores: Mapping[str, float],
        *,
        confidence: float,
        deception_signals: Mapping[str, object],
        trace_text: str | None = None,
        reference_answers: Sequence[str] | str | None = None,
        response_text: str | None = None,
        prompt: str | None = None,
    ) -> float:
        if trace_text is not None:
            self._last_trace_text = trace_text
        else:
            self._last_trace_text = ""

        if reference_answers is not None:
            if isinstance(reference_answers, str):
                self._last_reference_answers = [reference_answers]
            else:
                self._last_reference_answers = list(reference_answers)
        else:
            self._last_reference_answers = None

        if response_text is not None:
            self._last_response_text = response_text
        else:
            self._last_response_text = ""

        if prompt is not None:
            self._last_prompt = prompt
        else:
            self._last_prompt = ""

        base = sum(gepa_scores.values()) / max(len(gepa_scores), 1)
        reward = base + self._honesty_bonus(confidence)

        if self.config.abstention.enabled:
            if not self._last_trace_text or not self._last_reference_answers:
                logging.warning(
                    "Abstention reward skipped: missing trace or references",
                )
                self._last_reward_debug = {
                    "abstention_skipped": True,
                    "reason": "missing trace or references",
                }
            else:
<<<<<<< HEAD
                if self._abstention_weights is None:
                    raise RuntimeError("Abstention weights not initialized")
=======
                assert self._abstention_weights is not None  # initialized in __init__
>>>>>>> 4b68f1c8
                abstained = is_abstention_response(self._last_response_text)
                alignment_answer = (
                    self._last_reference_answers[0] if abstained else self._last_response_text
                )
                thought_align, s_match, s_epistemic = classify_thought_alignment(
                    self._last_trace_text,
                    alignment_answer,
                    self._last_prompt,
                    theta_match=self._theta_match,
                    theta_epistemic=self._theta_epistemic,
                )
                abstention_reward = compute_abstention_reward(
                    response=self._last_response_text,
                    reference_answers=self._last_reference_answers,
                    confidence=confidence,
                    thought_align=thought_align,
                    threshold=self.config.abstention.threshold,
                    weights=self._abstention_weights,
                )
                reward += abstention_reward.total
                self._last_reward_debug = {
                    "case_id": abstention_reward.case_id,
                    "s_match": s_match,
                    "s_epistemic": s_epistemic,
                    "thought_align": thought_align,
                    "components": dict(abstention_reward.components),
                }
        else:
            self._last_reward_debug = {}
        if deception_signals.get("deception_detected"):
            if self.config.deception.detect or self.config.deception.log_fingerprints:
                self._write_fingerprint(deception_signals)
            return reward
        if self.config.deception.log_fingerprints:
            self._write_fingerprint(deception_signals)
        return reward

    def run(self, prompts: list[str]) -> list[RolloutResult]:
        """Generate placeholder rollouts for compatibility tests."""

        results: list[RolloutResult] = []
        for prompt in prompts:
            stub_response = f"Dual-path evaluation placeholder for: {prompt}"
            stub_trace = f"Explaining response '{stub_response}' for prompt: {prompt}"
            stub_references = [stub_response]
            self._last_sections = {}
            reward = self._compute_reward(
                {"aggregate": 0.0},
                confidence=0.5,
                deception_signals={"deception_detected": False},
                trace_text=stub_trace,
                reference_answers=stub_references,
                response_text=stub_response,
                prompt=prompt,
            )
            results.append(
                RolloutResult(
                    prompt=prompt,
                    response=self._last_response_text,
                    reward=reward,
                    trace_summary=None,
                    contradiction_report=None,
                )
            )
        return results

    def run_adversarial_eval(self) -> list[RolloutResult]:
        """Return an empty rollout list for adversarial compatibility tests."""

        return []


__all__ = ["TrainingOrchestrator", "RolloutResult"]<|MERGE_RESOLUTION|>--- conflicted
+++ resolved
@@ -126,12 +126,8 @@
                     "reason": "missing trace or references",
                 }
             else:
-<<<<<<< HEAD
                 if self._abstention_weights is None:
                     raise RuntimeError("Abstention weights not initialized")
-=======
-                assert self._abstention_weights is not None  # initialized in __init__
->>>>>>> 4b68f1c8
                 abstained = is_abstention_response(self._last_response_text)
                 alignment_answer = (
                     self._last_reference_answers[0] if abstained else self._last_response_text
