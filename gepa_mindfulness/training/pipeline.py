--- conflicted
+++ resolved
@@ -83,54 +83,6 @@
             ppo_config_kwargs["num_train_epochs"] = epoch_value
         else:
             LOGGER.warning(
-<<<<<<< HEAD
-                "Unable to determine PPO epoch parameter; using TRL defaults."
-            )
-
-        ppo_config = TRLPPOConfig(**ppo_config_kwargs)
-
-        trainer_kwargs = {
-            "model": self.policy_model,
-            "ref_model": None,
-            "tokenizer": self.tokenizer,
-        }
-
-        candidate_errors: list[str] = []
-
-        keyword_order: list[str] = []
-        init_signature = None
-        try:
-            init_signature = inspect.signature(PPOTrainer)
-        except (TypeError, ValueError):
-            init_signature = None
-
-        if init_signature is not None:
-            for candidate in ("config", "ppo_config"):
-                parameter = init_signature.parameters.get(candidate)
-                if parameter and parameter.kind is not inspect.Parameter.POSITIONAL_ONLY:
-                    keyword_order.append(candidate)
-        else:
-            keyword_order = ["config", "ppo_config"]
-
-        for keyword in keyword_order:
-            try:
-                self.ppo_trainer = PPOTrainer(**trainer_kwargs, **{keyword: ppo_config})
-            except TypeError as exc:  # pragma: no cover - depends on TRL version
-                candidate_errors.append(f"{keyword}: {exc}")
-            else:
-                return
-
-        LOGGER.warning(
-            "Unable to determine PPOTrainer config keyword; passing positionally."
-        )
-        try:
-            self.ppo_trainer = PPOTrainer(
-                ppo_config,
-                self.policy_model,
-                None,
-                self.tokenizer,
-            )
-=======
                 "Unable to determine PPO epoch parameter for TRL version; Using defaults."
             )
 
@@ -143,7 +95,6 @@
         )
         try:
             self.ppo_trainer = PPOTrainer(ppo_config, **trainer_kwargs)
->>>>>>> 21c7b9b7
         except TypeError as exc:  # pragma: no cover - defensive guard
             error_detail = "; ".join(candidate_errors + [f"positional: {exc}"])
             raise TypeError(
