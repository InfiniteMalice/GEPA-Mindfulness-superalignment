--- conflicted
+++ resolved
@@ -83,39 +83,6 @@
             ppo_config_kwargs["num_train_epochs"] = epoch_value
         else:
             LOGGER.warning(
-<<<<<<< HEAD
-                "Unable to determine PPO epoch parameter; using TRL defaults."
-            )
-
-        ppo_config = TRLPPOConfig(**ppo_config_kwargs)
-
-        trainer_kwargs = {
-            "model": self.policy_model,
-            "ref_model": None,
-            "tokenizer": self.tokenizer,
-        }
-
-        candidate_errors: list[str] = []
-
-        def _try_with_keyword(keyword: str) -> tuple[bool, str | None]:
-            try:
-                self.ppo_trainer = PPOTrainer(
-                    **trainer_kwargs, **{keyword: ppo_config}
-                )
-            except TypeError as exc:  # pragma: no cover - depends on TRL version
-                return False, f"{keyword}: {exc}"
-            return True, None
-
-        for candidate in ("config", "ppo_config"):
-            success, error_message = _try_with_keyword(candidate)
-            if success:
-                return
-            if error_message is not None:
-                candidate_errors.append(error_message)
-
-        LOGGER.warning(
-            "Unable to determine PPOTrainer config keyword; passing positionally."
-=======
                 "Unable to determine PPO epoch parameter for TRL version; Using defaults."
             )
 
@@ -125,7 +92,6 @@
             model=self.policy_model,
             ref_model=None,
             tokenizer=self.tokenizer,
->>>>>>> 3e22e5b9
         )
         try:
             self.ppo_trainer = PPOTrainer(ppo_config, **trainer_kwargs)
