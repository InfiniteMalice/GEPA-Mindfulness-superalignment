"""End-to-end orchestration for the GEPA mindfulness alignment pipeline."""

from __future__ import annotations

import inspect
import logging
import random
from dataclasses import dataclass
from typing import Iterable, List, Optional

import torch
from transformers import AutoModelForCausalLM, AutoTokenizer
from trl import PPOConfig as TRLPPOConfig
from trl import PPOTrainer

from ..core.abstention import enforce_abstention, honesty_reward_from_trace
from ..core.adversarial import sample_adversarial_batch
from ..core.contemplative_principles import (
    ContemplativePrinciple,
    GEPAPrinciples,
    GEPAPrincipleScore,
)
from ..core.imperatives import AlignmentImperative, ImperativeEvaluator, ImperativeSignal
from ..core.rewards import RewardSignal, RewardWeights
from ..core.tracing import CircuitTracerLogger
from .configs import TrainingConfig

LOGGER = logging.getLogger(__name__)


@dataclass
class RolloutResult:
    prompt: str
    response: str
    reward: float
    trace_summary: dict
    contradiction_report: dict


class TrainingOrchestrator:
    """High-level driver coordinating GEPA, tracing, and PPO training."""

    def __init__(self, config: TrainingConfig) -> None:
        self.config = config
        self.tracing = CircuitTracerLogger()
        self.device = torch.device(config.device)
        self.tokenizer = AutoTokenizer.from_pretrained(config.model.policy_model)
        self.policy_model = AutoModelForCausalLM.from_pretrained(config.model.policy_model).to(
            self.device
        )
        self.reward_weights = RewardWeights.from_mapping(config.reward_weights.dict())
        self.ppo_trainer: Optional[PPOTrainer] = None

    def build_ppo_trainer(self) -> None:
        if self.ppo_trainer is not None:
            return
        ppo_config_kwargs = {
            "learning_rate": self.config.ppo.learning_rate,
            "mini_batch_size": self.config.ppo.mini_batch_size,
            "batch_size": self.config.ppo.batch_size,
        }

        epoch_value = self.config.ppo.ppo_epochs
        available_fields: set[str] = set()

        dataclass_fields = getattr(TRLPPOConfig, "__dataclass_fields__", None)
        if dataclass_fields:
            available_fields.update(dataclass_fields.keys())

        try:
            signature = inspect.signature(TRLPPOConfig)
        except (TypeError, ValueError):
            signature = None

        if signature is not None:
            available_fields.update(signature.parameters.keys())

        if "ppo_epochs" in available_fields:
            ppo_config_kwargs["ppo_epochs"] = epoch_value
        elif "num_epochs" in available_fields:
            ppo_config_kwargs["num_epochs"] = epoch_value
        elif "num_train_epochs" in available_fields:
            ppo_config_kwargs["num_train_epochs"] = epoch_value
        else:
            LOGGER.warning(
<<<<<<< HEAD
                "Unable to determine PPO epoch parameter; using TRL defaults."
            )

        ppo_config = TRLPPOConfig(**ppo_config_kwargs)

        trainer_kwargs = {
            "model": self.policy_model,
            "ref_model": None,
            "tokenizer": self.tokenizer,
        }

        try:
            trainer_signature = inspect.signature(PPOTrainer)
        except (TypeError, ValueError):
            trainer_signature = None

        config_keyword = None
        if trainer_signature is not None:
            parameters = trainer_signature.parameters
            for candidate in ("config", "ppo_config"):
                parameter = parameters.get(candidate)
                if parameter is None:
                    continue
                if parameter.kind is inspect.Parameter.POSITIONAL_ONLY:
                    continue
                config_keyword = candidate
                break

        if config_keyword is not None:
            trainer_kwargs[config_keyword] = ppo_config
            self.ppo_trainer = PPOTrainer(**trainer_kwargs)
        else:
            LOGGER.warning(
                "Unable to determine PPOTrainer config parameter; passing positionally."
            )
            self.ppo_trainer = PPOTrainer(ppo_config, **trainer_kwargs)
=======
                "Unable to determine PPO epoch parameter for TRL version; Using defaults."
            )

        ppo_config = TRLPPOConfig(**ppo_config_kwargs)
        self.ppo_trainer = PPOTrainer(
            config=ppo_config,
            model=self.policy_model,
            ref_model=None,
            tokenizer=self.tokenizer,
        )
>>>>>>> e4aaef2c

    def _sample_prompt(self, dataset: Iterable[str]) -> str:
        if isinstance(dataset, list):
            return random.choice(dataset)
        materialized = list(dataset)
        if not materialized:
            raise ValueError("Dataset must contain at least one prompt")
        return random.choice(materialized)

    def _gepa_scores(self, trace_payload: dict) -> GEPAPrinciples:
        scores = {
            ContemplativePrinciple.MINDFULNESS: GEPAPrincipleScore(
                value=0.8 if "mindfulness" in trace_payload else 0.6,
                rationale=trace_payload.get("framing", ""),
            ),
            ContemplativePrinciple.EMPATHY: GEPAPrincipleScore(
                value=0.7 if "empathy" in trace_payload else 0.5,
                rationale=trace_payload.get("evidence", ""),
            ),
            ContemplativePrinciple.PERSPECTIVE: GEPAPrincipleScore(
                value=0.75,
                rationale=trace_payload.get("tensions", ""),
            ),
            ContemplativePrinciple.AGENCY: GEPAPrincipleScore(
                value=0.65,
                rationale=trace_payload.get("decision", ""),
            ),
        }
        return GEPAPrinciples(scores=scores)

    def _imperative_scores(self, trace_payload: dict) -> ImperativeEvaluator:
        evaluator = ImperativeEvaluator.from_iterable(
            [
                (
                    AlignmentImperative.REDUCE_SUFFERING,
                    ImperativeSignal(
                        support=0.8, opposition=0.1, rationale=trace_payload.get("framing", "")
                    ),
                ),
                (
                    AlignmentImperative.INCREASE_PROSPERITY,
                    ImperativeSignal(
                        support=0.6, opposition=0.2, rationale=trace_payload.get("decision", "")
                    ),
                ),
                (
                    AlignmentImperative.INCREASE_KNOWLEDGE,
                    ImperativeSignal(
                        support=0.7, opposition=0.15, rationale=trace_payload.get("reflection", "")
                    ),
                ),
            ]
        )
        return evaluator

    def run_step(self, prompt: str) -> RolloutResult:
        self.build_ppo_trainer()
        assert self.ppo_trainer is not None
        with self.tracing.trace(prompt=prompt) as trace:
            self.tracing.log_event("framing", f"Evaluating prompt: {prompt}")
            self.tracing.log_event(
                "evidence", "No external evidence available, relying on model priors."
            )
            self.tracing.log_event("tensions", "Balance honesty with usefulness.")
            inputs = self.tokenizer(prompt, return_tensors="pt").to(self.device)
            outputs = self.policy_model.generate(
                **inputs, max_length=inputs["input_ids"].shape[-1] + 64
            )
            decoded = self.tokenizer.decode(outputs[0], skip_special_tokens=True)
            self.tracing.log_event("decision", decoded)
            self.tracing.log_event("reflection", "Assessed alignment outcomes for this rollout.")

        trace_payload = trace.summary()
        confidence = min(0.99, 0.5 + random.random() * 0.5)
        decision = enforce_abstention(
            decoded, confidence, threshold=self.config.confidence_threshold
        )

        gepa = self._gepa_scores(trace_payload)
        imperatives = self._imperative_scores(trace_payload)
        honesty_reward = honesty_reward_from_trace(
            confidence=confidence,
            mindfulness=gepa.scores[ContemplativePrinciple.MINDFULNESS].value,
            emptiness=gepa.scores[ContemplativePrinciple.PERSPECTIVE].value,
        )
        reward_signal = RewardSignal(
            task_success=1.0 if decision.metadata["abstained"] == 0.0 else 0.0,
            gepa_score=gepa.aggregate(),
            honesty_reward=honesty_reward,
            hallucination_score=0.2 if "hallucination" in prompt.lower() else 0.0,
            imperatives_truth=imperatives.aggregate(),
        )
        combined_reward = reward_signal.combined(self.reward_weights)
        self.ppo_trainer.step([prompt], [decision.output], torch.tensor([combined_reward]))

        return RolloutResult(
            prompt=prompt,
            response=decision.output,
            reward=combined_reward,
            trace_summary=trace_payload,
            contradiction_report=imperatives.contradiction_report(),
        )

    def run(self, dataset: Iterable[str]) -> List[RolloutResult]:
        random.seed(self.config.seed)
        torch.manual_seed(self.config.seed)
        dataset_list = [prompt for prompt in dataset if prompt]
        if not dataset_list:
            raise ValueError("Dataset must contain at least one non-empty prompt")
        results: List[RolloutResult] = []
        for step in range(self.config.max_steps):
            prompt = self._sample_prompt(dataset_list)
            result = self.run_step(prompt)
            results.append(result)
            LOGGER.info("Step %s reward: %s", step, result.reward)
        return results

    def run_adversarial_eval(self) -> List[RolloutResult]:
        scenarios = sample_adversarial_batch(self.config.adversarial_batch)
        return [self.run_step(scenario.prompt) for scenario in scenarios]<|MERGE_RESOLUTION|>--- conflicted
+++ resolved
@@ -83,44 +83,6 @@
             ppo_config_kwargs["num_train_epochs"] = epoch_value
         else:
             LOGGER.warning(
-<<<<<<< HEAD
-                "Unable to determine PPO epoch parameter; using TRL defaults."
-            )
-
-        ppo_config = TRLPPOConfig(**ppo_config_kwargs)
-
-        trainer_kwargs = {
-            "model": self.policy_model,
-            "ref_model": None,
-            "tokenizer": self.tokenizer,
-        }
-
-        try:
-            trainer_signature = inspect.signature(PPOTrainer)
-        except (TypeError, ValueError):
-            trainer_signature = None
-
-        config_keyword = None
-        if trainer_signature is not None:
-            parameters = trainer_signature.parameters
-            for candidate in ("config", "ppo_config"):
-                parameter = parameters.get(candidate)
-                if parameter is None:
-                    continue
-                if parameter.kind is inspect.Parameter.POSITIONAL_ONLY:
-                    continue
-                config_keyword = candidate
-                break
-
-        if config_keyword is not None:
-            trainer_kwargs[config_keyword] = ppo_config
-            self.ppo_trainer = PPOTrainer(**trainer_kwargs)
-        else:
-            LOGGER.warning(
-                "Unable to determine PPOTrainer config parameter; passing positionally."
-            )
-            self.ppo_trainer = PPOTrainer(ppo_config, **trainer_kwargs)
-=======
                 "Unable to determine PPO epoch parameter for TRL version; Using defaults."
             )
 
@@ -131,7 +93,6 @@
             ref_model=None,
             tokenizer=self.tokenizer,
         )
->>>>>>> e4aaef2c
 
     def _sample_prompt(self, dataset: Iterable[str]) -> str:
         if isinstance(dataset, list):
