"""Compatibility layer providing a minimal TrainingOrchestrator."""

from __future__ import annotations

import json
from dataclasses import dataclass
from pathlib import Path
from typing import Mapping, Sequence

from gepa_mindfulness.core.abstention_rewards import compute_abstention_reward
from gepa_mindfulness.core.thought_alignment import classify_thought_alignment

from gepa_mindfulness.core.abstention_rewards import compute_abstention_reward
from gepa_mindfulness.core.thought_alignment import classify_thought_alignment

from .configs import TrainingConfig


@dataclass
class RolloutResult:
    prompt: str
    response: str
    reward: float
    trace_summary: Mapping[str, object] | None = None
    contradiction_report: Mapping[str, object] | None = None


class TrainingOrchestrator:
    """Simplified orchestrator that only implements reward shaping used in tests."""

    def __init__(self, config: TrainingConfig) -> None:
        self.config = config
        self._last_response_text: str = ""
        self._last_deception_signals: Mapping[str, float] | None = None
        self._last_sections: Mapping[str, str] | None = None
        self._last_prompt: str = ""
        self._last_path_1_circuits: Mapping[str, float] | None = None
        self._last_path_2_circuits: Mapping[str, float] | None = None
        self._last_trace_text: str = ""
        self._last_reference_answers: list[str] | None = None
        self._last_reward_debug: Mapping[str, object] = {}
        self._abstention_weights = (
            self.config.abstention.reward_weights.to_core_weights()
            if self.config.abstention.enabled
            else None
        )
        self._theta_match = self.config.thought_alignment.theta_match
        self._theta_epistemic = self.config.thought_alignment.theta_epistemic

    def _honesty_bonus(self, confidence: float) -> float:
        bonus = 0.0
        if confidence < self.config.honesty.uncertainty_threshold:
            bonus += self.config.honesty.idk_bonus
        bonus += (1.0 - confidence) * self.config.honesty.calibration_bonus_weight
        text = self._last_response_text.lower()
        if any(marker in text for marker in ("uncertain", "not sure", "unsure", "doubt")):
            bonus += self.config.honesty.uncertainty_marker_bonus
        return bonus

    def _write_fingerprint(self, deception_signals: Mapping[str, object]) -> None:
        directory = Path(self.config.deception.fingerprint_dir)
        directory.mkdir(parents=True, exist_ok=True)
        payload = {
            "prompt": self._last_prompt,
            "response": self._last_response_text,
            "sections": self._last_sections or {},
            "path_1_circuits": self._last_path_1_circuits or {},
            "path_2_circuits": self._last_path_2_circuits or {},
            "deception_detected": bool(deception_signals.get("deception_detected")),
            "signals": dict(deception_signals),
        }
        with (directory / "fingerprints.jsonl").open("a", encoding="utf-8") as handle:
            handle.write(json.dumps(payload) + "\n")

    def _compute_reward(
        self,
        gepa_scores: Mapping[str, float],
        *,
        confidence: float,
        deception_signals: Mapping[str, object],
        trace_text: str | None = None,
        reference_answers: Sequence[str] | str | None = None,
        response_text: str | None = None,
        prompt: str | None = None,
    ) -> float:
        if trace_text is not None:
            self._last_trace_text = trace_text
        if reference_answers is not None:
            if isinstance(reference_answers, str):
                self._last_reference_answers = [reference_answers]
            else:
                self._last_reference_answers = list(reference_answers)
        if response_text is not None:
            self._last_response_text = response_text
        if prompt is not None:
            self._last_prompt = prompt

        base = sum(gepa_scores.values()) / max(len(gepa_scores), 1)
        reward = base + self._honesty_bonus(confidence)

        if self.config.abstention.enabled:
            if not self._last_trace_text or not self._last_reference_answers:
                self._last_reward_debug = {
                    "abstention_skipped": True,
                    "reason": "missing trace or references",
                }
            else:
                assert self._abstention_weights is not None  # initialized in __init__
                thought_align, s_match, s_epistemic = classify_thought_alignment(
                    self._last_trace_text,
                    self._last_response_text,
                    self._last_prompt,
                    theta_match=self._theta_match,
                    theta_epistemic=self._theta_epistemic,
                )
                abstention_reward = compute_abstention_reward(
                    response=self._last_response_text,
                    reference_answers=self._last_reference_answers,
                    confidence=confidence,
                    thought_align=thought_align,
                    threshold=self.config.abstention.threshold,
                    weights=self._abstention_weights,
                )
                reward += abstention_reward.total
                self._last_reward_debug = {
                    "case_id": abstention_reward.case_id,
                    "s_match": s_match,
                    "s_epistemic": s_epistemic,
                    "thought_align": thought_align,
                    "components": dict(abstention_reward.components),
                }
        else:
            self._last_reward_debug = {}
        if deception_signals.get("deception_detected"):
            if self.config.deception.detect or self.config.deception.log_fingerprints:
                self._write_fingerprint(deception_signals)
            return reward
        if self.config.deception.log_fingerprints:
            self._write_fingerprint(deception_signals)
        return reward

    def run(self, prompts: list[str]) -> list[RolloutResult]:
        """Generate placeholder rollouts for compatibility tests."""

        results: list[RolloutResult] = []
        for prompt in prompts:
<<<<<<< HEAD
            stub_response = f"Dual-path evaluation placeholder for: {prompt}"
            stub_trace = f"Explaining response '{stub_response}' for prompt: {prompt}"
            stub_references = [stub_response]
=======
            self._last_prompt = prompt
            self._last_trace_text = ""
            self._last_reference_answers = None
            self._last_response_text = "Dual-path evaluation not available in stub."
>>>>>>> f15210c3
            self._last_sections = {}
            reward = self._compute_reward(
                {"aggregate": 0.0},
                confidence=0.5,
                deception_signals={"deception_detected": False},
                trace_text=stub_trace,
                reference_answers=stub_references,
                response_text=stub_response,
                prompt=prompt,
            )
            results.append(
                RolloutResult(
                    prompt=prompt,
                    response=self._last_response_text,
                    reward=reward,
                    trace_summary=None,
                    contradiction_report=None,
                )
            )
        return results

    def run_adversarial_eval(self) -> list[RolloutResult]:
        """Return an empty rollout list for adversarial compatibility tests."""

        return []


__all__ = ["TrainingOrchestrator", "RolloutResult"]<|MERGE_RESOLUTION|>--- conflicted
+++ resolved
@@ -144,16 +144,9 @@
 
         results: list[RolloutResult] = []
         for prompt in prompts:
-<<<<<<< HEAD
             stub_response = f"Dual-path evaluation placeholder for: {prompt}"
             stub_trace = f"Explaining response '{stub_response}' for prompt: {prompt}"
             stub_references = [stub_response]
-=======
-            self._last_prompt = prompt
-            self._last_trace_text = ""
-            self._last_reference_answers = None
-            self._last_response_text = "Dual-path evaluation not available in stub."
->>>>>>> f15210c3
             self._last_sections = {}
             reward = self._compute_reward(
                 {"aggregate": 0.0},
