"""Command line entry points for the training pipeline."""

from __future__ import annotations

import argparse
import importlib
import json
import logging
import os
import sys
from dataclasses import asdict, is_dataclass
from pathlib import Path
<<<<<<< HEAD
from typing import TYPE_CHECKING, Callable, Iterable, Protocol

if TYPE_CHECKING:  # pragma: no cover - import only for type checking
    from .configs import TrainingConfig


class _RolloutLike(Protocol):
    reward: float
    contradiction_report: object


RolloutIterable = Iterable[_RolloutLike]
=======
from typing import Callable, Iterable, TYPE_CHECKING

from ..core.adversarial import iterate_adversarial_pool
from .configs import TrainingConfig, load_training_config

if TYPE_CHECKING:  # pragma: no cover - import only for type checking
    from .pipeline import TrainingOrchestrator
>>>>>>> e505dec4

LOGGER = logging.getLogger(__name__)


def parse_args() -> argparse.Namespace:
    parser = argparse.ArgumentParser(description="Run GEPA mindfulness PPO training")
    parser.add_argument(
        "--config",
        type=Path,
        required=True,
        help="Path to YAML configuration file.",
    )
    parser.add_argument(
        "--dataset",
        type=Path,
        required=True,
        help="Path to newline-delimited dataset file containing prompts.",
    )
    parser.add_argument(
        "--adversarial-only",
        action="store_true",
        help="Only run adversarial evaluation without PPO updates.",
    )
    parser.add_argument(
        "--log-dir",
        type=Path,
        default=None,
        help="Directory where training logs and rollout data will be written.",
    )
    args = parser.parse_args()

<<<<<<< HEAD
    if args.log_dir is None:
        if sys.stdin.isatty():
=======
    assume_tty = os.environ.get("GEPA_MINDFULNESS_TRAINING_ASSUME_TTY") == "1"
    if args.log_dir is None:
        if sys.stdin.isatty() or assume_tty:
>>>>>>> e505dec4
            destination: str = ""
            while not destination:
                destination = input("Enter log output directory path: ").strip()
            args.log_dir = Path(destination).expanduser()
        else:
<<<<<<< HEAD
            parser.error("--log-dir is required when standard input is not interactive")
    else:
        args.log_dir = args.log_dir.expanduser()

    return args


def _resolve_orchestrator_factory() -> Callable[["TrainingConfig"], object]:
=======
            default_log_dir = Path.cwd() / "training_logs"
            args.log_dir = default_log_dir
    else:
        args.log_dir = args.log_dir.expanduser()

    args.log_dir = args.log_dir.expanduser()

    return args


def _resolve_orchestrator_factory() -> Callable[[TrainingConfig], object]:
>>>>>>> e505dec4
    override = os.environ.get("GEPA_MINDFULNESS_TRAINING_ORCHESTRATOR")
    if not override:
        from .pipeline import TrainingOrchestrator

        return TrainingOrchestrator
    module_name, _, attribute = override.partition(":")
    if not module_name or not attribute:
        raise ValueError(
            "GEPA_MINDFULNESS_TRAINING_ORCHESTRATOR must be in 'module:callable' format"
        )
    module = importlib.import_module(module_name)
    factory = getattr(module, attribute)
    if not callable(factory):
        raise TypeError(
            "GEPA_MINDFULNESS_TRAINING_ORCHESTRATOR must reference a callable"
        )
    return factory


<<<<<<< HEAD
def _serialize_rollouts(path: Path, results: RolloutIterable) -> None:
=======
def _serialize_rollouts(path: Path, results: Iterable[object]) -> None:
>>>>>>> e505dec4
    with path.open("w", encoding="utf-8") as handle:
        for item in results:
            if is_dataclass(item):
                payload = asdict(item)
            else:
                payload = {
                    "prompt": getattr(item, "prompt", None),
                    "response": getattr(item, "response", None),
                    "reward": getattr(item, "reward", None),
                    "trace_summary": getattr(item, "trace_summary", None),
                    "contradiction_report": getattr(
                        item, "contradiction_report", None
                    ),
                }
            json.dump(payload, handle)
            handle.write("\n")


def read_dataset(path: Path) -> list[str]:
    with path.open("r", encoding="utf-8") as handle:
        return [line.strip() for line in handle if line.strip()]


def _resolve_log_dir(cli_arg: Path | None) -> Path:
    if cli_arg is not None:
        return cli_arg.expanduser().resolve()

    if sys.stdin.isatty():
        destination = input("Enter a directory to store training logs: ").strip()
        if not destination:
            raise SystemExit("A log directory is required when running interactively.")
        return Path(destination).expanduser().resolve()

    raise SystemExit("--log-dir must be provided when stdin is not interactive.")


def _write_rollout_log(log_dir: Path, results: list[RolloutResult]) -> None:
    rollout_path = log_dir / "rollouts.jsonl"
    with rollout_path.open("w", encoding="utf-8") as handle:
        for result in results:
            handle.write(json.dumps(asdict(result), ensure_ascii=False) + "\n")


def main() -> None:
    args = parse_args()
    log_dir: Path = args.log_dir
    log_dir.mkdir(parents=True, exist_ok=True)

    logging.basicConfig(level=logging.INFO)
    root_logger = logging.getLogger()
    log_file = log_dir / "training.log"
    file_handler = logging.FileHandler(log_file, encoding="utf-8")
    file_handler.setLevel(logging.INFO)
    file_handler.setFormatter(
        logging.Formatter("%(asctime)s - %(name)s - %(levelname)s - %(message)s")
    )
    root_logger.addHandler(file_handler)
    LOGGER.info("File logging enabled at %s", log_file)

<<<<<<< HEAD
    from ..core.adversarial import iterate_adversarial_pool
    from .configs import load_training_config

    config: "TrainingConfig" = load_training_config(args.config)
=======
    config: TrainingConfig = load_training_config(args.config)
>>>>>>> e505dec4
    orchestrator_factory = _resolve_orchestrator_factory()
    orchestrator = orchestrator_factory(config=config)
    prompts = read_dataset(args.dataset)

<<<<<<< HEAD
    results_iterable: RolloutIterable
    if args.adversarial_only:
        LOGGER.info("Running adversarial evaluation only")
        results_iterable = orchestrator.run_adversarial_eval()
    else:
        LOGGER.info("Running PPO training")
        results_iterable = orchestrator.run(prompts)

    results = list(results_iterable)

    rollout_path = log_dir / "rollouts.jsonl"
    _serialize_rollouts(rollout_path, results)
    LOGGER.info("Serialized %s rollouts to %s", len(results), rollout_path)

    LOGGER.info("Completed %s rollouts", len(results))
    for idx, result in enumerate(results):
        LOGGER.info(
            "Rollout %s reward %.3f contradictions %s",
            idx,
            result.reward,
            result.contradiction_report,
        )
=======
    try:
        if args.adversarial_only:
            LOGGER.info("Running adversarial evaluation only")
            results = orchestrator.run_adversarial_eval()
        else:
            LOGGER.info("Running PPO training")
            results = orchestrator.run(prompts)

        LOGGER.info("Completed %s rollouts", len(results))
        for idx, result in enumerate(results):
            LOGGER.info(
                "Rollout %s reward %.3f contradictions %s",
                idx,
                result.reward,
                result.contradiction_report,
            )

        rollout_path = log_dir / "rollouts.jsonl"
        _serialize_rollouts(rollout_path, results)
        LOGGER.info("Serialized %s rollouts to %s", len(results), rollout_path)

        rollout_path = log_dir / "rollouts.jsonl"
        _serialize_rollouts(rollout_path, results)
        LOGGER.info("Serialized %s rollouts to %s", len(results), rollout_path)

        rollout_path = log_dir / "rollouts.jsonl"
        _serialize_rollouts(rollout_path, results)
        LOGGER.info("Serialized %s rollouts to %s", len(results), rollout_path)

        LOGGER.info("Completed %s rollouts", len(results))
        for idx, result in enumerate(results):
            LOGGER.info(
                "Rollout %s reward %.3f contradictions %s",
                idx,
                result.reward,
                result.contradiction_report,
            )
>>>>>>> e505dec4

        LOGGER.info("Adversarial scenarios available: %s", list(iterate_adversarial_pool()))
    finally:
        root_logger.removeHandler(file_handler)
        file_handler.close()


if __name__ == "__main__":
    main()<|MERGE_RESOLUTION|>--- conflicted
+++ resolved
@@ -10,20 +10,6 @@
 import sys
 from dataclasses import asdict, is_dataclass
 from pathlib import Path
-<<<<<<< HEAD
-from typing import TYPE_CHECKING, Callable, Iterable, Protocol
-
-if TYPE_CHECKING:  # pragma: no cover - import only for type checking
-    from .configs import TrainingConfig
-
-
-class _RolloutLike(Protocol):
-    reward: float
-    contradiction_report: object
-
-
-RolloutIterable = Iterable[_RolloutLike]
-=======
 from typing import Callable, Iterable, TYPE_CHECKING
 
 from ..core.adversarial import iterate_adversarial_pool
@@ -31,7 +17,6 @@
 
 if TYPE_CHECKING:  # pragma: no cover - import only for type checking
     from .pipeline import TrainingOrchestrator
->>>>>>> e505dec4
 
 LOGGER = logging.getLogger(__name__)
 
@@ -63,29 +48,14 @@
     )
     args = parser.parse_args()
 
-<<<<<<< HEAD
-    if args.log_dir is None:
-        if sys.stdin.isatty():
-=======
     assume_tty = os.environ.get("GEPA_MINDFULNESS_TRAINING_ASSUME_TTY") == "1"
     if args.log_dir is None:
         if sys.stdin.isatty() or assume_tty:
->>>>>>> e505dec4
             destination: str = ""
             while not destination:
                 destination = input("Enter log output directory path: ").strip()
             args.log_dir = Path(destination).expanduser()
         else:
-<<<<<<< HEAD
-            parser.error("--log-dir is required when standard input is not interactive")
-    else:
-        args.log_dir = args.log_dir.expanduser()
-
-    return args
-
-
-def _resolve_orchestrator_factory() -> Callable[["TrainingConfig"], object]:
-=======
             default_log_dir = Path.cwd() / "training_logs"
             args.log_dir = default_log_dir
     else:
@@ -97,7 +67,6 @@
 
 
 def _resolve_orchestrator_factory() -> Callable[[TrainingConfig], object]:
->>>>>>> e505dec4
     override = os.environ.get("GEPA_MINDFULNESS_TRAINING_ORCHESTRATOR")
     if not override:
         from .pipeline import TrainingOrchestrator
@@ -117,11 +86,7 @@
     return factory
 
 
-<<<<<<< HEAD
-def _serialize_rollouts(path: Path, results: RolloutIterable) -> None:
-=======
 def _serialize_rollouts(path: Path, results: Iterable[object]) -> None:
->>>>>>> e505dec4
     with path.open("w", encoding="utf-8") as handle:
         for item in results:
             if is_dataclass(item):
@@ -181,42 +146,11 @@
     root_logger.addHandler(file_handler)
     LOGGER.info("File logging enabled at %s", log_file)
 
-<<<<<<< HEAD
-    from ..core.adversarial import iterate_adversarial_pool
-    from .configs import load_training_config
-
-    config: "TrainingConfig" = load_training_config(args.config)
-=======
     config: TrainingConfig = load_training_config(args.config)
->>>>>>> e505dec4
     orchestrator_factory = _resolve_orchestrator_factory()
     orchestrator = orchestrator_factory(config=config)
     prompts = read_dataset(args.dataset)
 
-<<<<<<< HEAD
-    results_iterable: RolloutIterable
-    if args.adversarial_only:
-        LOGGER.info("Running adversarial evaluation only")
-        results_iterable = orchestrator.run_adversarial_eval()
-    else:
-        LOGGER.info("Running PPO training")
-        results_iterable = orchestrator.run(prompts)
-
-    results = list(results_iterable)
-
-    rollout_path = log_dir / "rollouts.jsonl"
-    _serialize_rollouts(rollout_path, results)
-    LOGGER.info("Serialized %s rollouts to %s", len(results), rollout_path)
-
-    LOGGER.info("Completed %s rollouts", len(results))
-    for idx, result in enumerate(results):
-        LOGGER.info(
-            "Rollout %s reward %.3f contradictions %s",
-            idx,
-            result.reward,
-            result.contradiction_report,
-        )
-=======
     try:
         if args.adversarial_only:
             LOGGER.info("Running adversarial evaluation only")
@@ -254,7 +188,6 @@
                 result.reward,
                 result.contradiction_report,
             )
->>>>>>> e505dec4
 
         LOGGER.info("Adversarial scenarios available: %s", list(iterate_adversarial_pool()))
     finally:
