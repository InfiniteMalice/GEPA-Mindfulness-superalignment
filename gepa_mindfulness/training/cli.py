--- conflicted
+++ resolved
@@ -48,14 +48,9 @@
     )
     args = parser.parse_args()
 
-<<<<<<< HEAD
-    if args.log_dir is None:
-        if sys.stdin.isatty():
-=======
     assume_tty = os.environ.get("GEPA_MINDFULNESS_TRAINING_ASSUME_TTY") == "1"
     if args.log_dir is None:
         if sys.stdin.isatty() or assume_tty:
->>>>>>> f2aba4af
             destination: str = ""
             while not destination:
                 destination = input("Enter log output directory path: ").strip()
