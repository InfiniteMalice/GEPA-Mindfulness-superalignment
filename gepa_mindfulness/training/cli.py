"""Command line entry points for the training pipeline."""

from __future__ import annotations

import argparse
import importlib
import json
import logging
import os
import sys
from dataclasses import asdict, is_dataclass
from pathlib import Path
<<<<<<< HEAD
from typing import (
    TYPE_CHECKING,
    Any,
    Callable,
    Iterable,
    Protocol,
    cast,
)

if TYPE_CHECKING:  # pragma: no cover - import only for type checking
    from .configs import TrainingConfig
else:  # pragma: no cover - runtime fallback when typing-only imports unavailable
    TrainingConfig = Any


class _RolloutLike(Protocol):
    """Minimal interface required for logging rollout results."""

    prompt: str
    response: str
    reward: float
    trace_summary: object
    contradiction_report: object


class _TrainingOrchestratorLike(Protocol):
    """Contract the training CLI relies on for orchestration."""

    def run(self, prompts: Iterable[str]) -> Iterable[_RolloutLike]:
        ...

    def run_adversarial_eval(self) -> Iterable[_RolloutLike]:
        ...


RolloutIterable = Iterable[_RolloutLike]

if TYPE_CHECKING:  # pragma: no cover - import only for type checking
    OrchestratorFactory = Callable[[TrainingConfig], _TrainingOrchestratorLike]
else:  # pragma: no cover - runtime fallback when typing-only imports unavailable
    OrchestratorFactory = Callable[[Any], _TrainingOrchestratorLike]
=======
from typing import Callable, Iterable, TYPE_CHECKING

from ..core.adversarial import iterate_adversarial_pool
from .configs import TrainingConfig, load_training_config

if TYPE_CHECKING:  # pragma: no cover - import only for type checking
    from .pipeline import TrainingOrchestrator
>>>>>>> fc37db98

LOGGER = logging.getLogger(__name__)


def parse_args() -> argparse.Namespace:
    parser = argparse.ArgumentParser(description="Run GEPA mindfulness PPO training")
    parser.add_argument(
        "--config",
        type=Path,
        required=True,
        help="Path to YAML configuration file.",
    )
    parser.add_argument(
        "--dataset",
        type=Path,
        required=True,
        help="Path to newline-delimited dataset file containing prompts.",
    )
    parser.add_argument(
        "--adversarial-only",
        action="store_true",
        help="Only run adversarial evaluation without PPO updates.",
    )
    parser.add_argument(
        "--log-dir",
        type=Path,
        default=None,
        help="Directory where training logs and rollout data will be written.",
    )
    args = parser.parse_args()

<<<<<<< HEAD
    if args.log_dir is None:
        if sys.stdin.isatty():
            destination: str = ""
            while not destination:
                destination = input("Enter log output directory path: ").strip()
            args.log_dir = _normalize_log_dir(Path(destination))
        else:
            parser.error("--log-dir is required when standard input is not interactive")
    else:
        args.log_dir = _normalize_log_dir(args.log_dir)

    return args


def _normalize_log_dir(path: Path) -> Path:
    """Expand and resolve the requested log directory without requiring it to exist."""

    return path.expanduser().resolve(strict=False)


def _configure_file_logging(log_dir: Path) -> Path:
    """Attach a file handler to the root logger for the training session."""

    log_file = log_dir / "training.log"
    root_logger = logging.getLogger()
    for handler in root_logger.handlers:
        if (
            isinstance(handler, logging.FileHandler)
            and getattr(handler, "baseFilename", None) == str(log_file)
        ):
            return log_file

    file_handler = logging.FileHandler(log_file, encoding="utf-8")
    file_handler.setLevel(logging.INFO)
    file_handler.setFormatter(
        logging.Formatter("%(asctime)s - %(name)s - %(levelname)s - %(message)s")
    )
    root_logger.addHandler(file_handler)
    return log_file


def _resolve_orchestrator_factory() -> OrchestratorFactory:
=======
    assume_tty = os.environ.get("GEPA_MINDFULNESS_TRAINING_ASSUME_TTY") == "1"
    if args.log_dir is None:
        if sys.stdin.isatty() or assume_tty:
            destination: str = ""
            while not destination:
                destination = input("Enter log output directory path: ").strip()
            args.log_dir = Path(destination).expanduser()
        else:
            default_log_dir = Path.cwd() / "training_logs"
            args.log_dir = default_log_dir
    else:
        args.log_dir = args.log_dir.expanduser()

    args.log_dir = args.log_dir.expanduser()

    return args


def _resolve_orchestrator_factory() -> Callable[[TrainingConfig], object]:
>>>>>>> fc37db98
    override = os.environ.get("GEPA_MINDFULNESS_TRAINING_ORCHESTRATOR")
    if not override:
        from .pipeline import TrainingOrchestrator

<<<<<<< HEAD
        return cast(OrchestratorFactory, TrainingOrchestrator)
=======
        return TrainingOrchestrator
>>>>>>> fc37db98
    module_name, _, attribute = override.partition(":")
    if not module_name or not attribute:
        raise ValueError(
            "GEPA_MINDFULNESS_TRAINING_ORCHESTRATOR must be in 'module:callable' format"
        )
    module = importlib.import_module(module_name)
    factory = getattr(module, attribute)
    if not callable(factory):
        raise TypeError(
            "GEPA_MINDFULNESS_TRAINING_ORCHESTRATOR must reference a callable"
        )
<<<<<<< HEAD
    return cast(OrchestratorFactory, factory)


def _serialize_rollouts(path: Path, results: RolloutIterable) -> None:
=======
    return factory


def _serialize_rollouts(path: Path, results: Iterable[object]) -> None:
>>>>>>> fc37db98
    with path.open("w", encoding="utf-8") as handle:
        for item in results:
            if is_dataclass(item):
                payload = asdict(item)
            else:
                payload = {
<<<<<<< HEAD
                    "prompt": item.prompt,
                    "response": item.response,
                    "reward": item.reward,
                    "trace_summary": item.trace_summary,
                    "contradiction_report": item.contradiction_report,
=======
                    "prompt": getattr(item, "prompt", None),
                    "response": getattr(item, "response", None),
                    "reward": getattr(item, "reward", None),
                    "trace_summary": getattr(item, "trace_summary", None),
                    "contradiction_report": getattr(
                        item, "contradiction_report", None
                    ),
>>>>>>> fc37db98
                }
            json.dump(payload, handle)
            handle.write("\n")


def read_dataset(path: Path) -> list[str]:
    with path.open("r", encoding="utf-8") as handle:
        return [line.strip() for line in handle if line.strip()]


def _resolve_log_dir(cli_arg: Path | None) -> Path:
    if cli_arg is not None:
        return cli_arg.expanduser().resolve()

    if sys.stdin.isatty():
        destination = input("Enter a directory to store training logs: ").strip()
        if not destination:
            raise SystemExit("A log directory is required when running interactively.")
        return Path(destination).expanduser().resolve()

    raise SystemExit("--log-dir must be provided when stdin is not interactive.")


def _write_rollout_log(log_dir: Path, results: list[RolloutResult]) -> None:
    rollout_path = log_dir / "rollouts.jsonl"
    with rollout_path.open("w", encoding="utf-8") as handle:
        for result in results:
            handle.write(json.dumps(asdict(result), ensure_ascii=False) + "\n")


def main() -> None:
    args = parse_args()
    log_dir: Path = args.log_dir
    log_dir.mkdir(parents=True, exist_ok=True)

    logging.basicConfig(level=logging.INFO)
<<<<<<< HEAD
    log_file = _configure_file_logging(log_dir)
    LOGGER.info("File logging enabled at %s", log_file)

    from ..core.adversarial import iterate_adversarial_pool
    from .configs import load_training_config

=======
    root_logger = logging.getLogger()
    log_file = log_dir / "training.log"
    file_handler = logging.FileHandler(log_file, encoding="utf-8")
    file_handler.setLevel(logging.INFO)
    file_handler.setFormatter(
        logging.Formatter("%(asctime)s - %(name)s - %(levelname)s - %(message)s")
    )
    root_logger.addHandler(file_handler)
    LOGGER.info("File logging enabled at %s", log_file)

>>>>>>> fc37db98
    config: TrainingConfig = load_training_config(args.config)
    orchestrator_factory = _resolve_orchestrator_factory()
    orchestrator = orchestrator_factory(config=config)
    prompts = read_dataset(args.dataset)

<<<<<<< HEAD
    results_iterable: RolloutIterable
    if args.adversarial_only:
        LOGGER.info("Running adversarial evaluation only")
        results_iterable = orchestrator.run_adversarial_eval()
    else:
        LOGGER.info("Running PPO training")
        results_iterable = orchestrator.run(prompts)

    results = list(results_iterable)

    rollout_path = log_dir / "rollouts.jsonl"
    _serialize_rollouts(rollout_path, results)
    LOGGER.info("Serialized %s rollouts to %s", len(results), rollout_path)

    LOGGER.info("Completed %s rollouts", len(results))
    for idx, result in enumerate(results):
        LOGGER.info(
            "Rollout %s reward %.3f contradictions %s",
            idx,
            result.reward,
            result.contradiction_report,
        )
=======
    try:
        if args.adversarial_only:
            LOGGER.info("Running adversarial evaluation only")
            results = orchestrator.run_adversarial_eval()
        else:
            LOGGER.info("Running PPO training")
            results = orchestrator.run(prompts)

        LOGGER.info("Completed %s rollouts", len(results))
        for idx, result in enumerate(results):
            LOGGER.info(
                "Rollout %s reward %.3f contradictions %s",
                idx,
                result.reward,
                result.contradiction_report,
            )

        rollout_path = log_dir / "rollouts.jsonl"
        _serialize_rollouts(rollout_path, results)
        LOGGER.info("Serialized %s rollouts to %s", len(results), rollout_path)

        rollout_path = log_dir / "rollouts.jsonl"
        _serialize_rollouts(rollout_path, results)
        LOGGER.info("Serialized %s rollouts to %s", len(results), rollout_path)

        rollout_path = log_dir / "rollouts.jsonl"
        _serialize_rollouts(rollout_path, results)
        LOGGER.info("Serialized %s rollouts to %s", len(results), rollout_path)

        LOGGER.info("Completed %s rollouts", len(results))
        for idx, result in enumerate(results):
            LOGGER.info(
                "Rollout %s reward %.3f contradictions %s",
                idx,
                result.reward,
                result.contradiction_report,
            )
>>>>>>> fc37db98

        LOGGER.info("Adversarial scenarios available: %s", list(iterate_adversarial_pool()))
    finally:
        root_logger.removeHandler(file_handler)
        file_handler.close()


if __name__ == "__main__":
    main()<|MERGE_RESOLUTION|>--- conflicted
+++ resolved
@@ -10,49 +10,6 @@
 import sys
 from dataclasses import asdict, is_dataclass
 from pathlib import Path
-<<<<<<< HEAD
-from typing import (
-    TYPE_CHECKING,
-    Any,
-    Callable,
-    Iterable,
-    Protocol,
-    cast,
-)
-
-if TYPE_CHECKING:  # pragma: no cover - import only for type checking
-    from .configs import TrainingConfig
-else:  # pragma: no cover - runtime fallback when typing-only imports unavailable
-    TrainingConfig = Any
-
-
-class _RolloutLike(Protocol):
-    """Minimal interface required for logging rollout results."""
-
-    prompt: str
-    response: str
-    reward: float
-    trace_summary: object
-    contradiction_report: object
-
-
-class _TrainingOrchestratorLike(Protocol):
-    """Contract the training CLI relies on for orchestration."""
-
-    def run(self, prompts: Iterable[str]) -> Iterable[_RolloutLike]:
-        ...
-
-    def run_adversarial_eval(self) -> Iterable[_RolloutLike]:
-        ...
-
-
-RolloutIterable = Iterable[_RolloutLike]
-
-if TYPE_CHECKING:  # pragma: no cover - import only for type checking
-    OrchestratorFactory = Callable[[TrainingConfig], _TrainingOrchestratorLike]
-else:  # pragma: no cover - runtime fallback when typing-only imports unavailable
-    OrchestratorFactory = Callable[[Any], _TrainingOrchestratorLike]
-=======
 from typing import Callable, Iterable, TYPE_CHECKING
 
 from ..core.adversarial import iterate_adversarial_pool
@@ -60,7 +17,6 @@
 
 if TYPE_CHECKING:  # pragma: no cover - import only for type checking
     from .pipeline import TrainingOrchestrator
->>>>>>> fc37db98
 
 LOGGER = logging.getLogger(__name__)
 
@@ -92,50 +48,6 @@
     )
     args = parser.parse_args()
 
-<<<<<<< HEAD
-    if args.log_dir is None:
-        if sys.stdin.isatty():
-            destination: str = ""
-            while not destination:
-                destination = input("Enter log output directory path: ").strip()
-            args.log_dir = _normalize_log_dir(Path(destination))
-        else:
-            parser.error("--log-dir is required when standard input is not interactive")
-    else:
-        args.log_dir = _normalize_log_dir(args.log_dir)
-
-    return args
-
-
-def _normalize_log_dir(path: Path) -> Path:
-    """Expand and resolve the requested log directory without requiring it to exist."""
-
-    return path.expanduser().resolve(strict=False)
-
-
-def _configure_file_logging(log_dir: Path) -> Path:
-    """Attach a file handler to the root logger for the training session."""
-
-    log_file = log_dir / "training.log"
-    root_logger = logging.getLogger()
-    for handler in root_logger.handlers:
-        if (
-            isinstance(handler, logging.FileHandler)
-            and getattr(handler, "baseFilename", None) == str(log_file)
-        ):
-            return log_file
-
-    file_handler = logging.FileHandler(log_file, encoding="utf-8")
-    file_handler.setLevel(logging.INFO)
-    file_handler.setFormatter(
-        logging.Formatter("%(asctime)s - %(name)s - %(levelname)s - %(message)s")
-    )
-    root_logger.addHandler(file_handler)
-    return log_file
-
-
-def _resolve_orchestrator_factory() -> OrchestratorFactory:
-=======
     assume_tty = os.environ.get("GEPA_MINDFULNESS_TRAINING_ASSUME_TTY") == "1"
     if args.log_dir is None:
         if sys.stdin.isatty() or assume_tty:
@@ -155,16 +67,11 @@
 
 
 def _resolve_orchestrator_factory() -> Callable[[TrainingConfig], object]:
->>>>>>> fc37db98
     override = os.environ.get("GEPA_MINDFULNESS_TRAINING_ORCHESTRATOR")
     if not override:
         from .pipeline import TrainingOrchestrator
 
-<<<<<<< HEAD
-        return cast(OrchestratorFactory, TrainingOrchestrator)
-=======
         return TrainingOrchestrator
->>>>>>> fc37db98
     module_name, _, attribute = override.partition(":")
     if not module_name or not attribute:
         raise ValueError(
@@ -176,30 +83,16 @@
         raise TypeError(
             "GEPA_MINDFULNESS_TRAINING_ORCHESTRATOR must reference a callable"
         )
-<<<<<<< HEAD
-    return cast(OrchestratorFactory, factory)
-
-
-def _serialize_rollouts(path: Path, results: RolloutIterable) -> None:
-=======
     return factory
 
 
 def _serialize_rollouts(path: Path, results: Iterable[object]) -> None:
->>>>>>> fc37db98
     with path.open("w", encoding="utf-8") as handle:
         for item in results:
             if is_dataclass(item):
                 payload = asdict(item)
             else:
                 payload = {
-<<<<<<< HEAD
-                    "prompt": item.prompt,
-                    "response": item.response,
-                    "reward": item.reward,
-                    "trace_summary": item.trace_summary,
-                    "contradiction_report": item.contradiction_report,
-=======
                     "prompt": getattr(item, "prompt", None),
                     "response": getattr(item, "response", None),
                     "reward": getattr(item, "reward", None),
@@ -207,7 +100,6 @@
                     "contradiction_report": getattr(
                         item, "contradiction_report", None
                     ),
->>>>>>> fc37db98
                 }
             json.dump(payload, handle)
             handle.write("\n")
@@ -244,14 +136,6 @@
     log_dir.mkdir(parents=True, exist_ok=True)
 
     logging.basicConfig(level=logging.INFO)
-<<<<<<< HEAD
-    log_file = _configure_file_logging(log_dir)
-    LOGGER.info("File logging enabled at %s", log_file)
-
-    from ..core.adversarial import iterate_adversarial_pool
-    from .configs import load_training_config
-
-=======
     root_logger = logging.getLogger()
     log_file = log_dir / "training.log"
     file_handler = logging.FileHandler(log_file, encoding="utf-8")
@@ -262,36 +146,11 @@
     root_logger.addHandler(file_handler)
     LOGGER.info("File logging enabled at %s", log_file)
 
->>>>>>> fc37db98
     config: TrainingConfig = load_training_config(args.config)
     orchestrator_factory = _resolve_orchestrator_factory()
     orchestrator = orchestrator_factory(config=config)
     prompts = read_dataset(args.dataset)
 
-<<<<<<< HEAD
-    results_iterable: RolloutIterable
-    if args.adversarial_only:
-        LOGGER.info("Running adversarial evaluation only")
-        results_iterable = orchestrator.run_adversarial_eval()
-    else:
-        LOGGER.info("Running PPO training")
-        results_iterable = orchestrator.run(prompts)
-
-    results = list(results_iterable)
-
-    rollout_path = log_dir / "rollouts.jsonl"
-    _serialize_rollouts(rollout_path, results)
-    LOGGER.info("Serialized %s rollouts to %s", len(results), rollout_path)
-
-    LOGGER.info("Completed %s rollouts", len(results))
-    for idx, result in enumerate(results):
-        LOGGER.info(
-            "Rollout %s reward %.3f contradictions %s",
-            idx,
-            result.reward,
-            result.contradiction_report,
-        )
-=======
     try:
         if args.adversarial_only:
             LOGGER.info("Running adversarial evaluation only")
@@ -329,7 +188,6 @@
                 result.reward,
                 result.contradiction_report,
             )
->>>>>>> fc37db98
 
         LOGGER.info("Adversarial scenarios available: %s", list(iterate_adversarial_pool()))
     finally:
