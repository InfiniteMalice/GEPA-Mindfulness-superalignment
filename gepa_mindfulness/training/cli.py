--- conflicted
+++ resolved
@@ -3,39 +3,20 @@
 from __future__ import annotations
 
 import argparse
-<<<<<<< HEAD
-import json
-import logging
-import sys
-from dataclasses import asdict
-=======
 import importlib
 import json
 import logging
 import os
 import sys
 from dataclasses import asdict, is_dataclass
->>>>>>> 0afb141d
 from pathlib import Path
 from typing import TYPE_CHECKING, Callable, Iterable, Sequence
 
-<<<<<<< HEAD
-from gepa_mindfulness.core.adversarial import iterate_adversarial_pool
-from gepa_mindfulness.training.configs import (
-    TrainingConfig,
-    load_training_config,
-)
-from gepa_mindfulness.training.pipeline import (
-    RolloutResult,
-    TrainingOrchestrator,
-)
-=======
 from ..core.adversarial import iterate_adversarial_pool
 from .configs import TrainingConfig, load_training_config
 
 if TYPE_CHECKING:  # pragma: no cover - import only for type checking
     from .pipeline import RolloutResult, TrainingOrchestrator
->>>>>>> 0afb141d
 
 LOGGER = logging.getLogger(__name__)
 
@@ -65,14 +46,6 @@
         "--log-dir",
         type=Path,
         default=None,
-<<<<<<< HEAD
-        help=(
-            "Directory where training logs and rollout summaries will be written. "
-            "If omitted in an interactive shell, the CLI prompts for a location."
-        ),
-    )
-    return parser.parse_args()
-=======
         help="Directory where training logs and rollout data will be written.",
     )
     return parser.parse_args(args=list(argv) if argv is not None else None)
@@ -113,7 +86,6 @@
                 }
             json.dump(payload, handle)
             handle.write("\n")
->>>>>>> 0afb141d
 
 
 def read_dataset(path: Path) -> list[str]:
@@ -124,73 +96,6 @@
 
 
 def _resolve_log_dir(cli_arg: Path | None) -> Path:
-<<<<<<< HEAD
-    if cli_arg is not None:
-        return cli_arg.expanduser().resolve()
-
-    if sys.stdin.isatty():
-        destination = input("Enter a directory to store training logs: ").strip()
-        if not destination:
-            raise SystemExit("A log directory is required when running interactively.")
-        return Path(destination).expanduser().resolve()
-
-    raise SystemExit("--log-dir must be provided when stdin is not interactive.")
-
-
-def _write_rollout_log(log_dir: Path, results: list[RolloutResult]) -> None:
-    rollout_path = log_dir / "rollouts.jsonl"
-    with rollout_path.open("w", encoding="utf-8") as handle:
-        for result in results:
-            handle.write(json.dumps(asdict(result), ensure_ascii=False) + "\n")
-
-
-def _configure_file_handler(log_dir: Path) -> logging.FileHandler:
-    """Attach a file handler for training logs and return it for teardown."""
-
-    file_handler = logging.FileHandler(log_dir / "training.log", encoding="utf-8")
-    file_handler.setLevel(logging.INFO)
-    file_handler.setFormatter(logging.Formatter("%(asctime)s %(levelname)s %(name)s %(message)s"))
-
-    root_logger = logging.getLogger()
-    root_logger.addHandler(file_handler)
-    return file_handler
-
-
-def main() -> None:
-    logging.basicConfig(level=logging.INFO)
-    args = parse_args()
-    log_dir = _resolve_log_dir(args.log_dir)
-    log_dir.mkdir(parents=True, exist_ok=True)
-
-    file_handler = _configure_file_handler(log_dir)
-    root_logger = logging.getLogger()
-
-    config: TrainingConfig = load_training_config(args.config)
-    orchestrator = TrainingOrchestrator(config=config)
-    prompts = read_dataset(args.dataset)
-
-    try:
-        if args.adversarial_only:
-            LOGGER.info("Running adversarial evaluation only")
-            results = orchestrator.run_adversarial_eval()
-        else:
-            LOGGER.info("Running PPO training")
-            results = orchestrator.run(prompts)
-
-        LOGGER.info("Completed %s rollouts", len(results))
-        for idx, result in enumerate(results):
-            LOGGER.info(
-                "Rollout %s reward %.3f contradictions %s",
-                idx,
-                result.reward,
-                result.contradiction_report,
-            )
-
-        _write_rollout_log(log_dir, results)
-        LOGGER.info("Rollout summaries written to %s", log_dir.joinpath("rollouts.jsonl"))
-
-        LOGGER.info("Adversarial scenarios available: %s", list(iterate_adversarial_pool()))
-=======
     """Determine the directory to use for logging output."""
 
     if cli_arg is not None:
@@ -290,7 +195,6 @@
         _log_rollout_summary(results)
         _serialize_results(log_dir, results)
         _log_available_adversarial_scenarios()
->>>>>>> 0afb141d
     finally:
         root_logger.removeHandler(file_handler)
         file_handler.close()
