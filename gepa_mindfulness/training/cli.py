--- conflicted
+++ resolved
@@ -3,31 +3,20 @@
 from __future__ import annotations
 
 import argparse
-<<<<<<< HEAD
-import json
-import logging
-import sys
-from dataclasses import asdict
-=======
 import importlib
 import json
 import logging
 import os
 import sys
 from dataclasses import asdict, is_dataclass
->>>>>>> e4a8e931
 from pathlib import Path
 from typing import Callable, Iterable, TYPE_CHECKING
 
 from ..core.adversarial import iterate_adversarial_pool
 from .configs import TrainingConfig, load_training_config
-<<<<<<< HEAD
-from .pipeline import RolloutResult, TrainingOrchestrator
-=======
 
 if TYPE_CHECKING:  # pragma: no cover - import only for type checking
     from .pipeline import TrainingOrchestrator
->>>>>>> e4a8e931
 
 LOGGER = logging.getLogger(__name__)
 
@@ -55,14 +44,6 @@
         "--log-dir",
         type=Path,
         default=None,
-<<<<<<< HEAD
-        help=(
-            "Directory where training logs and rollout summaries will be written. "
-            "If omitted in an interactive shell, the CLI prompts for a location."
-        ),
-    )
-    return parser.parse_args()
-=======
         help="Directory where training logs and rollout data will be written.",
     )
     args = parser.parse_args()
@@ -119,7 +100,6 @@
                 }
             json.dump(payload, handle)
             handle.write("\n")
->>>>>>> e4a8e931
 
 
 def read_dataset(path: Path) -> list[str]:
@@ -149,16 +129,6 @@
 
 def main() -> None:
     args = parse_args()
-<<<<<<< HEAD
-    log_dir = _resolve_log_dir(args.log_dir)
-    log_dir.mkdir(parents=True, exist_ok=True)
-
-    file_handler = logging.FileHandler(log_dir / "training.log", encoding="utf-8")
-    file_handler.setLevel(logging.INFO)
-    file_handler.setFormatter(logging.Formatter("%(asctime)s %(levelname)s %(name)s %(message)s"))
-    root_logger = logging.getLogger()
-    root_logger.addHandler(file_handler)
-=======
     log_dir: Path = args.log_dir
     log_dir.mkdir(parents=True, exist_ok=True)
 
@@ -172,7 +142,6 @@
     )
     root_logger.addHandler(file_handler)
     LOGGER.info("File logging enabled at %s", log_file)
->>>>>>> e4a8e931
 
     config: TrainingConfig = load_training_config(args.config)
     orchestrator_factory = _resolve_orchestrator_factory()
@@ -195,11 +164,6 @@
                 result.reward,
                 result.contradiction_report,
             )
-<<<<<<< HEAD
-
-        _write_rollout_log(log_dir, results)
-        LOGGER.info("Rollout summaries written to %s", log_dir.joinpath("rollouts.jsonl"))
-=======
 
     rollout_path = log_dir / "rollouts.jsonl"
     _serialize_rollouts(rollout_path, results)
@@ -213,7 +177,6 @@
             result.reward,
             result.contradiction_report,
         )
->>>>>>> e4a8e931
 
         LOGGER.info("Adversarial scenarios available: %s", list(iterate_adversarial_pool()))
     finally:
