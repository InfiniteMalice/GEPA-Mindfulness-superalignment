--- conflicted
+++ resolved
@@ -10,19 +10,12 @@
 import sys
 from dataclasses import asdict, is_dataclass
 from pathlib import Path
-<<<<<<< HEAD
-from typing import TYPE_CHECKING, Callable, Iterable
-
-if TYPE_CHECKING:  # pragma: no cover - import only for type checking
-    from .configs import TrainingConfig
-=======
 from typing import Callable, Iterable, TYPE_CHECKING
 
 from ..core.adversarial import iterate_adversarial_pool
 from .configs import TrainingConfig, load_training_config
 
 if TYPE_CHECKING:  # pragma: no cover - import only for type checking
->>>>>>> 7056a424
     from .pipeline import TrainingOrchestrator
 
 LOGGER = logging.getLogger(__name__)
@@ -55,14 +48,9 @@
     )
     args = parser.parse_args()
 
-<<<<<<< HEAD
-    if args.log_dir is None:
-        if sys.stdin.isatty():
-=======
     assume_tty = os.environ.get("GEPA_MINDFULNESS_TRAINING_ASSUME_TTY") == "1"
     if args.log_dir is None:
         if sys.stdin.isatty() or assume_tty:
->>>>>>> 7056a424
             destination: str = ""
             while not destination:
                 destination = input("Enter log output directory path: ").strip()
@@ -75,11 +63,7 @@
     return args
 
 
-<<<<<<< HEAD
-def _resolve_orchestrator_factory() -> Callable[["TrainingConfig"], object]:
-=======
 def _resolve_orchestrator_factory() -> Callable[[TrainingConfig], object]:
->>>>>>> 7056a424
     override = os.environ.get("GEPA_MINDFULNESS_TRAINING_ORCHESTRATOR")
     if not override:
         from .pipeline import TrainingOrchestrator
@@ -159,14 +143,7 @@
     root_logger.addHandler(file_handler)
     LOGGER.info("File logging enabled at %s", log_file)
 
-<<<<<<< HEAD
-    from ..core.adversarial import iterate_adversarial_pool
-    from .configs import load_training_config
-
-    config: "TrainingConfig" = load_training_config(args.config)
-=======
     config: TrainingConfig = load_training_config(args.config)
->>>>>>> 7056a424
     orchestrator_factory = _resolve_orchestrator_factory()
     orchestrator = orchestrator_factory(config=config)
     prompts = read_dataset(args.dataset)
