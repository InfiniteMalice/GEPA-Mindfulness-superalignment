"""Configuration models for the training pipeline."""

from __future__ import annotations

from dataclasses import asdict, dataclass, field
from pathlib import Path
from typing import Any, List, Mapping

import yaml


def _to_float(value: Any, default: float) -> float:
    try:
        return float(value)
    except (TypeError, ValueError):
        return default


def _to_int(value: Any, default: int) -> int:
    try:
        return int(value)
    except (TypeError, ValueError):
        return default


_DEFAULT_UNCERTAINTY_MARKERS = ["uncertain", "not sure", "unclear", "might", "could"]


def _default_uncertainty_markers() -> List[str]:
    return _DEFAULT_UNCERTAINTY_MARKERS.copy()


@dataclass
class RewardWeightsConfig:
    alpha: float = 1.0
    beta: float = 1.0
    gamma: float = 1.0
    delta: float = 1.0

    @classmethod
    def from_mapping(cls, payload: Mapping[str, Any] | None) -> "RewardWeightsConfig":
        payload = payload or {}
        return cls(
            alpha=_to_float(payload.get("alpha"), 1.0),
            beta=_to_float(payload.get("beta"), 1.0),
            gamma=_to_float(payload.get("gamma"), 1.0),
            delta=_to_float(payload.get("delta"), 1.0),
        )

    def dict(self) -> dict[str, float]:
        return asdict(self)


@dataclass
class HonestyConfig:
    uncertainty_threshold: float = 0.75
    idk_bonus: float = 1.0
    calibration_bonus_weight: float = 0.5
    uncertainty_marker_bonus: float = 0.3
    uncertainty_markers: List[str] = field(default_factory=_default_uncertainty_markers)

    @classmethod
    def from_mapping(cls, payload: Mapping[str, Any] | None) -> "HonestyConfig":
        payload = payload or {}
        markers = payload.get("uncertainty_markers")
        if isinstance(markers, str):
            markers = [marker.strip() for marker in markers.split(",") if marker.strip()]
        elif not isinstance(markers, list):
            markers = None

        return cls(
            uncertainty_threshold=_to_float(payload.get("uncertainty_threshold"), 0.75),
            idk_bonus=_to_float(payload.get("idk_bonus"), 1.0),
            calibration_bonus_weight=_to_float(
                payload.get("calibration_bonus_weight", payload.get("calibration_weight", 0.5)),
                0.5,
            ),
            uncertainty_marker_bonus=_to_float(
                payload.get(
                    "uncertainty_marker_bonus",
                    payload.get("explicit_uncertainty_bonus", 0.3),
                ),
                0.3,
            ),
            uncertainty_markers=markers or _DEFAULT_UNCERTAINTY_MARKERS.copy(),
        )

    def dict(self) -> dict[str, Any]:
        return asdict(self)

    def get(self, key: str, default: Any = None) -> Any:
        return getattr(self, key, default)


@dataclass
class DeceptionAblationConfig:
    enabled: bool = False
    config_path: str | None = None
    analysis_script: str | None = None
    ablation_script: str | None = None

    @classmethod
    def from_mapping(cls, payload: Mapping[str, Any] | None) -> "DeceptionAblationConfig":
        payload = payload or {}
        return cls(
            enabled=bool(payload.get("enabled", False)),
            config_path=payload.get("config_path"),
            analysis_script=payload.get("analysis_script"),
            ablation_script=payload.get("ablation_script"),
        )

    def dict(self) -> dict[str, Any]:
        return asdict(self)

    def get(self, key: str, default: Any = None) -> Any:
        return getattr(self, key, default)


@dataclass
class DeceptionConfig:
    detect: bool = True
    detection_method: str = "heuristic"
    log_fingerprints: bool = True
    fingerprint_dir: str = "runs/deception_fingerprints/"
    save_circuits: bool = True
    save_full_traces: bool = True
    alert_threshold: float = 0.7
    apply_penalty: bool = False
    penalty_weight: float = 0.0
    fingerprint_filename: str = "fingerprints.jsonl"
    ablation: DeceptionAblationConfig = field(default_factory=DeceptionAblationConfig)

    @classmethod
    def from_mapping(cls, payload: Mapping[str, Any] | None) -> "DeceptionConfig":
        payload = payload or {}
        ablation = DeceptionAblationConfig.from_mapping(payload.get("ablation"))
        return cls(
            detect=bool(payload.get("detect", True)),
            detection_method=str(payload.get("detection_method", "heuristic")),
            log_fingerprints=bool(payload.get("log_fingerprints", True)),
            fingerprint_dir=str(payload.get("fingerprint_dir", "runs/deception_fingerprints/")),
            save_circuits=bool(payload.get("save_circuits", True)),
            save_full_traces=bool(payload.get("save_full_traces", True)),
            alert_threshold=_to_float(payload.get("alert_threshold"), 0.7),
            apply_penalty=bool(payload.get("apply_penalty", False)),
            penalty_weight=_to_float(payload.get("penalty_weight", 0.0), 0.0),
            fingerprint_filename=str(payload.get("fingerprint_filename", "fingerprints.jsonl")),
            ablation=ablation,
        )

    def dict(self) -> dict[str, Any]:
        result = asdict(self)
        result["ablation"] = self.ablation.dict()
        return result

    def get(self, key: str, default: Any = None) -> Any:
        if key == "ablation":
            return self.ablation
        return getattr(self, key, default)


@dataclass
class DatasetConfig:
    path: str = ""
    train_split: float = 0.7
    val_split: float = 0.15
    test_split: float = 0.15

    @classmethod
    def from_mapping(cls, payload: Mapping[str, Any] | None) -> "DatasetConfig":
        payload = payload or {}
        return cls(
            path=str(payload.get("path", "")),
            train_split=_to_float(payload.get("train_split"), 0.7),
            val_split=_to_float(payload.get("val_split"), 0.15),
            test_split=_to_float(payload.get("test_split"), 0.15),
        )

    def dict(self) -> dict[str, Any]:
        return asdict(self)


@dataclass
class OutputConfig:
    checkpoint_dir: str = "runs/phi3_trained/"
    log_interval: int = 10
    save_interval: int = 100

    @classmethod
    def from_mapping(cls, payload: Mapping[str, Any] | None) -> "OutputConfig":
        payload = payload or {}
        return cls(
            checkpoint_dir=str(payload.get("checkpoint_dir", "runs/phi3_trained/")),
            log_interval=_to_int(payload.get("log_interval"), 10),
            save_interval=_to_int(payload.get("save_interval"), 100),
        )

    def dict(self) -> dict[str, Any]:
        return asdict(self)


@dataclass
class PPOConfig:
    learning_rate: float = 5e-6
    batch_size: int = 8
    mini_batch_size: int = 2
    ppo_epochs: int = 4

    @classmethod
    def from_mapping(cls, payload: Mapping[str, Any] | None) -> "PPOConfig":
        payload = payload or {}
        return cls(
            learning_rate=_to_float(payload.get("learning_rate"), 5e-6),
            batch_size=_to_int(payload.get("batch_size"), 8),
            mini_batch_size=_to_int(payload.get("mini_batch_size"), 2),
            ppo_epochs=_to_int(payload.get("ppo_epochs"), 4),
        )


@dataclass
class ModelConfig:
    policy_model: str = "gpt2"
    reward_model: str = "distilbert-base-uncased"
    vllm_engine: str | None = None

    @classmethod
    def from_mapping(cls, payload: Mapping[str, Any] | None) -> "ModelConfig":
        payload = payload or {}
        policy_model = payload.get("policy_model")
        if policy_model is None:
            policy_model = payload.get("name")
        reward_model = payload.get("reward_model")
        if reward_model is None:
            reward_model = payload.get("reward_model_name")
        return cls(
            policy_model=str(policy_model or "gpt2"),
            reward_model=str(reward_model or "distilbert-base-uncased"),
            vllm_engine=payload.get("vllm_engine"),
        )


def _merge_mapping(
    base: Mapping[str, Any] | None,
    overrides: Mapping[str, Any] | None,
) -> dict[str, Any]:
    merged: dict[str, Any] = {}
    if isinstance(base, Mapping):
        merged.update(base)
    if isinstance(overrides, Mapping):
        merged.update(overrides)
    return merged


<<<<<<< HEAD
_PPO_KEYS = {"learning_rate", "batch_size", "mini_batch_size", "ppo_epochs"}


def _extract_ppo_overrides(training_section: Mapping[str, Any]) -> dict[str, Any]:
    overrides: dict[str, Any] = {}

    for key in _PPO_KEYS:
        if key in training_section:
            overrides[key] = training_section[key]

    ppo_values = training_section.get("ppo")
    if isinstance(ppo_values, Mapping):
        overrides.update(ppo_values)

    return overrides


=======
>>>>>>> 38bbb09b
@dataclass
class TrainingConfig:
    seed: int = 42
    max_steps: int = 100
    device: str = "cpu"
    reward_weights: RewardWeightsConfig = field(default_factory=RewardWeightsConfig)
    ppo: PPOConfig = field(default_factory=PPOConfig)
    model: ModelConfig = field(default_factory=ModelConfig)
    adversarial_batch: int = 2
    confidence_threshold: float = 0.75
    use_dual_path: bool = False
    honesty: HonestyConfig = field(default_factory=HonestyConfig)
    deception: DeceptionConfig = field(default_factory=DeceptionConfig)
    dataset: DatasetConfig = field(default_factory=DatasetConfig)
    output: OutputConfig = field(default_factory=OutputConfig)

    @classmethod
    def from_mapping(cls, payload: Mapping[str, Any] | None) -> "TrainingConfig":
        payload = payload or {}

        training_section = payload.get("training")
        if not isinstance(training_section, Mapping):
            training_section = {}

        model_section = payload.get("model")
        if not isinstance(model_section, Mapping):
            model_section = {}

        device_value = payload.get("device")
        if device_value is None:
<<<<<<< HEAD
            device_value = training_section.get("device")
        if device_value is None:
=======
>>>>>>> 38bbb09b
            device_value = model_section.get("device")
        if device_value is None:
            device_value = "cpu"
        device = str(device_value)
        if device not in {"cpu", "cuda"} and not device.startswith("cuda"):
            raise ValueError("device must be 'cpu' or a CUDA identifier")

<<<<<<< HEAD
        ppo_overrides = _extract_ppo_overrides(training_section)
        ppo_section = _merge_mapping(payload.get("ppo"), ppo_overrides)
=======
        ppo_section = _merge_mapping(payload.get("ppo"), training_section)
>>>>>>> 38bbb09b

        return cls(
            seed=_to_int(training_section.get("seed", payload.get("seed")), 42),
            max_steps=_to_int(training_section.get("max_steps", payload.get("max_steps")), 100),
            device=device,
            reward_weights=RewardWeightsConfig.from_mapping(payload.get("reward_weights")),
            ppo=PPOConfig.from_mapping(ppo_section),
            model=ModelConfig.from_mapping(model_section),
            adversarial_batch=_to_int(
                training_section.get("adversarial_batch", payload.get("adversarial_batch")),
                2,
            ),
            confidence_threshold=_to_float(
<<<<<<< HEAD
                training_section.get("confidence_threshold", payload.get("confidence_threshold")),
=======
                training_section.get(
                    "confidence_threshold", payload.get("confidence_threshold")
                ),
>>>>>>> 38bbb09b
                0.75,
            ),
            use_dual_path=bool(
                training_section.get("use_dual_path", payload.get("use_dual_path", False))
            ),
            honesty=HonestyConfig.from_mapping(payload.get("honesty")),
            deception=DeceptionConfig.from_mapping(payload.get("deception")),
            dataset=DatasetConfig.from_mapping(payload.get("dataset")),
            output=OutputConfig.from_mapping(payload.get("output")),
        )

    def dict(self) -> dict[str, Any]:
        payload = asdict(self)
        payload["honesty"] = self.honesty.dict()
        payload["deception"] = self.deception.dict()
        payload["dataset"] = self.dataset.dict()
        payload["output"] = self.output.dict()
        return payload


def load_training_config(path: str | Path) -> TrainingConfig:
    with open(path, "r", encoding="utf-8") as handle:
        payload: Mapping[str, Any] | None = yaml.safe_load(handle)  # type: ignore[assignment]
    return TrainingConfig.from_mapping(payload)


__all__ = [
    "RewardWeightsConfig",
    "PPOConfig",
    "ModelConfig",
    "TrainingConfig",
    "load_training_config",
]<|MERGE_RESOLUTION|>--- conflicted
+++ resolved
@@ -251,26 +251,6 @@
     return merged
 
 
-<<<<<<< HEAD
-_PPO_KEYS = {"learning_rate", "batch_size", "mini_batch_size", "ppo_epochs"}
-
-
-def _extract_ppo_overrides(training_section: Mapping[str, Any]) -> dict[str, Any]:
-    overrides: dict[str, Any] = {}
-
-    for key in _PPO_KEYS:
-        if key in training_section:
-            overrides[key] = training_section[key]
-
-    ppo_values = training_section.get("ppo")
-    if isinstance(ppo_values, Mapping):
-        overrides.update(ppo_values)
-
-    return overrides
-
-
-=======
->>>>>>> 38bbb09b
 @dataclass
 class TrainingConfig:
     seed: int = 42
@@ -301,11 +281,6 @@
 
         device_value = payload.get("device")
         if device_value is None:
-<<<<<<< HEAD
-            device_value = training_section.get("device")
-        if device_value is None:
-=======
->>>>>>> 38bbb09b
             device_value = model_section.get("device")
         if device_value is None:
             device_value = "cpu"
@@ -313,12 +288,7 @@
         if device not in {"cpu", "cuda"} and not device.startswith("cuda"):
             raise ValueError("device must be 'cpu' or a CUDA identifier")
 
-<<<<<<< HEAD
-        ppo_overrides = _extract_ppo_overrides(training_section)
-        ppo_section = _merge_mapping(payload.get("ppo"), ppo_overrides)
-=======
         ppo_section = _merge_mapping(payload.get("ppo"), training_section)
->>>>>>> 38bbb09b
 
         return cls(
             seed=_to_int(training_section.get("seed", payload.get("seed")), 42),
@@ -332,13 +302,9 @@
                 2,
             ),
             confidence_threshold=_to_float(
-<<<<<<< HEAD
-                training_section.get("confidence_threshold", payload.get("confidence_threshold")),
-=======
                 training_section.get(
                     "confidence_threshold", payload.get("confidence_threshold")
                 ),
->>>>>>> 38bbb09b
                 0.75,
             ),
             use_dual_path=bool(
