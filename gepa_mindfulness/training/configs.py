--- conflicted
+++ resolved
@@ -84,12 +84,6 @@
     def from_mapping(cls, payload: Mapping[str, Any] | None) -> "HonestyConfig":
         payload = payload or {}
         return cls(
-<<<<<<< HEAD
-            uncertainty_threshold=_to_float(payload.get("uncertainty_threshold"), 0.75),
-            idk_bonus=_to_float(payload.get("idk_bonus"), 1.0),
-            calibration_bonus_weight=_to_float(payload.get("calibration_bonus_weight"), 0.5),
-            uncertainty_marker_bonus=_to_float(payload.get("uncertainty_marker_bonus"), 0.3),
-=======
             uncertainty_threshold=_to_float(
                 payload.get("uncertainty_threshold"), 0.75
             ),
@@ -100,7 +94,6 @@
             uncertainty_marker_bonus=_to_float(
                 payload.get("uncertainty_marker_bonus"), 0.3
             ),
->>>>>>> 719d149f
         )
 
     def dict(self) -> dict[str, float]:
@@ -256,17 +249,8 @@
         vllm_engine = payload.get("vllm_engine")
         if vllm_engine is not None:
             vllm_engine = str(vllm_engine)
-<<<<<<< HEAD
-        policy_value = payload.get("policy_model")
-        if policy_value is None:
-            policy_value = payload.get("name")
-        policy_model = str(policy_value) if policy_value is not None else "demo-model"
-        return cls(
-            policy_model=policy_model,
-=======
         return cls(
             policy_model=str(payload.get("policy_model", "demo-model")),
->>>>>>> 719d149f
             reward_model=reward_model,
             device=str(payload.get("device", "cpu")),
             vllm_engine=vllm_engine,
