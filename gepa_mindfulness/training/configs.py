"""Configuration models for the training pipeline."""

from __future__ import annotations

from dataclasses import asdict, dataclass, field
from pathlib import Path
<<<<<<< HEAD
from typing import Any, Dict, List, Mapping, Optional
=======
from typing import Any, List, Mapping
>>>>>>> 668e603f

import yaml


def _to_float(value: Any, default: float) -> float:
    try:
        return float(value)
    except (TypeError, ValueError):
        return default


def _to_int(value: Any, default: int) -> int:
    try:
        return int(value)
    except (TypeError, ValueError):
        return default


_DEFAULT_UNCERTAINTY_MARKERS = ["uncertain", "not sure", "unclear", "might", "could"]


def _default_uncertainty_markers() -> List[str]:
    return _DEFAULT_UNCERTAINTY_MARKERS.copy()


@dataclass
class RewardWeightsConfig:
    alpha: float = 1.0
    beta: float = 1.0
    gamma: float = 1.0
    delta: float = 1.0

    @classmethod
    def from_mapping(cls, payload: Mapping[str, Any] | None) -> "RewardWeightsConfig":
        payload = payload or {}
        return cls(
            alpha=_to_float(payload.get("alpha"), 1.0),
            beta=_to_float(payload.get("beta"), 1.0),
            gamma=_to_float(payload.get("gamma"), 1.0),
            delta=_to_float(payload.get("delta"), 1.0),
        )

    def dict(self) -> dict[str, float]:
        return asdict(self)


@dataclass
class HonestyConfig:
    uncertainty_threshold: float = 0.75
    idk_bonus: float = 1.0
    calibration_bonus_weight: float = 0.5
    uncertainty_marker_bonus: float = 0.3
    uncertainty_markers: List[str] = field(default_factory=_default_uncertainty_markers)

    @classmethod
    def from_mapping(cls, payload: Mapping[str, Any] | None) -> "HonestyConfig":
        payload = payload or {}
        markers = payload.get("uncertainty_markers")
        if isinstance(markers, str):
            markers = [marker.strip() for marker in markers.split(",") if marker.strip()]
        elif not isinstance(markers, list):
            markers = None

        return cls(
            uncertainty_threshold=_to_float(payload.get("uncertainty_threshold"), 0.75),
            idk_bonus=_to_float(payload.get("idk_bonus"), 1.0),
            calibration_bonus_weight=_to_float(
                payload.get("calibration_bonus_weight", payload.get("calibration_weight", 0.5)),
                0.5,
            ),
            uncertainty_marker_bonus=_to_float(
                payload.get(
                    "uncertainty_marker_bonus",
                    payload.get("explicit_uncertainty_bonus", 0.3),
                ),
                0.3,
            ),
            uncertainty_markers=markers or _DEFAULT_UNCERTAINTY_MARKERS.copy(),
        )

    def dict(self) -> dict[str, Any]:
        return asdict(self)

    def get(self, key: str, default: Any = None) -> Any:
        return getattr(self, key, default)


@dataclass
class DeceptionAblationConfig:
    enabled: bool = False
    config_path: str | None = None
    analysis_script: str | None = None
    ablation_script: str | None = None

    @classmethod
    def from_mapping(cls, payload: Mapping[str, Any] | None) -> "DeceptionAblationConfig":
        payload = payload or {}
        return cls(
            enabled=bool(payload.get("enabled", False)),
            config_path=payload.get("config_path"),
            analysis_script=payload.get("analysis_script"),
            ablation_script=payload.get("ablation_script"),
        )

    def dict(self) -> dict[str, Any]:
        return asdict(self)

    def get(self, key: str, default: Any = None) -> Any:
        return getattr(self, key, default)


@dataclass
class DeceptionConfig:
    detect: bool = True
    detection_method: str = "heuristic"
    log_fingerprints: bool = True
    fingerprint_dir: str = "runs/deception_fingerprints/"
    save_circuits: bool = True
    save_full_traces: bool = True
    alert_threshold: float = 0.7
    apply_penalty: bool = False
    penalty_weight: float = 0.0
    fingerprint_filename: str = "fingerprints.jsonl"
    ablation: DeceptionAblationConfig = field(default_factory=DeceptionAblationConfig)

    @classmethod
    def from_mapping(cls, payload: Mapping[str, Any] | None) -> "DeceptionConfig":
        payload = payload or {}
        ablation = DeceptionAblationConfig.from_mapping(payload.get("ablation"))
        return cls(
            detect=bool(payload.get("detect", True)),
            detection_method=str(payload.get("detection_method", "heuristic")),
            log_fingerprints=bool(payload.get("log_fingerprints", True)),
            fingerprint_dir=str(payload.get("fingerprint_dir", "runs/deception_fingerprints/")),
            save_circuits=bool(payload.get("save_circuits", True)),
            save_full_traces=bool(payload.get("save_full_traces", True)),
            alert_threshold=_to_float(payload.get("alert_threshold"), 0.7),
            apply_penalty=bool(payload.get("apply_penalty", False)),
            penalty_weight=_to_float(payload.get("penalty_weight", 0.0), 0.0),
            fingerprint_filename=str(payload.get("fingerprint_filename", "fingerprints.jsonl")),
            ablation=ablation,
        )

    def dict(self) -> dict[str, Any]:
        result = asdict(self)
        result["ablation"] = self.ablation.dict()
        return result

    def get(self, key: str, default: Any = None) -> Any:
        if key == "ablation":
            return self.ablation
        return getattr(self, key, default)


@dataclass
class DatasetConfig:
    path: str = ""
    train_split: float = 0.7
    val_split: float = 0.15
    test_split: float = 0.15

    @classmethod
    def from_mapping(cls, payload: Mapping[str, Any] | None) -> "DatasetConfig":
        payload = payload or {}
        return cls(
            path=str(payload.get("path", "")),
            train_split=_to_float(payload.get("train_split"), 0.7),
            val_split=_to_float(payload.get("val_split"), 0.15),
            test_split=_to_float(payload.get("test_split"), 0.15),
        )

    def dict(self) -> dict[str, Any]:
        return asdict(self)


@dataclass
class OutputConfig:
    checkpoint_dir: str = "runs/phi3_trained/"
    log_interval: int = 10
    save_interval: int = 100

    @classmethod
    def from_mapping(cls, payload: Mapping[str, Any] | None) -> "OutputConfig":
        payload = payload or {}
        return cls(
            checkpoint_dir=str(payload.get("checkpoint_dir", "runs/phi3_trained/")),
            log_interval=_to_int(payload.get("log_interval"), 10),
            save_interval=_to_int(payload.get("save_interval"), 100),
        )

    def dict(self) -> dict[str, Any]:
        return asdict(self)


@dataclass
class PPOConfig:
    learning_rate: float = 5e-6
    batch_size: int = 8
    mini_batch_size: int = 2
    ppo_epochs: int = 4

    @classmethod
    def from_mapping(cls, payload: Mapping[str, Any] | None) -> "PPOConfig":
        payload = payload or {}
        return cls(
            learning_rate=_to_float(payload.get("learning_rate"), 5e-6),
            batch_size=_to_int(payload.get("batch_size"), 8),
            mini_batch_size=_to_int(payload.get("mini_batch_size"), 2),
            ppo_epochs=_to_int(payload.get("ppo_epochs"), 4),
        )


@dataclass
class ModelConfig:
    policy_model: str = "gpt2"
    reward_model: str = "distilbert-base-uncased"
    vllm_engine: str | None = None
    dtype: str | None = None
    device: str | None = None

    @classmethod
    def from_mapping(cls, payload: Mapping[str, Any] | None) -> "ModelConfig":
        payload = payload or {}
        policy_model = payload.get("policy_model") or payload.get("name") or "gpt2"
        reward_model = payload.get("reward_model") or payload.get("reward")
        return cls(
            policy_model=str(policy_model),
            reward_model=str(reward_model or "distilbert-base-uncased"),
            vllm_engine=payload.get("vllm_engine"),
            dtype=payload.get("dtype"),
            device=payload.get("device"),
        )


@dataclass
class TrainingConfig:
    seed: int = 42
    max_steps: int = 100
    device: str = "cpu"
    reward_weights: RewardWeightsConfig = field(default_factory=RewardWeightsConfig)
    ppo: PPOConfig = field(default_factory=PPOConfig)
    model: ModelConfig = field(default_factory=ModelConfig)
    adversarial_batch: int = 2
    confidence_threshold: float = 0.75
    honesty: HonestyConfig = field(default_factory=HonestyConfig)
    deception: DeceptionConfig = field(default_factory=DeceptionConfig)
    dataset: DatasetConfig = field(default_factory=DatasetConfig)
    output: OutputConfig = field(default_factory=OutputConfig)

    @classmethod
    def from_mapping(cls, payload: Mapping[str, Any] | None) -> "TrainingConfig":
        payload = payload or {}
        training_section = payload.get("training")
        raw_model = payload.get("model")
        model_section = raw_model if isinstance(raw_model, Mapping) else None
        if model_section is None:
            fallback_model: Dict[str, Any] = {}
            for key in ("policy_model", "reward_model", "vllm_engine", "name", "dtype", "device"):
                if key in payload:
                    fallback_model[key] = payload[key]
            model_payload = fallback_model or None
        else:
            model_payload = model_section

        device_value = payload.get("device")
        if device_value is None and isinstance(model_section, Mapping):
            device_value = model_section.get("device")
        device = str(device_value or "cpu")
        if device not in {"cpu", "cuda"} and not device.startswith("cuda"):
            raise ValueError("device must be 'cpu' or a CUDA identifier")

        max_steps_value = payload.get("max_steps")
        if isinstance(training_section, Mapping):
            max_steps_value = training_section.get("max_steps", max_steps_value)
        max_steps = _to_int(max_steps_value, 100)

        seed_value = payload.get("seed")
        if isinstance(training_section, Mapping):
            seed_value = training_section.get("seed", seed_value)
        seed = _to_int(seed_value, 42)

        adversarial_value = payload.get("adversarial_batch")
        if isinstance(training_section, Mapping):
            adversarial_value = training_section.get("adversarial_batch", adversarial_value)
        adversarial_batch = _to_int(adversarial_value, 2)

        confidence_value = payload.get("confidence_threshold")
        if isinstance(training_section, Mapping):
            confidence_value = training_section.get("confidence_threshold", confidence_value)
        confidence_threshold = _to_float(confidence_value, 0.75)

        ppo_payload: Dict[str, Any] = {}
        base_ppo = payload.get("ppo")
        if isinstance(base_ppo, Mapping):
            ppo_payload.update(base_ppo)
        if isinstance(training_section, Mapping):
            for key in ("batch_size", "mini_batch_size", "learning_rate", "ppo_epochs"):
                if key in training_section and key not in ppo_payload:
                    ppo_payload[key] = training_section[key]

        reward_weights = RewardWeightsConfig.from_mapping(payload.get("reward_weights"))
        honesty = HonestyConfig.from_mapping(payload.get("honesty"))
        deception = DeceptionConfig.from_mapping(payload.get("deception"))
        dataset = DatasetConfig.from_mapping(payload.get("dataset"))
        output = OutputConfig.from_mapping(payload.get("output"))

        return cls(
            seed=seed,
            max_steps=max_steps,
            device=device,
<<<<<<< HEAD
            reward_weights=reward_weights,
            ppo=PPOConfig.from_mapping(ppo_payload),
            model=ModelConfig.from_mapping(model_payload),
            adversarial_batch=adversarial_batch,
            confidence_threshold=confidence_threshold,
            honesty=honesty,
            deception=deception,
            dataset=dataset,
            output=output,
=======
            reward_weights=RewardWeightsConfig.from_mapping(payload.get("reward_weights")),
            ppo=PPOConfig.from_mapping(payload.get("ppo")),
            model=ModelConfig.from_mapping(payload.get("model")),
            adversarial_batch=_to_int(payload.get("adversarial_batch"), 2),
            confidence_threshold=_to_float(payload.get("confidence_threshold"), 0.75),
            honesty=HonestyConfig.from_mapping(payload.get("honesty")),
            deception=DeceptionConfig.from_mapping(payload.get("deception")),
            dataset=DatasetConfig.from_mapping(payload.get("dataset")),
            output=OutputConfig.from_mapping(payload.get("output")),
>>>>>>> 668e603f
        )

    def dict(self) -> dict[str, Any]:
        payload = asdict(self)
        payload["honesty"] = self.honesty.dict()
        payload["deception"] = self.deception.dict()
        payload["dataset"] = self.dataset.dict()
        payload["output"] = self.output.dict()
        return payload


def load_training_config(path: str | Path) -> TrainingConfig:
    with open(path, "r", encoding="utf-8") as handle:
        raw = yaml.safe_load(handle)
    if raw is None:
        payload: Optional[Mapping[str, Any]] = None
    elif isinstance(raw, Mapping):
        payload = raw
    else:
        raise TypeError("Training config must be a mapping")
    return TrainingConfig.from_mapping(payload)


__all__ = [
    "RewardWeightsConfig",
    "PPOConfig",
    "ModelConfig",
    "TrainingConfig",
    "load_training_config",
]<|MERGE_RESOLUTION|>--- conflicted
+++ resolved
@@ -4,11 +4,7 @@
 
 from dataclasses import asdict, dataclass, field
 from pathlib import Path
-<<<<<<< HEAD
-from typing import Any, Dict, List, Mapping, Optional
-=======
 from typing import Any, List, Mapping
->>>>>>> 668e603f
 
 import yaml
 
@@ -319,17 +315,6 @@
             seed=seed,
             max_steps=max_steps,
             device=device,
-<<<<<<< HEAD
-            reward_weights=reward_weights,
-            ppo=PPOConfig.from_mapping(ppo_payload),
-            model=ModelConfig.from_mapping(model_payload),
-            adversarial_batch=adversarial_batch,
-            confidence_threshold=confidence_threshold,
-            honesty=honesty,
-            deception=deception,
-            dataset=dataset,
-            output=output,
-=======
             reward_weights=RewardWeightsConfig.from_mapping(payload.get("reward_weights")),
             ppo=PPOConfig.from_mapping(payload.get("ppo")),
             model=ModelConfig.from_mapping(payload.get("model")),
@@ -339,7 +324,6 @@
             deception=DeceptionConfig.from_mapping(payload.get("deception")),
             dataset=DatasetConfig.from_mapping(payload.get("dataset")),
             output=OutputConfig.from_mapping(payload.get("output")),
->>>>>>> 668e603f
         )
 
     def dict(self) -> dict[str, Any]:
