--- conflicted
+++ resolved
@@ -189,13 +189,7 @@
     lazy_abstention_penalty: float = -0.2
 
     @classmethod
-<<<<<<< HEAD
-    def from_mapping(
-        cls, payload: Mapping[str, Any] | None
-    ) -> "HallucinationPenaltyConfig":
-=======
     def from_mapping(cls, payload: Mapping[str, Any] | None) -> "HallucinationPenaltyConfig":
->>>>>>> 37381eb3
         payload = payload or {}
         return cls(
             confidence_threshold=_to_float(payload.get("confidence_threshold"), 0.75),
