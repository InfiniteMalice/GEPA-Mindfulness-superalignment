"""Backward-compatible configuration helpers used by legacy tests."""

from __future__ import annotations

import math
from dataclasses import dataclass, field
from typing import Any, Dict


@dataclass
class RewardWeightsConfig:
    alpha: float = 0.25
    beta: float = 0.35
    gamma: float = 0.35
    delta: float = 0.05

    def __post_init__(self) -> None:
        total = self.alpha + self.beta + self.gamma + self.delta
        if total <= 0.0:
            raise ValueError("reward weights must have positive mass")
        if not math.isclose(total, 1.0, rel_tol=1e-6):
            self.alpha /= total
            self.beta /= total
            self.gamma /= total
            self.delta /= total


@dataclass
class HonestyConfig:
    uncertainty_threshold: float = 0.75
    idk_bonus: float = 1.0
    calibration_bonus_weight: float = 0.5
    uncertainty_marker_bonus: float = 0.3


@dataclass
class DeceptionConfig:
    detect: bool = True
    log_fingerprints: bool = True
    fingerprint_dir: str = "runs/fingerprints"
<<<<<<< HEAD


@dataclass
class OutputConfig:
    checkpoint_dir: str = "runs/checkpoints"


@dataclass
class PPOSection:
    batch_size: int = 1
    learning_rate: float = 1e-5
=======


@dataclass
class OutputConfig:
    checkpoint_dir: str = "runs/checkpoints"


@dataclass
class PPOSection:
    batch_size: int = 1
    learning_rate: float = 1e-5


@dataclass
class CircuitTracerSamplingConfig:
    trace_frequency: float = 1.0
    trace_strategy: str = "all"

    @classmethod
    def from_mapping(cls, payload: Mapping[str, Any] | None) -> "CircuitTracerSamplingConfig":
        payload = payload or {}
        frequency = _to_float(payload.get("trace_frequency"), 1.0)
        frequency = max(0.0, min(1.0, frequency))
        strategy = str(payload.get("trace_strategy", "all"))
        return cls(trace_frequency=frequency, trace_strategy=strategy)

    def dict(self) -> dict[str, Any]:
        return asdict(self)


@dataclass
class HallucinationPenaltyConfig:
    confidence_threshold: float = 0.75
    confident_wrong_penalty: float = -2.0
    uncertain_wrong_penalty: float = -0.5
    appropriate_abstention_reward: float = 0.5
    lazy_abstention_penalty: float = -0.2

    @classmethod
    def from_mapping(cls, payload: Mapping[str, Any] | None) -> "HallucinationPenaltyConfig":
        payload = payload or {}
        return cls(
            confidence_threshold=_to_float(payload.get("confidence_threshold"), 0.75),
            confident_wrong_penalty=_to_float(payload.get("confident_wrong_penalty"), -2.0),
            uncertain_wrong_penalty=_to_float(payload.get("uncertain_wrong_penalty"), -0.5),
            appropriate_abstention_reward=_to_float(
                payload.get("appropriate_abstention_reward"), 0.5
            ),
            lazy_abstention_penalty=_to_float(payload.get("lazy_abstention_penalty"), -0.2),
        )

    def dict(self) -> dict[str, float]:
        return asdict(self)


@dataclass
class GRPOConfig:
    group_size: int = 8
    kl_coef: float = 0.05
    learning_rate: float = 1e-5
    batch_size: int = 32
    gradient_accumulation_steps: int = 1
    sampling_temperature: float = 0.7
    max_new_tokens: int = 256
    circuit_tracer: CircuitTracerSamplingConfig = field(default_factory=CircuitTracerSamplingConfig)
    reward_weights: RewardWeightsConfig = field(default_factory=RewardWeightsConfig)
    hallucination: HallucinationPenaltyConfig = field(default_factory=HallucinationPenaltyConfig)

    @classmethod
    def from_mapping(cls, payload: Mapping[str, Any] | None) -> "GRPOConfig":
        payload = payload or {}
        sampling = CircuitTracerSamplingConfig.from_mapping(payload)
        rewards = RewardWeightsConfig.from_mapping(payload.get("reward_weights"))
        hallucination = HallucinationPenaltyConfig.from_mapping(payload.get("hallucination"))
        return cls(
            group_size=_to_int(payload.get("group_size"), 8),
            kl_coef=_to_float(payload.get("kl_coef"), 0.05),
            learning_rate=_to_float(payload.get("learning_rate"), 1e-5),
            batch_size=_to_int(payload.get("batch_size"), 32),
            gradient_accumulation_steps=_to_int(payload.get("gradient_accumulation_steps"), 1),
            sampling_temperature=_to_float(payload.get("sampling_temperature"), 0.7),
            max_new_tokens=_to_int(payload.get("max_new_tokens"), 256),
            circuit_tracer=sampling,
            reward_weights=rewards,
            hallucination=hallucination,
        )
>>>>>>> 1e6989bc

    def dict(self) -> dict[str, Any]:
        payload = asdict(self)
        payload["circuit_tracer"] = self.circuit_tracer.dict()
        payload["reward_weights"] = self.reward_weights.dict()
        payload["hallucination"] = self.hallucination.dict()
        return payload


@dataclass
class ModelConfig:
    policy_model: str = "demo-model"
    device: str = "cpu"


@dataclass
class TrainingConfig:
    reward_weights: RewardWeightsConfig = field(default_factory=RewardWeightsConfig)
<<<<<<< HEAD
=======
    ppo: PPOConfig = field(default_factory=PPOConfig)
    grpo: GRPOConfig = field(default_factory=GRPOConfig)
    model: ModelConfig = field(default_factory=ModelConfig)
    adversarial_batch: int = 2
    confidence_threshold: float = 0.75
    use_dual_path: bool = False
>>>>>>> 1e6989bc
    honesty: HonestyConfig = field(default_factory=HonestyConfig)
    deception: DeceptionConfig = field(default_factory=DeceptionConfig)
    output: OutputConfig = field(default_factory=OutputConfig)
    ppo: PPOSection = field(default_factory=PPOSection)
    model: ModelConfig = field(default_factory=ModelConfig)
    max_steps: int = 100
    device: str = "cpu"
    use_dual_path: bool = False

    @classmethod
<<<<<<< HEAD
    def from_mapping(cls, payload: Dict[str, Any]) -> "TrainingConfig":
        reward = RewardWeightsConfig(**payload.get("reward_weights", {}))
        honesty = HonestyConfig(**payload.get("honesty", {}))
        deception = DeceptionConfig(**payload.get("deception", {}))
        output = OutputConfig(**payload.get("output", {}))
        training_payload = dict(payload.get("training", {}))
        model_payload = dict(payload.get("model", {}))
        if "name" in model_payload and "policy_model" not in model_payload:
            model_payload["policy_model"] = model_payload.pop("name")
        allowed_model_keys = {"policy_model", "device"}
        filtered_model = {
            key: value for key, value in model_payload.items() if key in allowed_model_keys
        }
        model = ModelConfig(**filtered_model)
        ppo_kwargs = {
            "batch_size": int(training_payload.get("batch_size", 1)),
            "learning_rate": float(training_payload.get("learning_rate", 1e-5)),
        }
        ppo = PPOSection(**ppo_kwargs)
        max_steps = int(training_payload.get("max_steps", payload.get("max_steps", 100)))
        use_dual_path = bool(
            training_payload.get("use_dual_path", payload.get("use_dual_path", False))
        )
        return cls(
            reward_weights=reward,
            honesty=honesty,
            deception=deception,
            output=output,
            ppo=ppo,
            model=model,
            max_steps=max_steps,
            device=model.device,
            use_dual_path=use_dual_path,
        )


__all__ = [
    "RewardWeightsConfig",
    "HonestyConfig",
    "DeceptionConfig",
    "OutputConfig",
=======
    def from_mapping(cls, payload: Mapping[str, Any] | None) -> "TrainingConfig":
        payload = payload or {}

        training_section = payload.get("training")
        if not isinstance(training_section, Mapping):
            training_section = {}

        model_section = payload.get("model")
        if not isinstance(model_section, Mapping):
            model_section = {}

        device_value = payload.get("device")
        if device_value is None:
            device_value = model_section.get("device")
        if device_value is None:
            device_value = "cpu"
        device = str(device_value)
        if device not in {"cpu", "cuda"} and not device.startswith("cuda"):
            raise ValueError("device must be 'cpu' or a CUDA identifier")

        ppo_section = _merge_mapping(payload.get("ppo"), training_section)

        grpo_section = payload.get("grpo")
        if not isinstance(grpo_section, Mapping):
            grpo_section = {}

        return cls(
            seed=_to_int(training_section.get("seed", payload.get("seed")), 42),
            max_steps=_to_int(training_section.get("max_steps", payload.get("max_steps")), 100),
            device=device,
            reward_weights=RewardWeightsConfig.from_mapping(payload.get("reward_weights")),
            ppo=PPOConfig.from_mapping(ppo_section),
            grpo=GRPOConfig.from_mapping(grpo_section),
            model=ModelConfig.from_mapping(model_section),
            adversarial_batch=_to_int(
                training_section.get("adversarial_batch", payload.get("adversarial_batch")),
                2,
            ),
            confidence_threshold=_to_float(
                training_section.get("confidence_threshold", payload.get("confidence_threshold")),
                0.75,
            ),
            use_dual_path=bool(
                training_section.get("use_dual_path", payload.get("use_dual_path", False))
            ),
            honesty=HonestyConfig.from_mapping(payload.get("honesty")),
            deception=DeceptionConfig.from_mapping(payload.get("deception")),
            dataset=DatasetConfig.from_mapping(payload.get("dataset")),
            output=OutputConfig.from_mapping(payload.get("output")),
        )

    def dict(self) -> dict[str, Any]:
        payload = asdict(self)
        payload["honesty"] = self.honesty.dict()
        payload["deception"] = self.deception.dict()
        payload["grpo"] = self.grpo.dict()
        payload["dataset"] = self.dataset.dict()
        payload["output"] = self.output.dict()
        return payload


def load_training_config(path: str | Path) -> TrainingConfig:
    with open(path, "r", encoding="utf-8") as handle:
        payload: Mapping[str, Any] | None = yaml.safe_load(handle)  # type: ignore[assignment]
    return TrainingConfig.from_mapping(payload)


__all__ = [
    "RewardWeightsConfig",
    "PPOConfig",
    "CircuitTracerSamplingConfig",
    "HallucinationPenaltyConfig",
    "GRPOConfig",
    "ModelConfig",
>>>>>>> 1e6989bc
    "TrainingConfig",
    "PPOSection",
    "ModelConfig",
]<|MERGE_RESOLUTION|>--- conflicted
+++ resolved
@@ -38,19 +38,6 @@
     detect: bool = True
     log_fingerprints: bool = True
     fingerprint_dir: str = "runs/fingerprints"
-<<<<<<< HEAD
-
-
-@dataclass
-class OutputConfig:
-    checkpoint_dir: str = "runs/checkpoints"
-
-
-@dataclass
-class PPOSection:
-    batch_size: int = 1
-    learning_rate: float = 1e-5
-=======
 
 
 @dataclass
@@ -137,7 +124,6 @@
             reward_weights=rewards,
             hallucination=hallucination,
         )
->>>>>>> 1e6989bc
 
     def dict(self) -> dict[str, Any]:
         payload = asdict(self)
@@ -156,15 +142,12 @@
 @dataclass
 class TrainingConfig:
     reward_weights: RewardWeightsConfig = field(default_factory=RewardWeightsConfig)
-<<<<<<< HEAD
-=======
     ppo: PPOConfig = field(default_factory=PPOConfig)
     grpo: GRPOConfig = field(default_factory=GRPOConfig)
     model: ModelConfig = field(default_factory=ModelConfig)
     adversarial_batch: int = 2
     confidence_threshold: float = 0.75
     use_dual_path: bool = False
->>>>>>> 1e6989bc
     honesty: HonestyConfig = field(default_factory=HonestyConfig)
     deception: DeceptionConfig = field(default_factory=DeceptionConfig)
     output: OutputConfig = field(default_factory=OutputConfig)
@@ -175,49 +158,6 @@
     use_dual_path: bool = False
 
     @classmethod
-<<<<<<< HEAD
-    def from_mapping(cls, payload: Dict[str, Any]) -> "TrainingConfig":
-        reward = RewardWeightsConfig(**payload.get("reward_weights", {}))
-        honesty = HonestyConfig(**payload.get("honesty", {}))
-        deception = DeceptionConfig(**payload.get("deception", {}))
-        output = OutputConfig(**payload.get("output", {}))
-        training_payload = dict(payload.get("training", {}))
-        model_payload = dict(payload.get("model", {}))
-        if "name" in model_payload and "policy_model" not in model_payload:
-            model_payload["policy_model"] = model_payload.pop("name")
-        allowed_model_keys = {"policy_model", "device"}
-        filtered_model = {
-            key: value for key, value in model_payload.items() if key in allowed_model_keys
-        }
-        model = ModelConfig(**filtered_model)
-        ppo_kwargs = {
-            "batch_size": int(training_payload.get("batch_size", 1)),
-            "learning_rate": float(training_payload.get("learning_rate", 1e-5)),
-        }
-        ppo = PPOSection(**ppo_kwargs)
-        max_steps = int(training_payload.get("max_steps", payload.get("max_steps", 100)))
-        use_dual_path = bool(
-            training_payload.get("use_dual_path", payload.get("use_dual_path", False))
-        )
-        return cls(
-            reward_weights=reward,
-            honesty=honesty,
-            deception=deception,
-            output=output,
-            ppo=ppo,
-            model=model,
-            max_steps=max_steps,
-            device=model.device,
-            use_dual_path=use_dual_path,
-        )
-
-
-__all__ = [
-    "RewardWeightsConfig",
-    "HonestyConfig",
-    "DeceptionConfig",
-    "OutputConfig",
-=======
     def from_mapping(cls, payload: Mapping[str, Any] | None) -> "TrainingConfig":
         payload = payload or {}
 
@@ -292,7 +232,6 @@
     "HallucinationPenaltyConfig",
     "GRPOConfig",
     "ModelConfig",
->>>>>>> 1e6989bc
     "TrainingConfig",
     "PPOSection",
     "ModelConfig",
