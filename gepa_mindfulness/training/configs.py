--- conflicted
+++ resolved
@@ -302,13 +302,9 @@
                 2,
             ),
             confidence_threshold=_to_float(
-<<<<<<< HEAD
-                training_section.get("confidence_threshold", payload.get("confidence_threshold")),
-=======
                 training_section.get(
                     "confidence_threshold", payload.get("confidence_threshold")
                 ),
->>>>>>> 9225bc71
                 0.75,
             ),
             use_dual_path=bool(
