"""Lightweight GRPO trainer used by the test suite."""

from __future__ import annotations

import math
import random
from dataclasses import dataclass
<<<<<<< HEAD
from pathlib import Path
=======
>>>>>>> 1f25afba
from typing import Iterable, List, Sequence

try:  # pragma: no cover - torch is optional for lightweight tests
    import torch
except Exception:  # pragma: no cover - fallback when torch is absent
    torch = None  # type: ignore[assignment]

from ..core.circuit_tracer_adapter import TraceResult
from .base_trainer import BaseTrainer, GeneratedResponse
from .config import GRPOConfig as DatasetGRPOConfig
from .configs import GRPOConfig as TransformersGRPOConfig
from .dataloader import DatasetExample
from .grpo_reward_calculator import GRPORewardCalculator
from .grpo_types import GRPOGroupSample


@dataclass
class GRPOTrainingStats:
    """Summary of a single GRPO optimisation step."""

    prompt: str
    rewards: Sequence[float]
    advantages: Sequence[float]
    confidences: Sequence[float]


@dataclass
class GRPOBatchSummary:
    """Aggregate statistics for a single prompt during HF-style training."""

    prompt: str
    mean_reward: float
    advantages: List[float]
    categories: List[str]
    confidences: List[float]


@dataclass
class GRPOEpochSummary:
    """Lightweight summary returned by ``train_epoch`` in HF compatibility mode."""

    steps: int
    batches: List[GRPOBatchSummary]

    def mean_reward(self) -> float:
        if not self.batches:
            return 0.0
        return float(
            sum(batch.mean_reward for batch in self.batches) / max(len(self.batches), 1)
        )


class GRPOTrainer(BaseTrainer):
    """Minimal trainer implementing the GRPO interface exercised by tests."""

    def __init__(self, *args, seed: int | None = None, **kwargs) -> None:
<<<<<<< HEAD
        dataset_config: DatasetGRPOConfig | None = None
=======
>>>>>>> 1f25afba
        if args and isinstance(args[0], DatasetGRPOConfig):
            if len(args) != 1:
                raise TypeError(
                    "Dataset-driven GRPOTrainer expects a single GRPOConfig argument"
                )
<<<<<<< HEAD
            dataset_config = args[0]
        elif isinstance(kwargs.get("config"), DatasetGRPOConfig):
            if args:
                raise TypeError(
                    "Dataset-driven GRPOTrainer expects config as the sole argument"
                )
            dataset_config = kwargs.pop("config")

        if dataset_config is not None:
            if kwargs:
                raise TypeError(f"Unexpected keyword arguments: {sorted(kwargs)}")
            super().__init__(dataset_config)
=======
            config = args[0]
            super().__init__(config)
>>>>>>> 1f25afba
            self.random = random.Random(seed or 0)
            self._logits: dict[str, float] = {}
            self.training_history: list[GRPOTrainingStats] = []
            self._hf_mode = False
            return

        if torch is None:  # pragma: no cover - exercised when torch missing
            raise RuntimeError(
                "PyTorch is required for GRPOTrainer when initialised with models"
            )

<<<<<<< HEAD
        positional = list(args)
        policy_model = positional.pop(0) if positional else kwargs.pop("policy_model", None)
        reference_model = (
            positional.pop(0)
            if positional
            else kwargs.pop("reference_model", None)
        )
        tokenizer = positional.pop(0) if positional else kwargs.pop("tokenizer", None)
        config = positional.pop(0) if positional else kwargs.pop("config", None)
        reward_weights = (
            positional.pop(0)
            if positional
            else kwargs.pop("reward_weights", None)
        )

        if positional:
            raise TypeError(f"Unexpected positional arguments: {positional}")

        missing = [
            name
            for name, value in {
                "policy": policy_model,
                "reference": reference_model,
                "tokenizer": tokenizer,
                "config": config,
                "reward_weights": reward_weights,
            }.items()
            if value is None
        ]
        if missing:
=======
        if len(args) < 5:
>>>>>>> 1f25afba
            raise TypeError(
                "Model-driven GRPOTrainer expects policy, reference, tokenizer, config, "
                "and reward weights"
            )

<<<<<<< HEAD
        device = kwargs.pop("device", None)
        output_dir = kwargs.pop("output_dir", None)
=======
        policy_model, reference_model, tokenizer, config, reward_weights, *extra = args
        if extra:
            raise TypeError(f"Unexpected positional arguments: {extra}")

        device = kwargs.pop("device", None)
>>>>>>> 1f25afba
        if kwargs:
            raise TypeError(f"Unexpected keyword arguments: {sorted(kwargs)}")

        if isinstance(device, str):
            device = torch.device(device)
        elif device is None:
            device = torch.device("cpu")

        if not isinstance(config, TransformersGRPOConfig):
            raise TypeError(
                "Expected Transformers GRPOConfig when initialising with models"
            )

        self.policy_model = policy_model.to(device) if hasattr(policy_model, "to") else policy_model
        self.reference_model = (
            reference_model.to(device) if hasattr(reference_model, "to") else reference_model
        )
        self.tokenizer = tokenizer
        self.transformers_config = config
        self.reward_weights = reward_weights
        self.device = device
        self._hf_mode = True
        self._hf_steps = 0
        self._reward_calculator = GRPORewardCalculator(
            reward_weights, config.hallucination
        )
        if hasattr(self.policy_model, "eval"):
            self.policy_model.eval()
        if hasattr(self.reference_model, "eval"):
            self.reference_model.eval()
<<<<<<< HEAD

        if output_dir is None:
            output_dir = Path.cwd() / "runs" / "grpo_hf"
        else:
            output_dir = Path(output_dir)
        output_dir = output_dir.expanduser().resolve()
        output_dir.mkdir(parents=True, exist_ok=True)

        self.config = config
        self.dataset = None
        self.output_dir = output_dir
        self.metrics_path = self.output_dir / "metrics.jsonl"
        self.summary_path = self.output_dir / "summary.json"
        self.reward_calculator = self._reward_calculator
        self.tracer_adapter = None
        self.global_step = 0
        self.logged_metrics = []
=======
>>>>>>> 1f25afba

    def train(self) -> None:
        """Run a lightweight training loop over the dataset."""

        if getattr(self, "_hf_mode", False):
            raise RuntimeError("train() is not supported in HF compatibility mode")

        steps = 0
        for batch in self.dataset.iter_batches(self.config.batch_size):
            prompts = [example.prompt for example in batch]
            groups = [self._generate_group(example) for example in batch]
            references = [example.references for example in batch]
            gepa_scores = [example.gepa_scores for example in batch]
            imperatives = [example.imperatives for example in batch]

            grouped_rewards, breakdowns = self.compute_batch_rewards(
                prompts,
                groups,
                references=references,
                gepa_scores=gepa_scores,
                imperatives=imperatives,
            )
            grouped_advantages = self._compute_advantages(grouped_rewards)
            self._apply_policy_update(batch, groups, grouped_advantages)

            for prompt, rewards, advantages, group in zip(
                prompts, grouped_rewards, grouped_advantages, groups
            ):
                confidences = [response.confidence() for response in group]
                self.training_history.append(
                    GRPOTrainingStats(
                        prompt=prompt,
                        rewards=rewards,
                        advantages=advantages,
                        confidences=confidences,
                    )
                )

            steps += 1
            self.global_step += 1
            if steps >= self.config.max_steps:
                break

        self.save_summary()

    def _compute_advantages(
        self,
        grouped_rewards: Sequence[Sequence[float]],
    ) -> list[list[float]]:
        advantages: list[list[float]] = []
        for rewards in grouped_rewards:
            if not rewards:
                advantages.append([])
                continue
            mean_reward = sum(rewards) / len(rewards)
            advantages.append([reward - mean_reward for reward in rewards])
        return advantages

    def _generate_group(self, example: DatasetExample) -> list[GeneratedResponse]:
        group: list[GeneratedResponse] = []
        correct = example.references[0] if example.references else None
        base_probability = 1.0 / max(1, self.config.group_size)
        for idx in range(self.config.group_size):
            if correct is not None and idx == 0:
                text = correct
                probability = max(0.7, 1.0 - base_probability)
            else:
                text = self._fabricate_response(example.prompt, idx)
                probability = max(0.05, base_probability / 2)
            log_prob = math.log(probability)
            response = GeneratedResponse(
                text=text,
                log_probs=[log_prob],
                mask=[1],
                metadata={"index": float(idx)},
            )
            group.append(response)
        return group

    def _apply_policy_update(
        self,
        examples: Iterable[DatasetExample],
        groups: Sequence[Sequence[GeneratedResponse]],
        advantages: Sequence[Sequence[float]],
    ) -> None:
        for example, group_advantages in zip(examples, advantages):
            if not group_advantages:
                continue
            adjustment = max(group_advantages)
            if adjustment == 0.0:
                adjustment = -min(group_advantages)
            self._logits[example.prompt] = self._logits.get(example.prompt, 0.0) + adjustment

    def _fabricate_response(self, prompt: str, index: int) -> str:
        seed = hash((prompt, index, self.random.random()))
        self.random.seed(seed)
        template = [
            "I am not certain.",
            "It might be true.",
            "Further evidence is required.",
            "Consulting additional sources.",
        ]
        choice = self.random.choice(template)
        return f"{choice} ({index + 1})"

    # ------------------------------------------------------------------
    # HF compatibility helpers

<<<<<<< HEAD
    def train_epoch(
        self,
        prompts: Sequence[str],
        *,
        batch_size: int | None = None,
    ) -> GRPOEpochSummary:
        """Run a single epoch when operating in HF compatibility mode."""
=======
    def train_epoch(self, prompts: Sequence[str], *, batch_size: int | None = None) -> GRPOEpochSummary:
>>>>>>> 1f25afba
        if not getattr(self, "_hf_mode", False):
            raise RuntimeError("train_epoch() is only available in HF compatibility mode")

        assert torch is not None  # mypy hint: guarded in __init__

        if batch_size is None:
            batch_size = self.transformers_config.batch_size

        batches: list[GRPOBatchSummary] = []
        steps = 0
        pad_token_id = getattr(self.tokenizer, "pad_token_id", None)

        for start in range(0, len(prompts), batch_size):
            chunk = prompts[start : start + batch_size]
            steps += 1
            for prompt in chunk:
                encoded = self.tokenizer(prompt, return_tensors="pt")
                if hasattr(encoded, "to"):
                    encoded = encoded.to(self.device)
                input_ids = encoded["input_ids"]
                attention_mask = encoded.get("attention_mask")

                with torch.no_grad():
                    sequences = self.policy_model.generate(
                        input_ids,
                        attention_mask=attention_mask,
                        max_new_tokens=self.transformers_config.max_new_tokens,
                        do_sample=True,
                        temperature=self.transformers_config.sampling_temperature,
                        num_return_sequences=self.transformers_config.group_size,
                        pad_token_id=pad_token_id,
                    )

                if sequences.dim() == 1:
                    sequences = sequences.unsqueeze(0)

                group = GRPOGroupSample(prompt=prompt)
                for seq in sequences:
                    tokens = seq.tolist()
                    log_prob = torch.zeros(len(tokens), device=self.device, dtype=torch.float32)
                    ref_log_prob = torch.zeros_like(log_prob)
                    text = (
                        self.tokenizer.decode(tokens, skip_special_tokens=True)
                        if hasattr(self.tokenizer, "decode")
                        else str(tokens)
                    )
                    trace = TraceResult(
                        summary={},
                        assessment=None,
                        confidence_hint=0.6,
                        traced=False,
                    )
                    group.samples.append(
                        GRPOGroupSample.Sample(
                            response=text,
                            tokens=tokens,
                            log_prob=log_prob,
                            ref_log_prob=ref_log_prob,
                            trace=trace,
                        )
                    )

                computations = self._reward_calculator.score_group(group)
                rewards = [comp.reward for comp in computations]
                advantages = [sample.advantage for sample in group.samples]
                categories = [comp.category for comp in computations]
                confidences = [comp.confidence for comp in computations]
                mean_reward = sum(rewards) / max(len(rewards), 1)
                batches.append(
                    GRPOBatchSummary(
                        prompt=prompt,
                        mean_reward=mean_reward,
                        advantages=[float(value) for value in advantages],
                        categories=categories,
                        confidences=[float(value) for value in confidences],
                    )
                )

        self._hf_steps += steps
        return GRPOEpochSummary(steps=steps, batches=batches)


__all__ = ["GRPOTrainer", "GRPOTrainingStats", "GRPOBatchSummary", "GRPOEpochSummary"]<|MERGE_RESOLUTION|>--- conflicted
+++ resolved
@@ -5,10 +5,6 @@
 import math
 import random
 from dataclasses import dataclass
-<<<<<<< HEAD
-from pathlib import Path
-=======
->>>>>>> 1f25afba
 from typing import Iterable, List, Sequence
 
 try:  # pragma: no cover - torch is optional for lightweight tests
@@ -65,32 +61,13 @@
     """Minimal trainer implementing the GRPO interface exercised by tests."""
 
     def __init__(self, *args, seed: int | None = None, **kwargs) -> None:
-<<<<<<< HEAD
-        dataset_config: DatasetGRPOConfig | None = None
-=======
->>>>>>> 1f25afba
         if args and isinstance(args[0], DatasetGRPOConfig):
             if len(args) != 1:
                 raise TypeError(
                     "Dataset-driven GRPOTrainer expects a single GRPOConfig argument"
                 )
-<<<<<<< HEAD
-            dataset_config = args[0]
-        elif isinstance(kwargs.get("config"), DatasetGRPOConfig):
-            if args:
-                raise TypeError(
-                    "Dataset-driven GRPOTrainer expects config as the sole argument"
-                )
-            dataset_config = kwargs.pop("config")
-
-        if dataset_config is not None:
-            if kwargs:
-                raise TypeError(f"Unexpected keyword arguments: {sorted(kwargs)}")
-            super().__init__(dataset_config)
-=======
             config = args[0]
             super().__init__(config)
->>>>>>> 1f25afba
             self.random = random.Random(seed or 0)
             self._logits: dict[str, float] = {}
             self.training_history: list[GRPOTrainingStats] = []
@@ -102,55 +79,17 @@
                 "PyTorch is required for GRPOTrainer when initialised with models"
             )
 
-<<<<<<< HEAD
-        positional = list(args)
-        policy_model = positional.pop(0) if positional else kwargs.pop("policy_model", None)
-        reference_model = (
-            positional.pop(0)
-            if positional
-            else kwargs.pop("reference_model", None)
-        )
-        tokenizer = positional.pop(0) if positional else kwargs.pop("tokenizer", None)
-        config = positional.pop(0) if positional else kwargs.pop("config", None)
-        reward_weights = (
-            positional.pop(0)
-            if positional
-            else kwargs.pop("reward_weights", None)
-        )
-
-        if positional:
-            raise TypeError(f"Unexpected positional arguments: {positional}")
-
-        missing = [
-            name
-            for name, value in {
-                "policy": policy_model,
-                "reference": reference_model,
-                "tokenizer": tokenizer,
-                "config": config,
-                "reward_weights": reward_weights,
-            }.items()
-            if value is None
-        ]
-        if missing:
-=======
         if len(args) < 5:
->>>>>>> 1f25afba
             raise TypeError(
                 "Model-driven GRPOTrainer expects policy, reference, tokenizer, config, "
                 "and reward weights"
             )
 
-<<<<<<< HEAD
-        device = kwargs.pop("device", None)
-        output_dir = kwargs.pop("output_dir", None)
-=======
         policy_model, reference_model, tokenizer, config, reward_weights, *extra = args
         if extra:
             raise TypeError(f"Unexpected positional arguments: {extra}")
 
         device = kwargs.pop("device", None)
->>>>>>> 1f25afba
         if kwargs:
             raise TypeError(f"Unexpected keyword arguments: {sorted(kwargs)}")
 
@@ -181,26 +120,6 @@
             self.policy_model.eval()
         if hasattr(self.reference_model, "eval"):
             self.reference_model.eval()
-<<<<<<< HEAD
-
-        if output_dir is None:
-            output_dir = Path.cwd() / "runs" / "grpo_hf"
-        else:
-            output_dir = Path(output_dir)
-        output_dir = output_dir.expanduser().resolve()
-        output_dir.mkdir(parents=True, exist_ok=True)
-
-        self.config = config
-        self.dataset = None
-        self.output_dir = output_dir
-        self.metrics_path = self.output_dir / "metrics.jsonl"
-        self.summary_path = self.output_dir / "summary.json"
-        self.reward_calculator = self._reward_calculator
-        self.tracer_adapter = None
-        self.global_step = 0
-        self.logged_metrics = []
-=======
->>>>>>> 1f25afba
 
     def train(self) -> None:
         """Run a lightweight training loop over the dataset."""
@@ -309,17 +228,7 @@
     # ------------------------------------------------------------------
     # HF compatibility helpers
 
-<<<<<<< HEAD
-    def train_epoch(
-        self,
-        prompts: Sequence[str],
-        *,
-        batch_size: int | None = None,
-    ) -> GRPOEpochSummary:
-        """Run a single epoch when operating in HF compatibility mode."""
-=======
     def train_epoch(self, prompts: Sequence[str], *, batch_size: int | None = None) -> GRPOEpochSummary:
->>>>>>> 1f25afba
         if not getattr(self, "_hf_mode", False):
             raise RuntimeError("train_epoch() is only available in HF compatibility mode")
 
