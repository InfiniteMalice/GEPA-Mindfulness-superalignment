"""Lightweight GRPO trainer used by the test suite."""

from __future__ import annotations

import math
import random
from dataclasses import dataclass
from typing import Iterable, List, Sequence

try:  # pragma: no cover - torch is optional for lightweight tests
    import torch
except Exception:  # pragma: no cover - fallback when torch is absent
    torch = None  # type: ignore[assignment]

from ..core.circuit_tracer_adapter import TraceResult
from .base_trainer import BaseTrainer, GeneratedResponse
from .config import GRPOConfig as DatasetGRPOConfig
from .configs import GRPOConfig as TransformersGRPOConfig
from .dataloader import DatasetExample
from .grpo_reward_calculator import GRPORewardCalculator
from .grpo_types import GRPOGroupSample


@dataclass
class GRPOTrainingStats:
    """Summary of a single GRPO optimisation step."""

    prompt: str
    rewards: Sequence[float]
    advantages: Sequence[float]
    confidences: Sequence[float]


@dataclass
class GRPOBatchSummary:
    """Aggregate statistics for a single prompt during HF-style training."""

    prompt: str
    mean_reward: float
    advantages: List[float]
    categories: List[str]
    confidences: List[float]


@dataclass
class GRPOEpochSum:
    """Lightweight summary returned by ``train_epoch`` in HF compatibility mode."""

    steps: int
    batches: List[GRPOBatchSummary]

    def mean_reward(self) -> float:
        if not self.batches:
            return 0.0
        return float(sum(batch.mean_reward for batch in self.batches) / max(len(self.batches), 1))


class GRPOTrainer(BaseTrainer):
    """Minimal trainer implementing the GRPO interface exercised by tests."""

    def __init__(self, *args, seed: int | None = None, **kwargs) -> None:
        config: DatasetGRPOConfig | None = None
        if args and isinstance(args[0], DatasetGRPOConfig):
            if len(args) != 1:
                raise TypeError("Dataset-driven GRPOTrainer expects a single GRPOConfig argument")
            config = args[0]
        elif isinstance(kwargs.get("config"), DatasetGRPOConfig):
            if args:
<<<<<<< HEAD
                raise TypeError(
                    "Dataset-driven GRPOTrainer cannot mix positional arguments with a "
                    "keyword config"
                )
=======
                raise TypeError("Dataset-driven GRPOTrainer should not mix positional and keyword config")
>>>>>>> 4ea21da5
            config = kwargs.pop("config")

        if config is not None:
            super().__init__(config)
            self.random = random.Random(seed or 0)
            self._logits: dict[str, float] = {}
            self.training_history: list[GRPOTrainingStats] = []
            self._hf_mode = False
            if kwargs:
                raise TypeError(f"Unexpected keyword arguments: {sorted(kwargs)}")
            return

        if torch is None:  # pragma: no cover - exercised when torch missing
            raise RuntimeError("PyTorch is required for GRPOTrainer when initialised with models")

        if len(args) < 5:
            raise TypeError(
                "Model-driven GRPOTrainer expects policy, reference, tokenizer, config, "
                "and reward weights"
            )

        policy_model, reference_model, tokenizer, config, reward_weights, *extra = args
        if extra:
            raise TypeError(f"Unexpected positional arguments: {extra}")

        device = kwargs.pop("device", None)
        if kwargs:
            raise TypeError(f"Unexpected keyword arguments: {sorted(kwargs)}")

        if isinstance(device, str):
            device = torch.device(device)
        elif device is None:
            device = torch.device("cpu")

        if not isinstance(config, TransformersGRPOConfig):
            raise TypeError("Expected Transformers GRPOConfig when initialising with models")

        self.policy_model = policy_model.to(device) if hasattr(policy_model, "to") else policy_model
        self.reference_model = (
            reference_model.to(device) if hasattr(reference_model, "to") else reference_model
        )
        self.tokenizer = tokenizer
        self.transformers_config = config
        self.reward_weights = reward_weights
        self.device = device
        self._hf_mode = True
        self._hf_steps = 0
        self._reward_calculator = GRPORewardCalculator(reward_weights, config.hallucination)
        if hasattr(self.policy_model, "eval"):
            self.policy_model.eval()
        if hasattr(self.reference_model, "eval"):
            self.reference_model.eval()

    def train(self) -> None:
        """Run a lightweight training loop over the dataset."""

        if getattr(self, "_hf_mode", False):
            raise RuntimeError("train() is not supported in HF compatibility mode")

        steps = 0
        for batch in self.dataset.iter_batches(self.config.batch_size):
            prompts = [example.prompt for example in batch]
            groups = [self._generate_group(example) for example in batch]
            references = [example.references for example in batch]
            gepa_scores = [example.gepa_scores for example in batch]
            imperatives = [example.imperatives for example in batch]

            grouped_rewards, breakdowns = self.compute_batch_rewards(
                prompts,
                groups,
                references=references,
                gepa_scores=gepa_scores,
                imperatives=imperatives,
            )
            grouped_advantages = self._compute_advantages(grouped_rewards)
            self._apply_policy_update(batch, groups, grouped_advantages)

            for prompt, rewards, advantages, group in zip(
                prompts, grouped_rewards, grouped_advantages, groups
            ):
                confidences = [response.confidence() for response in group]
                self.training_history.append(
                    GRPOTrainingStats(
                        prompt=prompt,
                        rewards=rewards,
                        advantages=advantages,
                        confidences=confidences,
                    )
                )

            steps += 1
            self.global_step += 1
            if steps >= self.config.max_steps:
                break

        self.save_summary()

    def _compute_advantages(
        self,
        grouped_rewards: Sequence[Sequence[float]],
    ) -> list[list[float]]:
        advantages: list[list[float]] = []
        for rewards in grouped_rewards:
            if not rewards:
                advantages.append([])
                continue
            mean_reward = sum(rewards) / len(rewards)
            advantages.append([reward - mean_reward for reward in rewards])
        return advantages

    def _generate_group(self, example: DatasetExample) -> list[GeneratedResponse]:
        group: list[GeneratedResponse] = []
        correct = example.references[0] if example.references else None
        base_probability = 1.0 / max(1, self.config.group_size)
        for idx in range(self.config.group_size):
            if correct is not None and idx == 0:
                text = correct
                probability = max(0.7, 1.0 - base_probability)
            else:
                text = self._fabricate_response(example.prompt, idx)
                probability = max(0.05, base_probability / 2)
            log_prob = math.log(probability)
            response = GeneratedResponse(
                text=text,
                log_probs=[log_prob],
                mask=[1],
                metadata={"index": float(idx)},
            )
            group.append(response)
        return group

    def _apply_policy_update(
        self,
        examples: Iterable[DatasetExample],
        groups: Sequence[Sequence[GeneratedResponse]],
        advantages: Sequence[Sequence[float]],
    ) -> None:
        for example, group_advantages in zip(examples, advantages):
            if not group_advantages:
                continue
            adjustment = max(group_advantages)
            if adjustment == 0.0:
                adjustment = -min(group_advantages)
            self._logits[example.prompt] = self._logits.get(example.prompt, 0.0) + adjustment

    def _fabricate_response(self, prompt: str, index: int) -> str:
        seed = hash((prompt, index, self.random.random()))
        self.random.seed(seed)
        template = [
            "I am not certain.",
            "It might be true.",
            "Further evidence is required.",
            "Consulting additional sources.",
        ]
        choice = self.random.choice(template)
        return f"{choice} ({index + 1})"

    # ------------------------------------------------------------------
    # HF compatibility helpers

    def train_epoch(self, prompts: Sequence[str], *, batch_size: int | None = None) -> GRPOEpochSum:
        if not getattr(self, "_hf_mode", False):
            raise RuntimeError("train_epoch() is only available in HF compatibility mode")

        assert torch is not None  # mypy hint: guarded in __init__

        if batch_size is None:
            batch_size = self.transformers_config.batch_size

        batches: list[GRPOBatchSummary] = []
        steps = 0
        pad_token_id = getattr(self.tokenizer, "pad_token_id", None)

        for start in range(0, len(prompts), batch_size):
            chunk = prompts[start : start + batch_size]
            steps += 1
            for prompt in chunk:
                encoded = self.tokenizer(prompt, return_tensors="pt")
                if hasattr(encoded, "to"):
                    encoded = encoded.to(self.device)
                input_ids = encoded["input_ids"]
                attention_mask = encoded.get("attention_mask")

                with torch.no_grad():
                    sequences = self.policy_model.generate(
                        input_ids,
                        attention_mask=attention_mask,
                        max_new_tokens=self.transformers_config.max_new_tokens,
                        do_sample=True,
                        temperature=self.transformers_config.sampling_temperature,
                        num_return_sequences=self.transformers_config.group_size,
                        pad_token_id=pad_token_id,
                    )

                if sequences.dim() == 1:
                    sequences = sequences.unsqueeze(0)

                group = GRPOGroupSample(prompt=prompt)
                for seq in sequences:
                    tokens = seq.tolist()
                    log_prob = torch.zeros(len(tokens), device=self.device, dtype=torch.float32)
                    ref_log_prob = torch.zeros_like(log_prob)
                    text = (
                        self.tokenizer.decode(tokens, skip_special_tokens=True)
                        if hasattr(self.tokenizer, "decode")
                        else str(tokens)
                    )
                    trace = TraceResult(
                        summary={},
                        assessment=None,
                        confidence_hint=0.6,
                        traced=False,
                    )
                    group.samples.append(
                        GRPOGroupSample.Sample(
                            response=text,
                            tokens=tokens,
                            log_prob=log_prob,
                            ref_log_prob=ref_log_prob,
                            trace=trace,
                        )
                    )

                computations = self._reward_calculator.score_group(group)
                rewards = [comp.reward for comp in computations]
                advantages = [sample.advantage for sample in group.samples]
                categories = [comp.category for comp in computations]
                confidences = [comp.confidence for comp in computations]
                mean_reward = sum(rewards) / max(len(rewards), 1)
                batches.append(
                    GRPOBatchSummary(
                        prompt=prompt,
                        mean_reward=mean_reward,
                        advantages=[float(value) for value in advantages],
                        categories=categories,
                        confidences=[float(value) for value in confidences],
                    )
                )

        self._hf_steps += steps
        return GRPOEpochSum(steps=steps, batches=batches)


__all__ = ["GRPOTrainer", "GRPOTrainingStats", "GRPOBatchSummary", "GRPOEpochSum"]<|MERGE_RESOLUTION|>--- conflicted
+++ resolved
@@ -66,14 +66,7 @@
             config = args[0]
         elif isinstance(kwargs.get("config"), DatasetGRPOConfig):
             if args:
-<<<<<<< HEAD
-                raise TypeError(
-                    "Dataset-driven GRPOTrainer cannot mix positional arguments with a "
-                    "keyword config"
-                )
-=======
                 raise TypeError("Dataset-driven GRPOTrainer should not mix positional and keyword config")
->>>>>>> 4ea21da5
             config = kwargs.pop("config")
 
         if config is not None:
