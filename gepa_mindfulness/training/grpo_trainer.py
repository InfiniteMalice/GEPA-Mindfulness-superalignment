"""Lightweight GRPO trainer used by the test suite."""

from __future__ import annotations

import math
import random
from dataclasses import dataclass
from typing import Iterable, List, Sequence

try:  # pragma: no cover - torch is optional for lightweight tests
    import torch
except Exception:  # pragma: no cover - fallback when torch is absent
    torch = None  # type: ignore[assignment]

from ..core.circuit_tracer_adapter import TraceResult
from .base_trainer import BaseTrainer, GeneratedResponse
from .config import GRPOConfig as DatasetGRPOConfig
from .configs import GRPOConfig as TransformersGRPOConfig
from .dataloader import DatasetExample
from .grpo_reward_calculator import GRPORewardCalculator
from .grpo_types import GRPOGroupSample


@dataclass
class GRPOTrainingStats:
    """Summary of a single GRPO optimisation step."""

    prompt: str
    rewards: Sequence[float]
    advantages: Sequence[float]
    confidences: Sequence[float]


@dataclass
class GRPOBatchSummary:
    """Aggregate statistics for a single prompt during HF-style training."""

    prompt: str
    mean_reward: float
    advantages: List[float]
    categories: List[str]
    confidences: List[float]


@dataclass
class GRPOEpochSum:
    """Lightweight summary returned by ``train_epoch`` in HF compatibility mode."""

    steps: int
    batches: List[GRPOBatchSummary]

    def mean_reward(self) -> float:
        if not self.batches:
            return 0.0
        return float(sum(batch.mean_reward for batch in self.batches) / max(len(self.batches), 1))


class GRPOTrainer(BaseTrainer):
    """Minimal trainer implementing the GRPO interface exercised by tests."""

    def __init__(self, *args, seed: int | None = None, **kwargs) -> None:
        config: DatasetGRPOConfig | None = None
        if args and isinstance(args[0], DatasetGRPOConfig):
            if len(args) != 1:
                raise TypeError("Dataset-driven GRPOTrainer expects a single GRPOConfig argument")
            config = args[0]
        elif isinstance(kwargs.get("config"), DatasetGRPOConfig):
            if args:
<<<<<<< HEAD
                raise TypeError(
                    "Dataset-driven GRPOTrainer forbids positional args when config is "
                    "provided as a keyword"
                )
=======
                raise TypeError("Dataset-driven GRPOTrainer should not mix positional and keyword config")
>>>>>>> 58a7dcf8
            config = kwargs.pop("config")

        if config is not None:
            super().__init__(config)
            self.random = random.Random(seed or 0)
            self._logits: dict[str, float] = {}
            self.training_history: list[GRPOTrainingStats] = []
            self._hf_mode = False
            if kwargs:
                raise TypeError(f"Unexpected keyword arguments: {sorted(kwargs)}")
            return

        if torch is None:  # pragma: no cover - exercised when torch missing
            raise RuntimeError("PyTorch is required for GRPOTrainer when initialised with models")

        if len(args) < 5:
            raise TypeError(
                "Model-driven GRPOTrainer expects policy, reference, tokenizer, config, "
                "and reward weights"
            )

        policy_model, reference_model, tokenizer, config, reward_weights, *extra = args
        if extra:
            raise TypeError(f"Unexpected positional arguments: {extra}")

        device = kwargs.pop("device", None)
        if kwargs:
            raise TypeError(f"Unexpected keyword arguments: {sorted(kwargs)}")

        if isinstance(device, str):
            device = torch.device(device)
        elif device is None:
            device = torch.device("cpu")

        if not isinstance(config, TransformersGRPOConfig):
            raise TypeError("Expected Transformers GRPOConfig when initialising with models")

        self.policy_model = policy_model.to(device) if hasattr(policy_model, "to") else policy_model
        self.reference_model = (
            reference_model.to(device) if hasattr(reference_model, "to") else reference_model
        )
        self.tokenizer = tokenizer
        self.transformers_config = config
        self.reward_weights = reward_weights
        self.device = device
        self._hf_mode = True
        self._hf_steps = 0
        self._reward_calculator = GRPORewardCalculator(reward_weights, config.hallucination)
        if hasattr(self.policy_model, "eval"):
            self.policy_model.eval()
        if hasattr(self.reference_model, "eval"):
            self.reference_model.eval()

    def train(self) -> None:
        """Run a lightweight training loop over the dataset."""

        if getattr(self, "_hf_mode", False):
            raise RuntimeError("train() is not supported in HF compatibility mode")

        steps = 0
        for batch in self.dataset.iter_batches(self.config.batch_size):
            prompts = [example.prompt for example in batch]
            groups = [self._generate_group(example) for example in batch]
            references = [example.references for example in batch]
            gepa_scores = [example.gepa_scores for example in batch]
            imperatives = [example.imperatives for example in batch]

            grouped_rewards, breakdowns = self.compute_batch_rewards(
                prompts,
                groups,
                references=references,
                gepa_scores=gepa_scores,
                imperatives=imperatives,
            )
            grouped_advantages = self._compute_advantages(grouped_rewards)
            self._apply_policy_update(batch, groups, grouped_advantages)

            for prompt, rewards, advantages, group in zip(
                prompts, grouped_rewards, grouped_advantages, groups
            ):
                confidences = [response.confidence() for response in group]
                self.training_history.append(
                    GRPOTrainingStats(
                        prompt=prompt,
                        rewards=rewards,
                        advantages=advantages,
                        confidences=confidences,
                    )
                )

            steps += 1
            self.global_step += 1
            if steps >= self.config.max_steps:
                break

        self.save_summary()

    def _compute_advantages(
        self,
        grouped_rewards: Sequence[Sequence[float]],
    ) -> list[list[float]]:
        advantages: list[list[float]] = []
        for rewards in grouped_rewards:
            if not rewards:
                advantages.append([])
                continue
            mean_reward = sum(rewards) / len(rewards)
            advantages.append([reward - mean_reward for reward in rewards])
        return advantages

    def _generate_group(self, example: DatasetExample) -> list[GeneratedResponse]:
        group: list[GeneratedResponse] = []
        correct = example.references[0] if example.references else None
        base_probability = 1.0 / max(1, self.config.group_size)
        for idx in range(self.config.group_size):
            if correct is not None and idx == 0:
                text = correct
                probability = max(0.7, 1.0 - base_probability)
            else:
                text = self._fabricate_response(example.prompt, idx)
                probability = max(0.05, base_probability / 2)
            log_prob = math.log(probability)
            response = GeneratedResponse(
                text=text,
                log_probs=[log_prob],
                mask=[1],
                metadata={"index": float(idx)},
            )
            group.append(response)
        return group

    def _apply_policy_update(
        self,
        examples: Iterable[DatasetExample],
        groups: Sequence[Sequence[GeneratedResponse]],
        advantages: Sequence[Sequence[float]],
    ) -> None:
        for example, group_advantages in zip(examples, advantages):
            if not group_advantages:
                continue
            adjustment = max(group_advantages)
            if adjustment == 0.0:
                adjustment = -min(group_advantages)
            self._logits[example.prompt] = self._logits.get(example.prompt, 0.0) + adjustment

    def _fabricate_response(self, prompt: str, index: int) -> str:
        seed = hash((prompt, index, self.random.random()))
        self.random.seed(seed)
        template = [
            "I am not certain.",
            "It might be true.",
            "Further evidence is required.",
            "Consulting additional sources.",
        ]
        choice = self.random.choice(template)
        return f"{choice} ({index + 1})"

    # ------------------------------------------------------------------
    # HF compatibility helpers

    def train_epoch(self, prompts: Sequence[str], *, batch_size: int | None = None) -> GRPOEpochSum:
        if not getattr(self, "_hf_mode", False):
            raise RuntimeError("train_epoch() is only available in HF compatibility mode")

        assert torch is not None  # mypy hint: guarded in __init__

        if batch_size is None:
            batch_size = self.transformers_config.batch_size

        batches: list[GRPOBatchSummary] = []
        steps = 0
        pad_token_id = getattr(self.tokenizer, "pad_token_id", None)

        for start in range(0, len(prompts), batch_size):
            chunk = prompts[start : start + batch_size]
            steps += 1
            for prompt in chunk:
                encoded = self.tokenizer(prompt, return_tensors="pt")
                if hasattr(encoded, "to"):
                    encoded = encoded.to(self.device)
                input_ids = encoded["input_ids"]
                attention_mask = encoded.get("attention_mask")

                with torch.no_grad():
                    sequences = self.policy_model.generate(
                        input_ids,
                        attention_mask=attention_mask,
                        max_new_tokens=self.transformers_config.max_new_tokens,
                        do_sample=True,
                        temperature=self.transformers_config.sampling_temperature,
                        num_return_sequences=self.transformers_config.group_size,
                        pad_token_id=pad_token_id,
                    )

                if sequences.dim() == 1:
                    sequences = sequences.unsqueeze(0)

                group = GRPOGroupSample(prompt=prompt)
                for seq in sequences:
                    tokens = seq.tolist()
                    log_prob = torch.zeros(len(tokens), device=self.device, dtype=torch.float32)
                    ref_log_prob = torch.zeros_like(log_prob)
                    text = (
                        self.tokenizer.decode(tokens, skip_special_tokens=True)
                        if hasattr(self.tokenizer, "decode")
                        else str(tokens)
                    )
                    trace = TraceResult(
                        summary={},
                        assessment=None,
                        confidence_hint=0.6,
                        traced=False,
                    )
                    group.samples.append(
                        GRPOGroupSample.Sample(
                            response=text,
                            tokens=tokens,
                            log_prob=log_prob,
                            ref_log_prob=ref_log_prob,
                            trace=trace,
                        )
                    )

                computations = self._reward_calculator.score_group(group)
                rewards = [comp.reward for comp in computations]
                advantages = [sample.advantage for sample in group.samples]
                categories = [comp.category for comp in computations]
                confidences = [comp.confidence for comp in computations]
                mean_reward = sum(rewards) / max(len(rewards), 1)
                batches.append(
                    GRPOBatchSummary(
                        prompt=prompt,
                        mean_reward=mean_reward,
                        advantages=[float(value) for value in advantages],
                        categories=categories,
                        confidences=[float(value) for value in confidences],
                    )
                )

        self._hf_steps += steps
        return GRPOEpochSum(steps=steps, batches=batches)


__all__ = ["GRPOTrainer", "GRPOTrainingStats", "GRPOBatchSummary", "GRPOEpochSum"]<|MERGE_RESOLUTION|>--- conflicted
+++ resolved
@@ -66,14 +66,7 @@
             config = args[0]
         elif isinstance(kwargs.get("config"), DatasetGRPOConfig):
             if args:
-<<<<<<< HEAD
-                raise TypeError(
-                    "Dataset-driven GRPOTrainer forbids positional args when config is "
-                    "provided as a keyword"
-                )
-=======
                 raise TypeError("Dataset-driven GRPOTrainer should not mix positional and keyword config")
->>>>>>> 58a7dcf8
             config = kwargs.pop("config")
 
         if config is not None:
