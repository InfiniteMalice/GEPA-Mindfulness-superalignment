"""Training utilities for GEPA mindfulness."""

<<<<<<< HEAD
from .configs import TrainingConfig, load_training_config
=======
from __future__ import annotations

from typing import TYPE_CHECKING

from .cli import main as cli_main
from .configs import TrainingConfig, load_training_config

if TYPE_CHECKING:  # pragma: no cover - import only for static analysis
    from .pipeline import TrainingOrchestrator
    from .reporting import SummaryReport, describe_reward, render_summary
>>>>>>> 45ea3312

__all__ = [
    "TrainingConfig",
    "load_training_config",
    "TrainingOrchestrator",
    "cli_main",
    "SummaryReport",
    "describe_reward",
    "render_summary",
]


<<<<<<< HEAD
def __getattr__(name: str):
    if name == "cli_main":
        from .cli import main as cli_main

        return cli_main

=======
def __getattr__(name: str):  # pragma: no cover - simple lazy import helper
>>>>>>> 45ea3312
    if name == "TrainingOrchestrator":
        from .pipeline import TrainingOrchestrator

        return TrainingOrchestrator
<<<<<<< HEAD

    if name in {"SummaryReport", "describe_reward", "render_summary"}:
        from .reporting import (
            SummaryReport,
            describe_reward,
            render_summary,
        )
=======
    if name in {"SummaryReport", "describe_reward", "render_summary"}:
        from .reporting import SummaryReport, describe_reward, render_summary
>>>>>>> 45ea3312

        mapping = {
            "SummaryReport": SummaryReport,
            "describe_reward": describe_reward,
            "render_summary": render_summary,
        }
        return mapping[name]
<<<<<<< HEAD

    raise AttributeError(f"module 'gepa_mindfulness.training' has no attribute {name!r}")


def __dir__() -> list[str]:
    return sorted(__all__)
=======
    raise AttributeError(name)
>>>>>>> 45ea3312
<|MERGE_RESOLUTION|>--- conflicted
+++ resolved
@@ -1,8 +1,5 @@
 """Training utilities for GEPA mindfulness."""
 
-<<<<<<< HEAD
-from .configs import TrainingConfig, load_training_config
-=======
 from __future__ import annotations
 
 from typing import TYPE_CHECKING
@@ -13,7 +10,6 @@
 if TYPE_CHECKING:  # pragma: no cover - import only for static analysis
     from .pipeline import TrainingOrchestrator
     from .reporting import SummaryReport, describe_reward, render_summary
->>>>>>> 45ea3312
 
 __all__ = [
     "TrainingConfig",
@@ -26,32 +22,13 @@
 ]
 
 
-<<<<<<< HEAD
-def __getattr__(name: str):
-    if name == "cli_main":
-        from .cli import main as cli_main
-
-        return cli_main
-
-=======
 def __getattr__(name: str):  # pragma: no cover - simple lazy import helper
->>>>>>> 45ea3312
     if name == "TrainingOrchestrator":
         from .pipeline import TrainingOrchestrator
 
         return TrainingOrchestrator
-<<<<<<< HEAD
-
-    if name in {"SummaryReport", "describe_reward", "render_summary"}:
-        from .reporting import (
-            SummaryReport,
-            describe_reward,
-            render_summary,
-        )
-=======
     if name in {"SummaryReport", "describe_reward", "render_summary"}:
         from .reporting import SummaryReport, describe_reward, render_summary
->>>>>>> 45ea3312
 
         mapping = {
             "SummaryReport": SummaryReport,
@@ -59,13 +36,4 @@
             "render_summary": render_summary,
         }
         return mapping[name]
-<<<<<<< HEAD
-
-    raise AttributeError(f"module 'gepa_mindfulness.training' has no attribute {name!r}")
-
-
-def __dir__() -> list[str]:
-    return sorted(__all__)
-=======
-    raise AttributeError(name)
->>>>>>> 45ea3312
+    raise AttributeError(name)