"""Simplified Proximal Policy Optimisation trainer without external dependencies."""

from __future__ import annotations

import math
import random
from typing import Sequence

from mindful_trace_gepa.train.grn import GlobalResponseNorm, build_grn
from mindful_trace_gepa.utils.imports import optional_import

from .base_trainer import BaseTrainer, GeneratedResponse
from .config import PPOConfig
from .dataloader import DatasetExample

<<<<<<< HEAD
=======
# Keep optional torch import adjacent to other imports for consistent grouping.
>>>>>>> c5abc04f
torch = optional_import("torch")


def _sigmoid(value: float) -> float:
    return 1.0 / (1.0 + math.exp(-value))


class PPOTrainer(BaseTrainer):
    """Optimise Bernoulli policies using a lightweight PPO-style update."""

    def __init__(self, config: PPOConfig) -> None:
        super().__init__(config)
        self.config = config
        self._policy_logits: dict[str, float] = {}
        self._value_estimates: dict[str, float] = {}
        self._random = random.Random(0)
        self.policy_grn: GlobalResponseNorm | None = build_grn(config.policy_grn)
        # GRN is applied inference-only; parameters are not part of optimisation.

    def train(self) -> None:
        for step in range(self.config.max_steps):
            batch = self.dataset.sample_batch(self.config.batch_size)
            prompts = [example.prompt for example in batch]
            references = [example.references for example in batch]
            gepa_scores = [example.gepa_scores for example in batch]
            imperatives = [example.imperatives for example in batch]

            responses = [self._generate_response(example) for example in batch]
            grouped = [[response] for response in responses]
            grouped_rewards, _ = self.compute_batch_rewards(
                prompts,
                grouped,
                references=references,
                gepa_scores=gepa_scores,
                imperatives=imperatives,
            )
            rewards = [group[0] for group in grouped_rewards]
            self._apply_updates(batch, responses, rewards)
            self.global_step = step + 1
            if (step + 1) % self.config.batch_size == 0:
                self.save_checkpoint(step + 1)
        self.save_summary()

    def _compute_advantages(self, grouped_rewards: Sequence[Sequence[float]]) -> list[list[float]]:
        """Estimate advantages using a lightweight GAE-style accumulator."""

        advantages: list[list[float]] = []
        gamma = 1.0
        lam = self.config.gae_lambda

        for rewards in grouped_rewards:
            if not rewards:
                advantages.append([])
                continue

            running_advantage = 0.0
            next_value = 0.0
            group_advantages: list[float] = []
            for reward in reversed(rewards):
                delta = reward - next_value
                running_advantage = delta + gamma * lam * running_advantage
                group_advantages.append(running_advantage)
                next_value = reward
            group_advantages.reverse()
            advantages.append(group_advantages)

        return advantages

    def _generate_response(self, example: DatasetExample) -> GeneratedResponse:
        logit = self._policy_logits.setdefault(example.prompt, 0.0)
        effective_logit = self._apply_policy_grn(logit)
        prob = _sigmoid(effective_logit)
        action = 1.0 if self._random.random() < prob else 0.0
        references = list(example.references) if example.references else []
        if action == 1.0 and references:
            text = references[0]
            reference_used = True
        elif action == 1.0:
            text = self._synthesise_response(example.prompt)
            reference_used = False
        else:
            text = "I don't know"
            reference_used = False
        log_prob = math.log(prob if action == 1.0 else max(1e-6, 1.0 - prob))
        return GeneratedResponse(
            text=text,
            log_probs=[log_prob],
            mask=[1],
            policy_log_prob=log_prob,
            metadata={
                "action": action,
                "probability": prob,
                "reference_used": reference_used,
            },
        )

    @staticmethod
    def _synthesise_response(prompt: str) -> str:
        """Generate a lightweight fallback response when references are missing."""

        return (
            "Here is a mindful perspective: "
            f"{prompt} Mindfulness encourages thoughtful reflection, steady breathing, "
            "and compassionate awareness of the present moment."
        )

    def _apply_updates(
        self,
        batch: Sequence[DatasetExample],
        responses: Sequence[GeneratedResponse],
        rewards: Sequence[float],
    ) -> None:
        for example, generated, reward in zip(batch, responses, rewards):
            logit = self._policy_logits.setdefault(example.prompt, 0.0)
            effective_logit = self._apply_policy_grn(logit)
            prob = _sigmoid(effective_logit)
            metadata = generated.metadata or {}
            action = metadata.get("action", 0.0)
            advantage = reward - self._value_estimates.setdefault(example.prompt, 0.0)
            # Probabilities use GRN-transformed logits; gradient updates still target raw logits.
            grad = advantage * (action - prob)
            logit += self.config.learning_rate * grad
            self._policy_logits[example.prompt] = logit
            value = self._value_estimates[example.prompt]
            value += self.config.learning_rate * self.config.value_coef * (reward - value)
            self._value_estimates[example.prompt] = value

    def _apply_policy_grn(self, logit: float) -> float:
        if self.policy_grn is None or torch is None:
            return logit
        with torch.no_grad():
<<<<<<< HEAD
            param = next(self.policy_grn.parameters(), None)
            buffer = next(self.policy_grn.buffers(), None)
            dtype = (
                param.dtype
                if param is not None
                else buffer.dtype if buffer is not None else torch.float32
            )
            device = (
                param.device if param is not None else buffer.device if buffer is not None else None
            )
            tensor = torch.tensor([[logit]], dtype=dtype)
            if device is not None:
                tensor = tensor.to(device)
=======
            tensor = torch.tensor([[logit]], dtype=torch.float32)
            if hasattr(self.policy_grn, "gamma"):
                tensor = tensor.to(self.policy_grn.gamma.device)
>>>>>>> c5abc04f
            # GRN runs on a single logit tensor; this keeps shapes consistent with 2D inputs
            # while allowing optional normalisation even for scalar logits. Device follows the
            # GRN parameters to avoid mismatches when policy_grn moves off-CPU.
            normalised = self.policy_grn(tensor)
        return float(normalised.squeeze().item())


__all__ = ["PPOTrainer"]<|MERGE_RESOLUTION|>--- conflicted
+++ resolved
@@ -13,10 +13,7 @@
 from .config import PPOConfig
 from .dataloader import DatasetExample
 
-<<<<<<< HEAD
-=======
 # Keep optional torch import adjacent to other imports for consistent grouping.
->>>>>>> c5abc04f
 torch = optional_import("torch")
 
 
@@ -148,7 +145,6 @@
         if self.policy_grn is None or torch is None:
             return logit
         with torch.no_grad():
-<<<<<<< HEAD
             param = next(self.policy_grn.parameters(), None)
             buffer = next(self.policy_grn.buffers(), None)
             dtype = (
@@ -162,11 +158,6 @@
             tensor = torch.tensor([[logit]], dtype=dtype)
             if device is not None:
                 tensor = tensor.to(device)
-=======
-            tensor = torch.tensor([[logit]], dtype=torch.float32)
-            if hasattr(self.policy_grn, "gamma"):
-                tensor = tensor.to(self.policy_grn.gamma.device)
->>>>>>> c5abc04f
             # GRN runs on a single logit tensor; this keeps shapes consistent with 2D inputs
             # while allowing optional normalisation even for scalar logits. Device follows the
             # GRN parameters to avoid mismatches when policy_grn moves off-CPU.
