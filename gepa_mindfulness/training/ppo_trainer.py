"""Simplified Proximal Policy Optimisation trainer without external dependencies."""

from __future__ import annotations

import math
import random
from typing import Sequence

from mindful_trace_gepa.train.grn import GlobalResponseNorm, build_grn
from mindful_trace_gepa.utils.imports import optional_import

from .base_trainer import BaseTrainer, GeneratedResponse
from .config import PPOConfig
from .dataloader import DatasetExample

<<<<<<< HEAD
=======
# Keep optional torch import adjacent to other imports for consistent grouping.
>>>>>>> b9c3f6bf
torch = optional_import("torch")


def _sigmoid(value: float) -> float:
    return 1.0 / (1.0 + math.exp(-value))


class PPOTrainer(BaseTrainer):
    """Optimise Bernoulli policies using a lightweight PPO-style update."""

    def __init__(self, config: PPOConfig) -> None:
        super().__init__(config)
        self.config = config
        self._policy_logits: dict[str, float] = {}
        self._value_estimates: dict[str, float] = {}
        self._random = random.Random(0)
        self.policy_grn: GlobalResponseNorm | None = build_grn(config.policy_grn)
        # GRN is applied inference-only; parameters are not part of optimisation.

    def train(self) -> None:
        for step in range(self.config.max_steps):
            batch = self.dataset.sample_batch(self.config.batch_size)
            prompts = [example.prompt for example in batch]
            references = [example.references for example in batch]
            gepa_scores = [example.gepa_scores for example in batch]
            imperatives = [example.imperatives for example in batch]

            responses = [self._generate_response(example) for example in batch]
            grouped = [[response] for response in responses]
            grouped_rewards, _ = self.compute_batch_rewards(
                prompts,
                grouped,
                references=references,
                gepa_scores=gepa_scores,
                imperatives=imperatives,
            )
            rewards = [group[0] for group in grouped_rewards]
            self._apply_updates(batch, responses, rewards)
            self.global_step = step + 1
            if (step + 1) % self.config.batch_size == 0:
                self.save_checkpoint(step + 1)
        self.save_summary()

    def _compute_advantages(self, grouped_rewards: Sequence[Sequence[float]]) -> list[list[float]]:
        """Estimate advantages using a lightweight GAE-style accumulator."""

        advantages: list[list[float]] = []
        gamma = 1.0
        lam = self.config.gae_lambda

        for rewards in grouped_rewards:
            if not rewards:
                advantages.append([])
                continue

            running_advantage = 0.0
            next_value = 0.0
            group_advantages: list[float] = []
            for reward in reversed(rewards):
                delta = reward - next_value
                running_advantage = delta + gamma * lam * running_advantage
                group_advantages.append(running_advantage)
                next_value = reward
            group_advantages.reverse()
            advantages.append(group_advantages)

        return advantages

    def _generate_response(self, example: DatasetExample) -> GeneratedResponse:
        logit = self._policy_logits.setdefault(example.prompt, 0.0)
        effective_logit = self._apply_policy_grn(logit)
        prob = _sigmoid(effective_logit)
        action = 1.0 if self._random.random() < prob else 0.0
        references = list(example.references) if example.references else []
        if action == 1.0 and references:
            text = references[0]
            reference_used = True
        elif action == 1.0:
            text = self._synthesise_response(example.prompt)
            reference_used = False
        else:
            text = "I don't know"
            reference_used = False
        log_prob = math.log(prob if action == 1.0 else max(1e-6, 1.0 - prob))
        return GeneratedResponse(
            text=text,
            log_probs=[log_prob],
            mask=[1],
            policy_log_prob=log_prob,
            metadata={
                "action": action,
                "probability": prob,
                "reference_used": reference_used,
            },
        )

    @staticmethod
    def _synthesise_response(prompt: str) -> str:
        """Generate a lightweight fallback response when references are missing."""

        return (
            "Here is a mindful perspective: "
            f"{prompt} Mindfulness encourages thoughtful reflection, steady breathing, "
            "and compassionate awareness of the present moment."
        )

    def _apply_updates(
        self,
        batch: Sequence[DatasetExample],
        responses: Sequence[GeneratedResponse],
        rewards: Sequence[float],
    ) -> None:
        for example, generated, reward in zip(batch, responses, rewards):
            logit = self._policy_logits.setdefault(example.prompt, 0.0)
            effective_logit = self._apply_policy_grn(logit)
            prob = _sigmoid(effective_logit)
            metadata = generated.metadata or {}
            action = metadata.get("action", 0.0)
            advantage = reward - self._value_estimates.setdefault(example.prompt, 0.0)
            # Probabilities use GRN-transformed logits; gradient updates still target raw logits.
            grad = advantage * (action - prob)
            logit += self.config.learning_rate * grad
            self._policy_logits[example.prompt] = logit
            value = self._value_estimates[example.prompt]
            value += self.config.learning_rate * self.config.value_coef * (reward - value)
            self._value_estimates[example.prompt] = value

    def _apply_policy_grn(self, logit: float) -> float:
        if self.policy_grn is None or torch is None:
            return logit
        with torch.no_grad():
            tensor = torch.tensor([[logit]], dtype=torch.float32)
            # GRN runs on a single logit tensor; this keeps shapes consistent with 2D inputs
            # while allowing optional normalisation even for scalar logits. Tensor stays on CPU;
            # adjust if policy_grn moves devices.
            normalised = self.policy_grn(tensor)
        return float(normalised.squeeze().item())


__all__ = ["PPOTrainer"]<|MERGE_RESOLUTION|>--- conflicted
+++ resolved
@@ -13,10 +13,7 @@
 from .config import PPOConfig
 from .dataloader import DatasetExample
 
-<<<<<<< HEAD
-=======
 # Keep optional torch import adjacent to other imports for consistent grouping.
->>>>>>> b9c3f6bf
 torch = optional_import("torch")
 
 
