--- conflicted
+++ resolved
@@ -13,10 +13,7 @@
 from .config import PPOConfig
 from .dataloader import DatasetExample
 
-<<<<<<< HEAD
-=======
 # Keep optional torch import adjacent to other imports for consistent grouping.
->>>>>>> 968adea4
 torch = optional_import("torch")
 
 
@@ -158,13 +155,7 @@
             device = (
                 param.device if param is not None else buffer.device if buffer is not None else None
             )
-<<<<<<< HEAD
             tensor = torch.tensor([[logit]], dtype=dtype, device=device)
-=======
-            tensor = torch.tensor([[logit]], dtype=dtype)
-            if device is not None:
-                tensor = tensor.to(device)
->>>>>>> 968adea4
             # GRN runs on a single logit tensor; this keeps shapes consistent with 2D inputs
             # while allowing optional normalisation even for scalar logits. Device follows the
             # GRN parameters to avoid mismatches when policy_grn moves off-CPU.
