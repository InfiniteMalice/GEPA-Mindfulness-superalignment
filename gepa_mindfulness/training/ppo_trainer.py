--- conflicted
+++ resolved
@@ -49,36 +49,18 @@
                 self.save_checkpoint(step + 1)
         self.save_summary()
 
-<<<<<<< HEAD
-    def _compute_advantages(
-        self, grouped_rewards: Sequence[Sequence[float]]
-    ) -> list[list[float]]:
-        """Estimate advantages by accumulating discounted reward-to-go."""
-=======
     def _compute_advantages(self, grouped_rewards: Sequence[Sequence[float]]) -> list[list[float]]:
         """Estimate advantages using a lightweight GAE-style accumulator."""
->>>>>>> e0d90038
 
         advantages: list[list[float]] = []
         gamma = 1.0
         lam = self.config.gae_lambda
-<<<<<<< HEAD
-        discount = gamma * lam
-=======
->>>>>>> e0d90038
 
         for rewards in grouped_rewards:
             if not rewards:
                 advantages.append([])
                 continue
 
-<<<<<<< HEAD
-            running_return = 0.0
-            group_advantages: list[float] = []
-            for reward in reversed(rewards):
-                running_return = reward + discount * running_return
-                group_advantages.append(running_return)
-=======
             running_advantage = 0.0
             next_value = 0.0
             group_advantages: list[float] = []
@@ -87,7 +69,6 @@
                 running_advantage = delta + gamma * lam * running_advantage
                 group_advantages.append(running_advantage)
                 next_value = reward
->>>>>>> e0d90038
             group_advantages.reverse()
             advantages.append(group_advantages)
 
