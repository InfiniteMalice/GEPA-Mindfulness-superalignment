--- conflicted
+++ resolved
@@ -93,11 +93,7 @@
         abstention = sample.trace.abstention if sample.trace else None
         confidence = sample.trace.confidence_hint if sample.trace else 0.6
 
-<<<<<<< HEAD
         if abstention and (abstention.is_genuine or abstention.is_lazy):
-=======
-        if abstention and (abstention.is_genuine() or abstention.is_lazy()):
->>>>>>> 39f25a62
             category = "abstention"
         else:
             category = self._classify_response(response)
