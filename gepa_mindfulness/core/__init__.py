--- conflicted
+++ resolved
@@ -26,13 +26,10 @@
     "AdversarialScenario",
     "AlignmentImperative",
     "CircuitTracerLogger",
-<<<<<<< HEAD
     "classify_thought_alignment",
     "compute_abstention_reward",
     "compute_epistemic_score",
     "compute_match_score",
-=======
->>>>>>> df372b15
     "ConfidenceDecision",
     "ContemplativePrinciple",
     "dialetheic_and",
@@ -46,10 +43,7 @@
     "ParaconsistentTruthValue",
     "RewardSignal",
     "RewardWeights",
-<<<<<<< HEAD
     "sample_adversarial_batch",
-=======
->>>>>>> df372b15
     "ThoughtTrace",
     "TraceEvent",
     "classify_thought_alignment",
