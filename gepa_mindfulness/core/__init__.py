--- conflicted
+++ resolved
@@ -11,15 +11,11 @@
     compute_abstention_reward,
     is_abstention_response,
 )
-<<<<<<< HEAD
 from .contemplative_principles import (
     ContemplativePrinciple,
     GEPAPrinciples,
     GEPAPrincipleScore,
 )
-=======
-from .contemplative_principles import ContemplativePrinciple, GEPAPrinciples, GEPAPrincipleScore
->>>>>>> d2907e46
 from .dual_path import DualPathProbeScenario, iterate_dual_path_pool, sample_dual_path_batch
 from .imperatives import AlignmentImperative, ImperativeEvaluator, ImperativeSignal
 from .paraconsistent import ParaconsistentTruthValue, dialetheic_and
@@ -32,7 +28,6 @@
 from .tracing import CircuitTracerLogger, ThoughtTrace, TraceEvent
 
 AdversarialScenario = DualPathProbeScenario
-<<<<<<< HEAD
 
 
 def iterate_adversarial_pool() -> Iterable[DualPathProbeScenario]:
@@ -55,10 +50,6 @@
     )
     return sample_dual_path_batch(batch_size, rng=rng)
 
-=======
-iterate_adversarial_pool = iterate_dual_path_pool
-sample_adversarial_batch = sample_dual_path_batch
->>>>>>> d2907e46
 
 __all__ = [
     "ABSTAIN_OUTPUT",
