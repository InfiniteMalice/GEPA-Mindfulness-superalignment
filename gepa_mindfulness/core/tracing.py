--- conflicted
+++ resolved
@@ -4,12 +4,7 @@
 from contextlib import contextmanager
 from dataclasses import dataclass, field
 from datetime import datetime
-<<<<<<< HEAD
-from typing import Any, Callable, ContextManager, Iterator, Protocol, cast
-
-=======
 from typing import Any, Callable, ContextManager, Iterator, List, Protocol, cast
->>>>>>> 854465f1
 
 def _local_optional_import(module_name: str):
     """Gracefully return ``None`` when optional tracing deps are unavailable."""
