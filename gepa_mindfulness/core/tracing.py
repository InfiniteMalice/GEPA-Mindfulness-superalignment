"""Integration layer for the optional Circuit Tracer thought logging system."""
<<<<<<< HEAD

from contextlib import contextmanager
from dataclasses import dataclass, field
from datetime import datetime
from typing import Any, Callable, ContextManager, Iterator, Protocol, cast

=======
from future import annotations
from contextlib import contextmanager
from dataclasses import dataclass, field
from datetime import datetime
from typing import Any, Callable, cast, ContextManager, Iterator, List, Protocol
>>>>>>> f8d99526

def _local_optional_import(module_name: str):
    """Gracefully return ``None`` when optional tracing deps are unavailable."""

    import importlib

    try:
        return importlib.import_module(module_name)
    except ModuleNotFoundError:
        return None


try:  # pragma: no cover - optional dependency missing in most environments
    from mindful_trace_gepa.utils.imports import optional_import as _optional_import
except ModuleNotFoundError:  # pragma: no cover - fallback when package absent
    optional_import = _local_optional_import
else:
    optional_import = _optional_import


class TracerProtocol(Protocol):
    """Minimal protocol implemented by ``circuit_tracer.CircuitTracer``."""

    def span(self, **context: Any) -> ContextManager[Any]: ...

    def log(self, *, stage: str, content: str, **metadata: Any) -> None: ...


_TRACER_MODULE = optional_import("circuit_tracer")


def _resolve_tracer_factory(module: Any) -> Callable[..., TracerProtocol] | None:
    """Best-effort discovery of a Circuit Tracer constructor."""

    candidate_names = [
        "CircuitTracer",
        "Tracer",
        "CircuitThoughtTracer",
        "create_tracer",
    ]
    for name in candidate_names:
        candidate = getattr(module, name, None)
        if callable(candidate):
            return candidate
    return None


TracerFactory: Callable[..., TracerProtocol] | None
if _TRACER_MODULE is not None:
    TracerFactory = _resolve_tracer_factory(_TRACER_MODULE)
else:  # pragma: no cover - optional dependency missing
    TracerFactory = None


def _create_tracer(**factory_kwargs: Any) -> TracerProtocol | None:
    if TracerFactory is None:
        return None
    try:
        tracer = TracerFactory(**factory_kwargs)
    except TypeError:
        tracer = TracerFactory()  # type: ignore[misc]
    return cast(TracerProtocol, tracer)


TRACE_STAGES = ["framing", "evidence", "tensions", "decision", "reflection"]


@dataclass
class TraceEvent:
    stage: str
    content: str
    timestamp: datetime = field(default_factory=datetime.utcnow)
    metadata: dict[str, Any] = field(default_factory=dict)


@dataclass
class ThoughtTrace:
    """Container storing Circuit Tracer events for a single rollout."""

    events: list[TraceEvent] = field(default_factory=list)

    def add_event(self, stage: str, content: str, **metadata: Any) -> None:
        if stage not in TRACE_STAGES:
            raise ValueError(f"Unknown trace stage: {stage}")
        self.events.append(TraceEvent(stage=stage, content=content, metadata=metadata))

    def to_payload(self) -> list[dict[str, Any]]:
        return [
            {
                "stage": event.stage,
                "content": event.content,
                "timestamp": event.timestamp.isoformat(),
                "metadata": event.metadata,
            }
            for event in self.events
        ]

    def summary(self) -> dict[str, str]:
        return {event.stage: event.content for event in self.events}


class CircuitTracerLogger:
    """Wrapper that gracefully falls back when Circuit Tracer is absent."""

    def __init__(self, **factory_kwargs: Any) -> None:
        self._factory_kwargs = dict(factory_kwargs)
        self._tracer = _create_tracer(**self._factory_kwargs)
        self._active_traces: list[ThoughtTrace] = []

    @contextmanager
    def trace(self, **context: Any) -> Iterator[ThoughtTrace]:
        trace = ThoughtTrace()
        self._active_traces.append(trace)
        try:
            if self._tracer is not None:
                with self._tracer.span(**context):
                    yield trace
            else:
                yield trace
        finally:
            self._active_traces.pop()

    def log_event(self, stage: str, content: str, **metadata: Any) -> None:
        if not self._active_traces:
            raise RuntimeError("log_event called outside of trace context")
        trace = self._active_traces[-1]
        trace.add_event(stage, content, **metadata)
        if self._tracer is not None:
            self._tracer.log(stage=stage, content=content, **metadata)

    @property
    def latest_trace(self) -> ThoughtTrace | None:
        return self._active_traces[-1] if self._active_traces else None

    def refresh_backend(self) -> None:
        """Recreate the underlying tracer instance with stored kwargs."""

        self._tracer = _create_tracer(**self._factory_kwargs)<|MERGE_RESOLUTION|>--- conflicted
+++ resolved
@@ -1,18 +1,9 @@
 """Integration layer for the optional Circuit Tracer thought logging system."""
-<<<<<<< HEAD
-
-from contextlib import contextmanager
-from dataclasses import dataclass, field
-from datetime import datetime
-from typing import Any, Callable, ContextManager, Iterator, Protocol, cast
-
-=======
 from future import annotations
 from contextlib import contextmanager
 from dataclasses import dataclass, field
 from datetime import datetime
 from typing import Any, Callable, cast, ContextManager, Iterator, List, Protocol
->>>>>>> f8d99526
 
 def _local_optional_import(module_name: str):
     """Gracefully return ``None`` when optional tracing deps are unavailable."""
