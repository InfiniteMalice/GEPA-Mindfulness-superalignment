"""Integration layer for Anthropic-style self-tracing."""

from __future__ import annotations

import contextlib
from dataclasses import dataclass, field
from datetime import datetime
from typing import (
    Any,
    Callable,
    ContextManager,
    Dict,
    Iterator,
    List,
    Optional,
    Protocol,
    cast,
)

<<<<<<< HEAD
from mindful_trace_gepa.utils.imports import optional_import
=======
try:  # pragma: no cover - optional dependency missing in most environments
    from mindful_trace_gepa.utils.imports import optional_import
except ModuleNotFoundError:  # pragma: no cover - fallback when package absent
    def optional_import(module_name: str):
        """Gracefully return ``None`` when optional tracing deps are unavailable."""

        import importlib

        try:
            return importlib.import_module(module_name)
        except ModuleNotFoundError:
            return None
>>>>>>> 4aa688ef


class TracerProtocol(Protocol):
    """Minimal protocol implemented by ``self_tracing.Tracer``."""
<<<<<<< HEAD

    def span(self, **context: Any) -> ContextManager[Any]: ...

=======

    def span(self, **context: Any) -> ContextManager[Any]: ...

>>>>>>> 4aa688ef
    def log(self, *, stage: str, content: str, **metadata: Any) -> None: ...


_TRACER_MODULE = optional_import("self_tracing")
TracerFactory: Callable[[], TracerProtocol] | None
if _TRACER_MODULE is not None:
    candidate = getattr(_TRACER_MODULE, "Tracer", None)
    TracerFactory = candidate if callable(candidate) else None
else:  # pragma: no cover - optional dependency missing
    TracerFactory = None


def _create_tracer() -> TracerProtocol | None:
    if TracerFactory is None:
        return None
    tracer = TracerFactory()
    return cast(TracerProtocol, tracer)


TRACE_STAGES = ["framing", "evidence", "tensions", "decision", "reflection"]


@dataclass
class TraceEvent:
    stage: str
    content: str
    timestamp: datetime = field(default_factory=datetime.utcnow)
    metadata: Dict[str, Any] = field(default_factory=dict)


@dataclass
class ThoughtTrace:
    """Container storing self-tracing events for a single rollout."""

    events: List[TraceEvent] = field(default_factory=list)

    def add_event(self, stage: str, content: str, **metadata: Any) -> None:
        if stage not in TRACE_STAGES:
            raise ValueError(f"Unknown trace stage: {stage}")
        self.events.append(TraceEvent(stage=stage, content=content, metadata=metadata))

    def to_payload(self) -> List[Dict[str, Any]]:
        return [
            {
                "stage": event.stage,
                "content": event.content,
                "timestamp": event.timestamp.isoformat(),
                "metadata": event.metadata,
            }
            for event in self.events
        ]

    def summary(self) -> Dict[str, str]:
        return {event.stage: event.content for event in self.events}


class SelfTracingLogger:
    """Wrapper that gracefully falls back if the optional dependency is missing."""

    def __init__(self) -> None:
        self._tracer = _create_tracer()
        self._active_traces: List[ThoughtTrace] = []

    @contextlib.contextmanager
    def trace(self, **context: Any) -> Iterator[ThoughtTrace]:
        trace = ThoughtTrace()
        self._active_traces.append(trace)
        try:
            if self._tracer is not None:
                with self._tracer.span(**context):
                    yield trace
            else:
                yield trace
        finally:
            self._active_traces.pop()

    def log_event(self, stage: str, content: str, **metadata: Any) -> None:
        if not self._active_traces:
            raise RuntimeError("log_event called outside of trace context")
        trace = self._active_traces[-1]
        trace.add_event(stage, content, **metadata)
        if self._tracer is not None:
            self._tracer.log(stage=stage, content=content, **metadata)

    @property
    def latest_trace(self) -> Optional[ThoughtTrace]:
        return self._active_traces[-1] if self._active_traces else None<|MERGE_RESOLUTION|>--- conflicted
+++ resolved
@@ -17,9 +17,6 @@
     cast,
 )
 
-<<<<<<< HEAD
-from mindful_trace_gepa.utils.imports import optional_import
-=======
 try:  # pragma: no cover - optional dependency missing in most environments
     from mindful_trace_gepa.utils.imports import optional_import
 except ModuleNotFoundError:  # pragma: no cover - fallback when package absent
@@ -32,20 +29,13 @@
             return importlib.import_module(module_name)
         except ModuleNotFoundError:
             return None
->>>>>>> 4aa688ef
 
 
 class TracerProtocol(Protocol):
     """Minimal protocol implemented by ``self_tracing.Tracer``."""
-<<<<<<< HEAD
 
     def span(self, **context: Any) -> ContextManager[Any]: ...
 
-=======
-
-    def span(self, **context: Any) -> ContextManager[Any]: ...
-
->>>>>>> 4aa688ef
     def log(self, *, stage: str, content: str, **metadata: Any) -> None: ...
 
 
