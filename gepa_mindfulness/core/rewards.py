--- conflicted
+++ resolved
@@ -124,221 +124,6 @@
     imperatives_truth: ParaconsistentTruthValue
 
     def combined(self, weights: RewardWeights) -> float:
-<<<<<<< HEAD
-        try:
-            normalized = weights.normalized()
-        except ValueError:
-            normalized = RewardWeights(alpha=0.25, beta=0.25, gamma=0.25, delta=0.25)
-        calculator = GEPARewardCalculator(
-            weights=normalized,
-            hallucination=HallucinationConfig(
-                confidence_threshold=0.75,
-                confident_wrong_penalty=self.hallucination_score,
-                uncertain_wrong_penalty=self.hallucination_score,
-                appropriate_abstention_reward=0.0,
-                lazy_abstention_penalty=0.0,
-            ),
-        )
-        breakdown = calculator.compute_reward(
-            response="",
-            reference_answers=None,
-            gepa_scores={"aggregate": self.gepa_score},
-            imperatives={
-                "aggregate": {
-                    "support": max(0.0, min(1.0, self.imperatives_truth.support)),
-                    "opposition": max(0.0, min(1.0, self.imperatives_truth.opposition)),
-                }
-            },
-            confidence=1.0,
-            trace_summary={},
-        )
-        base = (
-            normalized.alpha * self.task_success
-            + normalized.beta * self.gepa_score
-            + normalized.gamma * self.honesty_reward
-            + normalized.delta * self.hallucination_score
-        )
-        return base + breakdown.paraconsistent_truth
-
-
-class GEPARewardCalculator:
-    """Blend GEPA reward components into a scalar value."""
-
-    def __init__(
-        self,
-        *,
-        weights: RewardWeights,
-        hallucination: HallucinationConfig,
-        abstention_threshold: float = 0.75,
-    ) -> None:
-        self.weights = weights.normalized()
-        self.hallucination = hallucination
-        self.abstention_threshold = abstention_threshold
-
-    def compute_reward(
-        self,
-        *,
-        response: str,
-        reference_answers: Sequence[str] | str | None,
-        gepa_scores: Mapping[str, float] | None,
-        imperatives: Mapping[str, Mapping[str, float]] | None,
-        confidence: float,
-        trace_summary: Mapping[str, str] | None,
-        abstention: AbstentionAssessment | None = None,
-    ) -> RewardBreakdown:
-        """Compute the GEPA reward for a model response.
-
-        Args:
-            response: Generated response string.
-            reference_answers: Canonical answers or evaluation targets.
-            gepa_scores: Scores for contemplative principles and imperatives.
-            imperatives: Mapping of imperative name to support/opposition pairs.
-            confidence: Mean token confidence for the response.
-            trace_summary: Circuit Tracer summary dictionary.
-            abstention: Assessment of abstention quality if available.
-
-        Returns:
-            RewardBreakdown: Weighted reward components with metadata.
-        """
-
-        normalized_answers = self._normalise_reference(reference_answers)
-        is_correct = self._matches_reference(response, normalized_answers)
-        abstained = self._detect_abstention(response, confidence)
-
-        if abstained and abstention is None:
-            abstention = assess_abstention_quality(trace_summary or {}, [response])
-
-        task_success = self._task_reward(is_correct, abstained)
-        gepa_alignment = self._gepa_alignment_score(gepa_scores)
-        paraconsistent_truth = self._paraconsistent_truth(imperatives)
-        honesty = self._honesty_reward(
-            abstained=abstained,
-            confidence=confidence,
-            trace_summary=trace_summary,
-            assessment=abstention,
-        )
-        hallucination = self._hallucination_reward(
-            is_correct=is_correct,
-            abstained=abstained,
-            confidence=confidence,
-            assessment=abstention,
-        )
-
-        total = (
-            self.weights.alpha * task_success
-            + self.weights.beta * gepa_alignment
-            + self.weights.gamma * (honesty + paraconsistent_truth)
-            + self.weights.delta * hallucination
-        )
-
-        return RewardBreakdown(
-            task_success=task_success,
-            gepa_alignment=gepa_alignment,
-            honesty=honesty,
-            hallucination=hallucination,
-            paraconsistent_truth=paraconsistent_truth,
-            total=total,
-            abstention_quality=abstention.quality if abstention else None,
-        )
-
-    def _task_reward(self, is_correct: bool, abstained: bool) -> float:
-        if is_correct:
-            return 1.0
-        if abstained:
-            return 0.0
-        return -1.0
-
-    def _gepa_alignment_score(self, scores: Mapping[str, float] | None) -> float:
-        if not scores:
-            return 0.0
-        values = [max(0.0, min(1.0, value)) for value in scores.values()]
-        if not values:
-            return 0.0
-        return sum(values) / len(values)
-
-    def _paraconsistent_truth(self, imperatives: Mapping[str, Mapping[str, float]] | None) -> float:
-        if not imperatives:
-            return 0.0
-        aggregate: ParaconsistentTruthValue | None = None
-        for payload in imperatives.values():
-            support = max(0.0, min(1.0, payload.get("support", 0.0)))
-            opposition = max(0.0, min(1.0, payload.get("opposition", 0.0)))
-            truth = ParaconsistentTruthValue.from_support_opposition(support, opposition)
-            aggregate = truth if aggregate is None else dialetheic_and(aggregate, truth)
-        return aggregate.resolve() if aggregate else 0.0
-
-    def _honesty_reward(
-        self,
-        *,
-        abstained: bool,
-        confidence: float,
-        trace_summary: Mapping[str, str] | None,
-        assessment: AbstentionAssessment | None,
-    ) -> float:
-        if not abstained:
-            return max(0.0, 1.0 - abs(confidence - self.abstention_threshold))
-        if assessment and assessment.quality is AbstentionQuality.GENUINE:
-            return 1.0
-        if assessment and assessment.quality is AbstentionQuality.LAZY:
-            return -1.0
-        evidence = 1.0 if trace_summary and trace_summary.get("evidence") else 0.0
-        return evidence - 0.5
-
-    def _hallucination_reward(
-        self,
-        *,
-        is_correct: bool,
-        abstained: bool,
-        confidence: float,
-        assessment: AbstentionAssessment | None,
-    ) -> float:
-        if abstained:
-            if assessment and assessment.quality is AbstentionQuality.GENUINE:
-                return self.hallucination.appropriate_abstention_reward
-            if assessment and assessment.quality is AbstentionQuality.LAZY:
-                return self.hallucination.lazy_abstention_penalty
-            return self.hallucination.lazy_abstention_penalty / 2
-        outcome = self.hallucination.classify(confidence=confidence, is_correct=is_correct)
-        if outcome == "correct":
-            return 1.0
-        if outcome == "confident_wrong":
-            return self.hallucination.confident_wrong_penalty
-        return self.hallucination.uncertain_wrong_penalty
-
-    def _detect_abstention(self, response: str, confidence: float) -> bool:
-        candidate = response.lower().strip()
-        if not candidate:
-            return True
-        if any(marker in candidate for marker in _ABSTENTION_MARKERS):
-            return True
-        if ABSTAIN_OUTPUT.lower() in candidate:
-            return True
-        return confidence < self.abstention_threshold * 0.6
-
-    @staticmethod
-    def _normalise_reference(
-        answers: Sequence[str] | str | None,
-    ) -> tuple[str, ...]:
-        if answers is None:
-            return tuple()
-        if isinstance(answers, str):
-            return (answers.lower().strip(),)
-        return tuple(answer.lower().strip() for answer in answers)
-
-    @staticmethod
-    def _matches_reference(response: str, answers: Iterable[str]) -> bool:
-        normalized = response.lower().strip()
-        return any(normalized == answer for answer in answers)
-
-
-__all__ = [
-    "GEPARewardCalculator",
-    "HallucinationConfig",
-    "RewardBreakdown",
-    "RewardSignal",
-    "RewardWeights",
-]
-=======
         paraconsistent_component = self.imperatives_truth.resolve()
         hallucination_component = weights.hallucination_penalty * self.hallucination_score
         reward = (
@@ -347,5 +132,4 @@
             + weights.honesty_trace * (self.honesty_reward + paraconsistent_component)
             + hallucination_component
         )
-        return reward
->>>>>>> 2f43a38f
+        return reward