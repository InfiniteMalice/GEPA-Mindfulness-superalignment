--- conflicted
+++ resolved
@@ -4,20 +4,9 @@
 
 import math
 from dataclasses import dataclass
-<<<<<<< HEAD
-from typing import Mapping, Sequence
-
-from .abstention import (
-    ABSTAIN_OUTPUT,
-    AbstentionAssessment,
-    AbstentionQuality,
-    assess_abstention_quality,
-)
-=======
 from typing import Mapping
 
 from .abstention import AbstentionQuality
->>>>>>> 65805265
 from .paraconsistent import ParaconsistentTruthValue
 
 _ABSTENTION_MARKERS = (
