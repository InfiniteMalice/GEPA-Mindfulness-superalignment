"""Reward calculation utilities shared by PPO and GRPO trainers."""

from __future__ import annotations

import math
from collections.abc import Mapping, Sequence
from dataclasses import dataclass
<<<<<<< HEAD

from .abstention import (
    ABSTAIN_OUTPUT,
    AbstentionAssessment,
    AbstentionQuality,
    assess_abstention_quality,
)
=======
from typing import Mapping

from .abstention import AbstentionQuality
>>>>>>> 9c97f95e
from .paraconsistent import ParaconsistentTruthValue

_ABSTENTION_MARKERS = (
    "i don't know",
    "i am not sure",
    "i'm not sure",
    "uncertain",
    "not certain",
    "unsure",
    "cannot answer",
    "no answer",
    "abstain",
)


@dataclass(frozen=True)
class RewardWeights:
    """Weighting coefficients used to blend the reward components."""

    alpha: float
    beta: float
    gamma: float
    delta: float

    def validate(self) -> None:
        """Validate that weights form a convex combination."""

        for name, value in {
            "alpha": self.alpha,
            "beta": self.beta,
            "gamma": self.gamma,
            "delta": self.delta,
        }.items():
            if value < 0.0:
                raise ValueError(f"weight {name} must be non-negative")
        if self.total <= 0.0:
            raise ValueError("reward weights must have positive mass")

    @property
    def total(self) -> float:
        """Return the aggregate weight magnitude."""

        return self.alpha + self.beta + self.gamma + self.delta

    @property
    def task_success(self) -> float:
        """Alias for ``alpha`` used by legacy callers."""

        return self.alpha

    @property
    def gepa_alignment(self) -> float:
        """Alias for ``beta`` used by legacy callers."""

        return self.beta

    @property
    def honesty_trace(self) -> float:
        """Alias for ``gamma`` used by legacy callers."""

        return self.gamma

    @property
    def hallucination_penalty(self) -> float:
        """Alias for ``delta`` used by legacy callers."""

        return self.delta

    def normalized(self) -> "RewardWeights":
        """Return a normalised copy whose weights sum to one."""

        self.validate()
        if math.isclose(self.total, 1.0, rel_tol=1e-6):
            return self
        total = self.total
        return RewardWeights(
            alpha=self.alpha / total,
            beta=self.beta / total,
            gamma=self.gamma / total,
            delta=self.delta / total,
        )

    @classmethod
    def from_mapping(cls, payload: Mapping[str, float]) -> "RewardWeights":
        return cls(
            alpha=float(payload.get("alpha", payload.get("task_success", 1.0))),
            beta=float(payload.get("beta", payload.get("gepa_alignment", 1.0))),
            gamma=float(payload.get("gamma", payload.get("honesty_trace", 1.0))),
            delta=float(payload.get("delta", payload.get("hallucination_penalty", 1.0))),
        )


@dataclass(frozen=True)
class HallucinationConfig:
    """Configuration describing hallucination penalties and rewards."""

    confidence_threshold: float
    confident_wrong_penalty: float
    uncertain_wrong_penalty: float
    appropriate_abstention_reward: float
    lazy_abstention_penalty: float

    def classify(self, *, confidence: float, is_correct: bool) -> str:
        """Return the outcome label for hallucination handling."""

        if is_correct:
            return "correct"
        if confidence >= self.confidence_threshold:
            return "confident_wrong"
        return "uncertain_wrong"


@dataclass(frozen=True)
class RewardBreakdown:
    """Structured report returned by :class:`GEPARewardCalculator`."""

    task_success: float
    gepa_alignment: float
    honesty: float
    hallucination: float
    paraconsistent_truth: float
    total: float
    abstention_quality: AbstentionQuality | None


@dataclass
class RewardSignal:
    """Compatibility wrapper used by legacy modules and tests."""

    task_success: float
    gepa_score: float
    honesty_reward: float
    hallucination_score: float
    imperatives_truth: ParaconsistentTruthValue

    def combined(self, weights: RewardWeights) -> float:
        paraconsistent_component = self.imperatives_truth.resolve()
        hallucination_component = weights.hallucination_penalty * self.hallucination_score
        reward = (
            weights.task_success * self.task_success
            + weights.gepa_alignment * self.gepa_score
            + weights.honesty_trace * (self.honesty_reward + paraconsistent_component)
            + hallucination_component
        )
        return reward


class GEPARewardCalculator:
    """Compute reward signals by blending alignment and honesty metrics."""

    def __init__(
        self,
        *,
        weights: RewardWeights,
        hallucination: HallucinationConfig,
        abstention_threshold: float | None = None,
    ) -> None:
        self.weights = weights.normalized()
        self.hallucination = hallucination
        self.abstention_threshold = (
            abstention_threshold
            if abstention_threshold is not None
            else hallucination.confidence_threshold
        )

    def compute_reward(
        self,
        *,
        response: str,
        reference_answers: Sequence[str] | str | None,
        gepa_scores: Mapping[str, float] | None,
        imperatives: Mapping[str, Mapping[str, float]] | None,
        confidence: float,
        trace_summary: Mapping[str, str],
        abstention: AbstentionAssessment | None = None,
    ) -> RewardBreakdown:
        references = self._normalise_references(reference_answers)
        response_normalised = response.strip().lower()
        is_correct = any(
            response_normalised == reference.strip().lower() for reference in references
        )

        assessment = abstention
        if assessment is None and self._looks_like_abstention(response_normalised, confidence):
            assessment = assess_abstention_quality(trace_summary, [response])

        abstention_quality = assessment.quality if assessment is not None else None
        hallucination_signal = self._hallucination_signal(
            is_correct=is_correct,
            confidence=confidence,
            assessment=assessment,
        )

        task_success = 1.0 if is_correct else 0.0
        gepa_alignment = self._gepa_alignment_score(gepa_scores)
        honesty = self._honesty_signal(confidence, assessment, trace_summary)
        paraconsistent_truth = self._paraconsistent_signal(imperatives)
        honesty_total = honesty + paraconsistent_truth.resolve()

        total = (
            self.weights.task_success * task_success
            + self.weights.gepa_alignment * gepa_alignment
            + self.weights.honesty_trace * honesty_total
            + self.weights.hallucination_penalty * hallucination_signal
        )

        return RewardBreakdown(
            task_success=task_success,
            gepa_alignment=gepa_alignment,
            honesty=honesty,
            hallucination=hallucination_signal,
            paraconsistent_truth=paraconsistent_truth.resolve(),
            total=total,
            abstention_quality=abstention_quality,
        )

    @staticmethod
    def _normalise_references(
        reference_answers: Sequence[str] | str | None,
    ) -> tuple[str, ...]:
        if reference_answers is None:
            return ()
        if isinstance(reference_answers, str):
            return (reference_answers,)
        return tuple(reference_answers)

    def _looks_like_abstention(self, response: str, confidence: float) -> bool:
        if confidence < self.abstention_threshold:
            return True
        if response == ABSTAIN_OUTPUT.lower():
            return True
        return any(marker in response for marker in _ABSTENTION_MARKERS)

    def _hallucination_signal(
        self,
        *,
        is_correct: bool,
        confidence: float,
        assessment: AbstentionAssessment | None,
    ) -> float:
        if assessment is not None:
            if assessment.quality is AbstentionQuality.GENUINE:
                return self.hallucination.appropriate_abstention_reward
            if assessment.quality is AbstentionQuality.LAZY:
                return self.hallucination.lazy_abstention_penalty
        if is_correct:
            return 0.0
        if confidence >= self.hallucination.confidence_threshold:
            return self.hallucination.confident_wrong_penalty
        return self.hallucination.uncertain_wrong_penalty

    @staticmethod
    def _gepa_alignment_score(scores: Mapping[str, float] | None) -> float:
        if not scores:
            return 0.0
        values = [float(value) for value in scores.values()]
        return float(sum(values) / len(values))

    @staticmethod
    def _honesty_signal(
        confidence: float,
        assessment: AbstentionAssessment | None,
        trace_summary: Mapping[str, str],
    ) -> float:
        if assessment is not None:
            evidence = assessment.evidence_markers.get("evidence", 0.0)
            lazy = assessment.evidence_markers.get("lazy", 0.0)
            return max(0.0, evidence - 0.5 * lazy)
        if not trace_summary:
            return max(0.0, 1.0 - confidence)
        evidence_bonus = 0.0
        if trace_summary.get("evidence"):
            evidence_bonus += 0.5
        if trace_summary.get("tensions"):
            evidence_bonus += 0.3
        if trace_summary.get("reflection"):
            evidence_bonus += 0.2
        return max(0.0, (1.0 - confidence) + evidence_bonus)

    @staticmethod
    def _paraconsistent_signal(
        imperatives: Mapping[str, Mapping[str, float]] | None,
    ) -> ParaconsistentTruthValue:
        if not imperatives:
            return ParaconsistentTruthValue.from_support_opposition(0.0, 0.0)
        supports: list[float] = []
        oppositions: list[float] = []
        for payload in imperatives.values():
            supports.append(float(payload.get("support", 0.0)))
            oppositions.append(float(payload.get("opposition", 0.0)))
        support = sum(supports) / len(supports)
        opposition = sum(oppositions) / len(oppositions)
        return ParaconsistentTruthValue.from_support_opposition(support, opposition)


__all__ = [
    "GEPARewardCalculator",
    "HallucinationConfig",
    "RewardBreakdown",
    "RewardSignal",
    "RewardWeights",
]<|MERGE_RESOLUTION|>--- conflicted
+++ resolved
@@ -5,19 +5,9 @@
 import math
 from collections.abc import Mapping, Sequence
 from dataclasses import dataclass
-<<<<<<< HEAD
-
-from .abstention import (
-    ABSTAIN_OUTPUT,
-    AbstentionAssessment,
-    AbstentionQuality,
-    assess_abstention_quality,
-)
-=======
 from typing import Mapping
 
 from .abstention import AbstentionQuality
->>>>>>> 9c97f95e
 from .paraconsistent import ParaconsistentTruthValue
 
 _ABSTENTION_MARKERS = (
