"""Graph metrics computed on attribution graphs."""

from __future__ import annotations

from typing import Dict

import numpy as np

import networkx as nx
from gepa_mindfulness.interpret.attribution_graphs import AttributionGraph


def compute_path_coherence(graph: AttributionGraph) -> float:
    """Return a coherence score describing attribution concentration."""

    network = graph.to_networkx()
    if network.number_of_nodes() == 0:
        return 0.0

    attributions = np.array(
<<<<<<< HEAD
        [network.nodes[node]["attribution"] for node in network.nodes],
        dtype=float,
    )
    magnitudes = np.abs(attributions)
    total = magnitudes.sum()
    if np.isclose(total, 0.0):
        return 0.0

    probs = magnitudes / total
    size = probs.size
    if size <= 1:
        return 0.0

    sorted_probs = np.sort(probs)
    indices = np.arange(1.0, float(size) + 1.0)
    weighted_sum = float(np.dot(indices, sorted_probs))
    gini = (2.0 * weighted_sum) / float(size) - (float(size) + 1.0) / float(size)
    gini = max(gini, 0.0)
    max_gini = (float(size) - 1.0) / float(size)
    if np.isclose(max_gini, 0.0):
        return 0.0

    coherence = gini / max_gini
    return float(np.clip(coherence, 0.0, 1.0))
=======
        [network.nodes[node]["attribution"] for node in network.nodes], dtype=float
    )

    # Normalize attributions to handle negative values
    if attributions.min() < 0:
        attributions = attributions - attributions.min()

    total = attributions.sum()
    if np.isclose(total, 0.0):
        return 0.0

    # Compute Gini coefficient using pairwise differences
    n = len(attributions)
    if n <= 1:
        return 0.0

    # Sort attributions for Gini calculation
    sorted_attrs = np.sort(attributions)

    # Standard Gini formula: G = (2 * sum(i * x[i])) / (n * sum(x)) - (n + 1) / n
    # where i is the rank (1-indexed)
    ranks = np.arange(1, n + 1)
    gini = (2.0 * np.sum(ranks * sorted_attrs)) / (n * total) - (n + 1.0) / n

    return float(np.clip(gini, 0.0, 1.0))
>>>>>>> a34322a7


def compute_graph_entropy(graph: AttributionGraph) -> float:
    """Return the Shannon entropy of node attributions."""

    network = graph.to_networkx()
    if network.number_of_nodes() == 0:
        return 0.0

<<<<<<< HEAD
    attrs = np.array(
        [network.nodes[node]["attribution"] for node in network.nodes],
        dtype=float,
    )
    magnitudes = np.abs(attrs)
    total = magnitudes.sum()
    if np.isclose(total, 0.0):
        return 0.0

    probs = magnitudes / total
    safe = np.clip(probs, 1e-12, None)
=======
    attrs = np.array([network.nodes[node]["attribution"] for node in network.nodes], dtype=float)
    if np.allclose(attrs, 0.0):
        return 0.0

    safe = np.clip(attrs, 1e-12, None)
>>>>>>> a34322a7
    entropy = -np.sum(safe * np.log(safe))
    return float(entropy)


def compute_centrality_concentration(graph: AttributionGraph) -> float:
    """Return the relative dispersion of degree centrality values."""

    network = graph.to_networkx()
    if network.number_of_nodes() == 0:
        return 0.0

    centrality = nx.degree_centrality(network)
    values = np.array(list(centrality.values()))
    if values.size == 0:
        return 0.0

    mean = values.mean()
    if np.isclose(mean, 0.0):
        return 0.0

    variation = values.std() / mean
    return float(np.clip(variation / 2.0, 0.0, 1.0))


def compute_average_path_length(graph: AttributionGraph) -> float:
    """Return the average shortest path length for the largest component."""

    network = graph.to_networkx()
    if network.number_of_nodes() < 2:
        return 0.0

    try:
        # For directed graphs, check strong connectivity
        if nx.is_strongly_connected(network):
            return float(nx.average_shortest_path_length(network))
        # Find largest strongly connected component
        largest = max(nx.strongly_connected_components(network), key=len)
        if len(largest) < 2:
            return 0.0
        subgraph = network.subgraph(largest)
        return float(nx.average_shortest_path_length(subgraph))
    except nx.NetworkXError:
        return 0.0


def compute_all_metrics(graph: AttributionGraph) -> Dict[str, float]:
    """Return a dictionary containing all supported metrics."""

    return {
        "path_coherence": compute_path_coherence(graph),
        "entropy": compute_graph_entropy(graph),
        "centrality_concentration": compute_centrality_concentration(graph),
        "average_path_length": compute_average_path_length(graph),
        "num_nodes": float(len(graph.nodes)),
        "num_edges": float(len(graph.edges)),
    }<|MERGE_RESOLUTION|>--- conflicted
+++ resolved
@@ -18,32 +18,6 @@
         return 0.0
 
     attributions = np.array(
-<<<<<<< HEAD
-        [network.nodes[node]["attribution"] for node in network.nodes],
-        dtype=float,
-    )
-    magnitudes = np.abs(attributions)
-    total = magnitudes.sum()
-    if np.isclose(total, 0.0):
-        return 0.0
-
-    probs = magnitudes / total
-    size = probs.size
-    if size <= 1:
-        return 0.0
-
-    sorted_probs = np.sort(probs)
-    indices = np.arange(1.0, float(size) + 1.0)
-    weighted_sum = float(np.dot(indices, sorted_probs))
-    gini = (2.0 * weighted_sum) / float(size) - (float(size) + 1.0) / float(size)
-    gini = max(gini, 0.0)
-    max_gini = (float(size) - 1.0) / float(size)
-    if np.isclose(max_gini, 0.0):
-        return 0.0
-
-    coherence = gini / max_gini
-    return float(np.clip(coherence, 0.0, 1.0))
-=======
         [network.nodes[node]["attribution"] for node in network.nodes], dtype=float
     )
 
@@ -69,7 +43,6 @@
     gini = (2.0 * np.sum(ranks * sorted_attrs)) / (n * total) - (n + 1.0) / n
 
     return float(np.clip(gini, 0.0, 1.0))
->>>>>>> a34322a7
 
 
 def compute_graph_entropy(graph: AttributionGraph) -> float:
@@ -79,25 +52,11 @@
     if network.number_of_nodes() == 0:
         return 0.0
 
-<<<<<<< HEAD
-    attrs = np.array(
-        [network.nodes[node]["attribution"] for node in network.nodes],
-        dtype=float,
-    )
-    magnitudes = np.abs(attrs)
-    total = magnitudes.sum()
-    if np.isclose(total, 0.0):
-        return 0.0
-
-    probs = magnitudes / total
-    safe = np.clip(probs, 1e-12, None)
-=======
     attrs = np.array([network.nodes[node]["attribution"] for node in network.nodes], dtype=float)
     if np.allclose(attrs, 0.0):
         return 0.0
 
     safe = np.clip(attrs, 1e-12, None)
->>>>>>> a34322a7
     entropy = -np.sum(safe * np.log(safe))
     return float(entropy)
 
