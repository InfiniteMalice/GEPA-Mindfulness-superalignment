"""Graph metrics computed on attribution graphs."""

from __future__ import annotations

from typing import Dict

import numpy as np

import networkx as nx
from gepa_mindfulness.interpret.attribution_graphs import AttributionGraph


def compute_path_coherence(graph: AttributionGraph) -> float:
    """Return a coherence score describing attribution concentration."""

    network = graph.to_networkx()
    if network.number_of_nodes() == 0:
        return 0.0

    attributions = np.array(
<<<<<<< HEAD
        [network.nodes[node]["attribution"] for node in network.nodes],
        dtype=float,
    )
    magnitudes = np.abs(attributions)
    total = magnitudes.sum()
    if np.isclose(total, 0.0):
        return 0.0

    probs = magnitudes / total
    size = probs.size
    if size <= 1:
        return 0.0

    pairwise = np.abs(probs[:, None] - probs[None, :])
    gini = pairwise.sum() / (2.0 * float(size))
    max_gini = (float(size) - 1.0) / float(size)
    if np.isclose(max_gini, 0.0):
        return 0.0

    coherence = gini / max_gini
=======
        [network.nodes[node]["attribution"] for node in network.nodes], dtype=float
    )
    total = attributions.sum()
    if np.isclose(total, 0.0):
        return 0.0

    coherence = total / (len(attributions) or 1)
>>>>>>> 62ce6655
    return float(np.clip(coherence, 0.0, 1.0))


def compute_graph_entropy(graph: AttributionGraph) -> float:
    """Return the Shannon entropy of node attributions."""

    network = graph.to_networkx()
    if network.number_of_nodes() == 0:
        return 0.0

<<<<<<< HEAD
    attrs = np.array(
        [network.nodes[node]["attribution"] for node in network.nodes],
        dtype=float,
    )
    magnitudes = np.abs(attrs)
    total = magnitudes.sum()
    if np.isclose(total, 0.0):
        return 0.0

    probs = magnitudes / total
    safe = np.clip(probs, 1e-12, None)
=======
    attrs = np.array([network.nodes[node]["attribution"] for node in network.nodes], dtype=float)
    if np.allclose(attrs, 0.0):
        return 0.0

    safe = np.clip(attrs, 1e-12, None)
>>>>>>> 62ce6655
    entropy = -np.sum(safe * np.log(safe))
    return float(entropy)


def compute_centrality_concentration(graph: AttributionGraph) -> float:
    """Return the relative dispersion of degree centrality values."""

    network = graph.to_networkx()
    if network.number_of_nodes() == 0:
        return 0.0

    centrality = nx.degree_centrality(network)
    values = np.array(list(centrality.values()))
    if values.size == 0:
        return 0.0

    mean = values.mean()
    if np.isclose(mean, 0.0):
        return 0.0

    variation = values.std() / mean
    return float(np.clip(variation / 2.0, 0.0, 1.0))


def compute_average_path_length(graph: AttributionGraph) -> float:
    """Return the average shortest path length for the largest component."""

    network = graph.to_networkx()
    if network.number_of_nodes() < 2:
        return 0.0

    try:
        if nx.is_weakly_connected(network):
            return float(nx.average_shortest_path_length(network))
        largest = max(nx.weakly_connected_components(network), key=len)
        subgraph = network.subgraph(largest)
        return float(nx.average_shortest_path_length(subgraph))
    except nx.NetworkXError:
        return 0.0


def compute_all_metrics(graph: AttributionGraph) -> Dict[str, float]:
    """Return a dictionary containing all supported metrics."""

    return {
        "path_coherence": compute_path_coherence(graph),
        "entropy": compute_graph_entropy(graph),
        "centrality_concentration": compute_centrality_concentration(graph),
        "average_path_length": compute_average_path_length(graph),
        "num_nodes": float(len(graph.nodes)),
        "num_edges": float(len(graph.edges)),
    }<|MERGE_RESOLUTION|>--- conflicted
+++ resolved
@@ -18,28 +18,6 @@
         return 0.0
 
     attributions = np.array(
-<<<<<<< HEAD
-        [network.nodes[node]["attribution"] for node in network.nodes],
-        dtype=float,
-    )
-    magnitudes = np.abs(attributions)
-    total = magnitudes.sum()
-    if np.isclose(total, 0.0):
-        return 0.0
-
-    probs = magnitudes / total
-    size = probs.size
-    if size <= 1:
-        return 0.0
-
-    pairwise = np.abs(probs[:, None] - probs[None, :])
-    gini = pairwise.sum() / (2.0 * float(size))
-    max_gini = (float(size) - 1.0) / float(size)
-    if np.isclose(max_gini, 0.0):
-        return 0.0
-
-    coherence = gini / max_gini
-=======
         [network.nodes[node]["attribution"] for node in network.nodes], dtype=float
     )
     total = attributions.sum()
@@ -47,7 +25,6 @@
         return 0.0
 
     coherence = total / (len(attributions) or 1)
->>>>>>> 62ce6655
     return float(np.clip(coherence, 0.0, 1.0))
 
 
@@ -58,25 +35,11 @@
     if network.number_of_nodes() == 0:
         return 0.0
 
-<<<<<<< HEAD
-    attrs = np.array(
-        [network.nodes[node]["attribution"] for node in network.nodes],
-        dtype=float,
-    )
-    magnitudes = np.abs(attrs)
-    total = magnitudes.sum()
-    if np.isclose(total, 0.0):
-        return 0.0
-
-    probs = magnitudes / total
-    safe = np.clip(probs, 1e-12, None)
-=======
     attrs = np.array([network.nodes[node]["attribution"] for node in network.nodes], dtype=float)
     if np.allclose(attrs, 0.0):
         return 0.0
 
     safe = np.clip(attrs, 1e-12, None)
->>>>>>> 62ce6655
     entropy = -np.sum(safe * np.log(safe))
     return float(entropy)
 
