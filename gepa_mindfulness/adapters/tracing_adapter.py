--- conflicted
+++ resolved
@@ -1,8 +1,4 @@
-<<<<<<< HEAD
-"""Adapters bridging policy rollouts with self-tracing artifacts."""
-=======
 """Adapters bridging policy rollouts with Circuit Tracer artifacts."""
->>>>>>> 9b589757
 
 from __future__ import annotations
 
