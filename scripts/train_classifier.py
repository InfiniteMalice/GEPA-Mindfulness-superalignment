--- conflicted
+++ resolved
@@ -19,12 +19,7 @@
     # Stub files
     (out_dir / "model.pt").write_text("# Placeholder model", encoding="utf-8")
     (out_dir / "calibration.json").write_text('{"temperature": 1.0}', encoding="utf-8")
-<<<<<<< HEAD
-    metrics_stub = '{"mae": 0.5, "cohen_kappa": 0.6, "ece": 0.08}'
-    (out_dir / "metrics.json").write_text(metrics_stub, encoding="utf-8")
-=======
     (out_dir / "metrics.json").write_text('{"mae": 0.5, "cohen_kappa": 0.6, "ece": 0.08}', encoding="utf-8")
->>>>>>> 918eb974
 
     print(f"Classifier artifacts saved to {out_dir}")
     print("NOTE: This is a placeholder. Implement actual training logic.")
