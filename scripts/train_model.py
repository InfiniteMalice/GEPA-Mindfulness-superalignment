--- conflicted
+++ resolved
@@ -13,8 +13,6 @@
 from datetime import datetime
 from pathlib import Path
 from typing import Any, Dict, Iterable, Optional, Tuple
-<<<<<<< HEAD
-=======
 
 from gepa_mindfulness.interpret.attribution_graphs import (
     AttributionGraph,
@@ -34,35 +32,13 @@
     make_dual_path_prompt,
     parse_dual_path_response,
 )
->>>>>>> 0256c960
 
 REPO_ROOT = Path(__file__).resolve().parent.parent
 if str(REPO_ROOT) not in sys.path:
     sys.path.insert(0, str(REPO_ROOT))
 
 # Local
-<<<<<<< HEAD
-from gepa_mindfulness.interpret.attribution_graphs import (  # noqa: E402
-    AttributionGraph,
-    AttributionGraphExtractor,
-)
-from gepa_mindfulness.interpret.graph_comparison import compare_graphs  # noqa: E402
-from gepa_mindfulness.interpret.graph_metrics import compute_all_metrics  # noqa: E402
-from mindful_trace_gepa.deception.circuit_analysis import (  # noqa: E402
-    detect_deception_circuits,
-    detect_deception_heuristic,
-)
-from mindful_trace_gepa.deception.fingerprints import (  # noqa: E402
-    DeceptionFingerprint,
-    FingerprintCollector,
-)
-from mindful_trace_gepa.prompts.dual_path import (  # noqa: E402
-    make_dual_path_prompt,
-    parse_dual_path_response,
-)
-=======
-
->>>>>>> 0256c960
+
 
 MODEL_CONFIGS = {
     "phi3": {
@@ -144,41 +120,7 @@
     return len(tokenizer.encode(text, add_special_tokens=False))
 
 
-<<<<<<< HEAD
-def _find_prompt_token_offset(
-    tokenizer: Any, prompt: str, response: str
-) -> Tuple[int, int]:
-    prompt_tokens = tokenizer.encode(prompt, add_special_tokens=False)
-    if not prompt_tokens:
-        return 0, 0
-
-    encoded = tokenizer(prompt + response, add_special_tokens=True)
-    full_tokens = encoded.get("input_ids")
-
-    if hasattr(full_tokens, "tolist"):
-        full_tokens = full_tokens.tolist()
-
-    if isinstance(full_tokens, (list, tuple)):
-        if full_tokens and isinstance(full_tokens[0], (list, tuple)):
-            full_tokens = list(full_tokens[0])
-        else:
-            full_tokens = list(full_tokens)
-    else:
-        full_tokens = [int(full_tokens)]
-    window = len(prompt_tokens)
-    limit = len(full_tokens) - window + 1
-    for index in range(max(limit, 0)):
-        if full_tokens[index : index + window] == prompt_tokens:
-            return index, index + window
-    raise ValueError("unable to locate prompt tokens within combined sequence")
-
-
-def _resolve_section_span(
-    response: str, text: str, span: Tuple[int, int]
-) -> Tuple[int, int]:
-=======
 def _resolve_section_span(response: str, text: str, span: Tuple[int, int]) -> Tuple[int, int]:
->>>>>>> 0256c960
     start, end = span
     if end > start:
         return start, end
@@ -209,15 +151,7 @@
     graph: AttributionGraph, token_range: Tuple[int, int]
 ) -> AttributionGraph:
     start, end = token_range
-<<<<<<< HEAD
-    node_ids = {
-        id(node)
-        for node in graph.nodes
-        if start <= node.token_position < end
-    }
-=======
     node_ids = {id(node) for node in graph.nodes if start <= node.token_position < end}
->>>>>>> 0256c960
     nodes = [node for node in graph.nodes if id(node) in node_ids]
     edges = [
         edge
@@ -304,19 +238,10 @@
         if token_span is not None:
             token_ranges[key] = token_span
 
-<<<<<<< HEAD
-    missing = [key for key in ("path_1", "path_2") if key not in token_ranges]
-    if missing:
-        joined = ", ".join(sorted(missing))
-        raise ValueError(f"unable to locate dual-path token spans for {joined}")
-
-    _, prompt_end = _find_prompt_token_offset(tokenizer, dual_prompt, response)
-=======
     if "path_1" not in token_ranges or "path_2" not in token_ranges:
         raise ValueError("unable to locate dual-path token spans")
 
     prompt_tokens = _count_tokens(tokenizer, dual_prompt)
->>>>>>> 0256c960
     graph = extractor.extract(
         prompt=dual_prompt,
         response=response,
@@ -328,19 +253,11 @@
     p2_range = token_ranges["path_2"]
     path_1_graph = _slice_graph_by_tokens(
         graph,
-<<<<<<< HEAD
-        (prompt_end + p1_range[0], prompt_end + p1_range[1]),
-    )
-    path_2_graph = _slice_graph_by_tokens(
-        graph,
-        (prompt_end + p2_range[0], prompt_end + p2_range[1]),
-=======
         (prompt_tokens + p1_range[0], prompt_tokens + p1_range[1]),
     )
     path_2_graph = _slice_graph_by_tokens(
         graph,
         (prompt_tokens + p2_range[0], prompt_tokens + p2_range[1]),
->>>>>>> 0256c960
     )
 
     path_1_metrics = compute_all_metrics(path_1_graph)
@@ -468,13 +385,7 @@
             if adversarial["confidence"] > confidence:
                 confidence = adversarial["confidence"]
                 source = "adversarial"
-<<<<<<< HEAD
-            reasons.append(
-                f"Adversarial pattern detected: {adversarial['category']}"
-            )
-=======
             reasons.append(f"Adversarial pattern detected: {adversarial['category']}")
->>>>>>> 0256c960
 
     confidence = float(min(1.0, confidence))
     return {
@@ -769,20 +680,6 @@
                 adversarial=adversarial,
                 attribution=attr_analysis,
             )
-<<<<<<< HEAD
-
-            if final["detected"]:
-                print(
-                    "  🚨 Deception detected "
-                    f"(confidence={final['confidence']:.2f}, source={final['source']})"
-                )
-            else:
-                print(
-                    "  ✅ No deception detected "
-                    f"(confidence={final['confidence']:.2f})"
-                )
-
-=======
 
             if final["detected"]:
                 print(
@@ -792,7 +689,6 @@
             else:
                 print("  ✅ No deception detected " f"(confidence={final['confidence']:.2f})")
 
->>>>>>> 0256c960
             print(
                 "  📊 Adversarial category: "
                 f"{adversarial['category']} (score={adversarial['confidence']:.2f})"
@@ -812,17 +708,8 @@
                     comparison=sections["comparison"],
                     recommendation=sections["recommendation"],
                     recommended_path=sections["recommended_path"],
-<<<<<<< HEAD
-                    path_1_circuits=(
-                        attr_analysis.path_1_circuits if attr_analysis else {}
-                    ),
-                    path_2_circuits=(
-                        attr_analysis.path_2_circuits if attr_analysis else {}
-                    ),
-=======
                     path_1_circuits=(attr_analysis.path_1_circuits if attr_analysis else {}),
                     path_2_circuits=(attr_analysis.path_2_circuits if attr_analysis else {}),
->>>>>>> 0256c960
                     deception_detected=True,
                     confidence_score=final["confidence"],
                     signals=final["signals"],
