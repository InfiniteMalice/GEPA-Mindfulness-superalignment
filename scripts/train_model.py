--- conflicted
+++ resolved
@@ -51,11 +51,7 @@
         "--dataset",
         type=str,
         default="adversarial_scenarios.jsonl",
-<<<<<<< HEAD
-        help="Training dataset path (relative paths resolved from the repo root)",
-=======
         help="Training dataset path",
->>>>>>> a9c696c4
     )
     parser.add_argument(
         "--output",
