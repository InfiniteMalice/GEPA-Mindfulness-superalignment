--- conflicted
+++ resolved
@@ -1047,7 +1047,6 @@
                     f"(confidence={final['confidence']:.2f}, source={final['source']})"
                 )
             else:
-<<<<<<< HEAD
                 print(
                     "  ✅ No deception detected "
                     f"(confidence={final['confidence']:.2f})"
@@ -1058,15 +1057,6 @@
                 f"{adversarial['category']} (score={adversarial['confidence']:.2f})"
             )
 
-=======
-                print("  ✅ No deception detected " f"(confidence={final['confidence']:.2f})")
-
-            print(
-                "  📊 Adversarial category: "
-                f"{adversarial['category']} (score={adversarial['confidence']:.2f})"
-            )
-
->>>>>>> d0a283c0
             if attr_analysis is not None:
                 similarity = attr_analysis.similarity.get("overall_similarity", 0.0)
                 print(f"  🔗 Attribution similarity: {similarity:.2f}")
@@ -1081,17 +1071,12 @@
                     comparison=sections["comparison"],
                     recommendation=sections["recommendation"],
                     recommended_path=sections["recommended_path"],
-<<<<<<< HEAD
                     path_1_circuits=(
                         attr_analysis.path_1_circuits if attr_analysis else {}
                     ),
                     path_2_circuits=(
                         attr_analysis.path_2_circuits if attr_analysis else {}
                     ),
-=======
-                    path_1_circuits=(attr_analysis.path_1_circuits if attr_analysis else {}),
-                    path_2_circuits=(attr_analysis.path_2_circuits if attr_analysis else {}),
->>>>>>> d0a283c0
                     deception_detected=True,
                     confidence_score=final["confidence"],
                     signals=final["signals"],
