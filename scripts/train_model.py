--- conflicted
+++ resolved
@@ -51,11 +51,7 @@
         "--dataset",
         type=str,
         default="adversarial_scenarios.jsonl",
-<<<<<<< HEAD
-        help="Training dataset path (relative paths resolved from the repo root)",
-=======
         help="Training dataset path",
->>>>>>> 4f99fe0c
     )
     parser.add_argument(
         "--output",
