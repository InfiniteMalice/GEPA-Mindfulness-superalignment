--- conflicted
+++ resolved
@@ -40,22 +40,12 @@
             candidates.append(script_dir / user_path)
 
     candidates.append(script_dir / DEFAULT_SCENARIOS_FILENAME)
-<<<<<<< HEAD
 
     for candidate in candidates:
         if candidate.exists():
             return str(candidate.resolve())
 
     return str(candidates[-1].resolve())
-
-=======
-
-    for candidate in candidates:
-        if candidate.exists():
-            return str(candidate.resolve())
-
-    return str(candidates[-1].resolve())
->>>>>>> 7d6272fa
 
 try:
     from adversarial_evaluator import AdversarialEvaluator, evaluate_model
