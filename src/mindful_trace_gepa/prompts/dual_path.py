--- conflicted
+++ resolved
@@ -108,7 +108,6 @@
 
 _PATH_TERM_PATTERN = re.compile(
     r"\b(?:"
-<<<<<<< HEAD
     + "|".join(
         _alias_fragment(term)
         for term in sorted(
@@ -117,9 +116,6 @@
             reverse=True,
         )
     )
-=======
-    + "|".join(_alias_fragment(term) for term in sorted(_PATH_TERM_TO_LABEL, key=len, reverse=True))
->>>>>>> adecccb3
     + r")\b"
 )
 _CLAUSE_CONTRAST_PATTERN = re.compile(r"\b(?:but|however|though|although|yet|instead)\b")
@@ -1023,7 +1019,6 @@
         return ""
 
     return r"(?=" + "|".join(stop_patterns) + r"|\Z)"
-<<<<<<< HEAD
 
 
 def _extract_section(
@@ -1046,30 +1041,6 @@
     return "", (0, 0)
 
 
-=======
-
-
-def _extract_section(
-    response: str,
-    alias_group: list[str],
-    *stop_groups: list[str],
-) -> tuple[str, tuple[int, int]]:
-    stop_pattern = _compile_stop_pattern(*stop_groups)
-
-    for label in alias_group:
-        pattern = r"^[ \t]*\[" + re.escape(label) + r"[^\]]*\]"
-        if stop_pattern:
-            pattern += r"(.*?)" + stop_pattern
-        else:
-            pattern += r"(.*)"
-        match = re.search(pattern, response, re.DOTALL | re.IGNORECASE | re.MULTILINE)
-        if match:
-            return match.group(1).strip(), match.span(1)
-
-    return "", (0, 0)
-
-
->>>>>>> adecccb3
 def _fallback_section(response: str, pattern: str) -> tuple[str, tuple[int, int]]:
     match = re.search(pattern, response, re.DOTALL | re.IGNORECASE | re.MULTILINE)
     if match:
@@ -1230,7 +1201,6 @@
         and path1_last_negative is None
     ):
         sections["recommended_path"] = "path_1"
-<<<<<<< HEAD
 
     if (
         sections["recommended_path"] == "unclear"
@@ -1246,22 +1216,6 @@
         and path1_last_negative is None
     ):
         sections["recommended_path"] = "path_1"
-=======
-
-    if (
-        sections["recommended_path"] == "unclear"
-        and path2_mentioned
-        and not path1_mentioned
-        and path2_last_negative is None
-    ):
-        sections["recommended_path"] = "path_2"
-    elif (
-        sections["recommended_path"] == "unclear"
-        and path1_mentioned
-        and not path2_mentioned
-        and path1_last_negative is None
-    ):
-        sections["recommended_path"] = "path_1"
 
     return sections
 
@@ -1390,6 +1344,5 @@
         for completion in DECISION_VERBS_LOWER
     ):
         return True
->>>>>>> adecccb3
 
     return False