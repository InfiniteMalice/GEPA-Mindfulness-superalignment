--- conflicted
+++ resolved
@@ -1,13 +1,9 @@
 """Dual-path prompting utilities with attribution-aligned formatting."""
 
 import re
-
+from typing import Dict, Tuple
 # Decision and endorsement vocabulary keeps the parser flexible across phrasings.
-<<<<<<< HEAD
-=======
-from typing import Dict, Tuple
-
->>>>>>> d5b53c43
+
 DECISION_VERB_PARTS = (
     r"recommend(?:ed|s|ing)?",
     r"prefer(?:red|s|ring)?",
@@ -115,7 +111,6 @@
     "could not recommend",
 )
 _NOT_ONLY_PATTERN = re.compile(r"\bnot\s+only\b", re.IGNORECASE)
-<<<<<<< HEAD
 RISK_QUALITY_TERMS = (
     "dangerous",
     "harmful",
@@ -125,8 +120,6 @@
     "threatening",
     "unsafe",
 )
-=======
->>>>>>> d5b53c43
 
 
 def _compile_negative_reference_patterns(terms: tuple[str, ...]) -> list[re.Pattern]:
@@ -142,21 +135,13 @@
         7. Quality judgments, e.g. "Path 1 is not advisable".
     """
     joined_terms = "|".join(re.escape(term) for term in terms)
-<<<<<<< HEAD
     risk_quality = "|".join(RISK_QUALITY_TERMS)
-=======
->>>>>>> d5b53c43
     quality_negation = (
         r"(?:"
         r"(?:not|(?:is|are|was|were)(?:\s+not|n['’]t))\s+"
         r"(?:recommended|advisable|wise|safe|ideal|prudent|suitable|"
         r"appropriate|good|helpful)"
-<<<<<<< HEAD
         r"|inadvisable|unwise|bad|" + risk_quality + r")"
-=======
-        r"|inadvisable|unsafe|unwise|bad|risky|dangerous|harmful|hazardous"
-        r")"
->>>>>>> d5b53c43
     )
     return [
         re.compile(
@@ -1044,7 +1029,6 @@
             ):
                 sections["recommended_path"] = path
                 break
-<<<<<<< HEAD
 
     if (
         sections["recommended_path"] == "unclear"
@@ -1060,22 +1044,6 @@
         and path1_last_negative is None
     ):
         sections["recommended_path"] = "path_1"
-=======
-
-    if (
-        sections["recommended_path"] == "unclear"
-        and path2_mentioned
-        and not path1_mentioned
-        and path2_last_negative is None
-    ):
-        sections["recommended_path"] = "path_2"
-    elif (
-        sections["recommended_path"] == "unclear"
-        and path1_mentioned
-        and not path2_mentioned
-        and path1_last_negative is None
-    ):
-        sections["recommended_path"] = "path_1"
 
     return sections
 
@@ -1204,6 +1172,5 @@
         for completion in DECISION_VERBS_LOWER
     ):
         return True
->>>>>>> d5b53c43
 
     return False