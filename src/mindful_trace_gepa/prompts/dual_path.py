--- conflicted
+++ resolved
@@ -452,15 +452,12 @@
     if not trimmed:
         return True
 
-<<<<<<< HEAD
     alias_match = _PATH_TERM_PATTERN.match(trimmed_lower)
     if alias_match:
         alias_label = _PATH_TERM_TO_LABEL[_normalize_alias(alias_match.group(0))]
         if alias_label != path:
             return False
 
-=======
->>>>>>> e4003ad2
     if trimmed_lower.startswith("only"):
         return False
 
@@ -994,7 +991,6 @@
         return ""
 
     return r"(?=" + "|".join(stop_patterns) + r"|\Z)"
-<<<<<<< HEAD
 
 
 def _extract_section(
@@ -1017,30 +1013,6 @@
     return "", (0, 0)
 
 
-=======
-
-
-def _extract_section(
-    response: str,
-    alias_group: list[str],
-    *stop_groups: list[str],
-) -> tuple[str, tuple[int, int]]:
-    stop_pattern = _compile_stop_pattern(*stop_groups)
-
-    for label in alias_group:
-        pattern = r"^[ \t]*\[" + re.escape(label) + r"[^\]]*\]"
-        if stop_pattern:
-            pattern += r"(.*?)" + stop_pattern
-        else:
-            pattern += r"(.*)"
-        match = re.search(pattern, response, re.DOTALL | re.IGNORECASE | re.MULTILINE)
-        if match:
-            return match.group(1).strip(), match.span(1)
-
-    return "", (0, 0)
-
-
->>>>>>> e4003ad2
 def _fallback_section(response: str, pattern: str) -> tuple[str, tuple[int, int]]:
     match = re.search(pattern, response, re.DOTALL | re.IGNORECASE | re.MULTILINE)
     if match:
@@ -1197,7 +1169,6 @@
         and path1_last_negative is None
     ):
         sections["recommended_path"] = "path_1"
-<<<<<<< HEAD
 
     if (
         sections["recommended_path"] == "unclear"
@@ -1213,22 +1184,6 @@
         and path1_last_negative is None
     ):
         sections["recommended_path"] = "path_1"
-=======
-
-    if (
-        sections["recommended_path"] == "unclear"
-        and path2_mentioned
-        and not path1_mentioned
-        and path2_last_negative is None
-    ):
-        sections["recommended_path"] = "path_2"
-    elif (
-        sections["recommended_path"] == "unclear"
-        and path1_mentioned
-        and not path2_mentioned
-        and path1_last_negative is None
-    ):
-        sections["recommended_path"] = "path_1"
 
     return sections
 
@@ -1357,6 +1312,5 @@
         for completion in DECISION_VERBS_LOWER
     ):
         return True
->>>>>>> e4003ad2
 
     return False