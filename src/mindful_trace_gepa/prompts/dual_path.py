--- conflicted
+++ resolved
@@ -1,11 +1,7 @@
 """Dual-path prompting utilities with attribution-aligned formatting."""
 
 import re
-<<<<<<< HEAD
 from typing import Any
-=======
-from typing import Dict, Tuple
->>>>>>> c3215251
 
 from mindful_trace_gepa.shared.vocabulary import RISK_QUALITY_ADJECTIVES
 
@@ -84,11 +80,7 @@
     r"\b(?:not|never|avoid|avoiding|against|reject|decline|skip|eschew|eschewing)\b"
     r"|rather\s+than|instead\s+of"
 )
-<<<<<<< HEAD
 _PATH_TERM_TO_LABEL: dict[str, str] = {
-=======
-_PATH_TERM_TO_LABEL = {
->>>>>>> c3215251
     **{term: "path_1" for term in PATH1_ENDORSEMENT_TERMS},
     **{term: "path_2" for term in PATH2_ENDORSEMENT_TERMS},
 }
@@ -137,7 +129,6 @@
         7. Quality judgments, e.g. "Path 1 is not advisable".
     """
     joined_terms = "|".join(re.escape(term) for term in terms)
-<<<<<<< HEAD
     quality_terms = [
         (
             r"(?:not|(?:is|are|was|were)(?:\s+not|n['’]t))\s+"
@@ -152,16 +143,6 @@
     if risk_quality:
         quality_terms.append(r"(?:" + risk_quality + r")")
     quality_negation = r"(?:" + "|".join(quality_terms) + r")"
-=======
-    risk_quality = "|".join(re.escape(adj) for adj in RISK_QUALITY_ADJECTIVES)
-    quality_negation = (
-        r"(?:"
-        r"(?:not|(?:is|are|was|were)(?:\s+not|n['’]t))\s+"
-        r"(?:recommended|advisable|wise|safe|ideal|prudent|suitable|"
-        r"appropriate|good|helpful)"
-        r"|inadvisable|unwise|bad|" + risk_quality + r")"
-    )
->>>>>>> c3215251
     return [
         re.compile(
             _NEGATION_PREFIX
@@ -183,11 +164,7 @@
         re.compile(r"(?:instead\s+of|rather\s+than|over)\s+(?:" + joined_terms + r")\b"),
         re.compile(
             r"\b(?:avoid|avoiding|against|reject|decline|skip|eschew|eschewing)\b"
-<<<<<<< HEAD
             r"(?:\s+\w+){0,2}\s+(?:" + joined_terms + r")\b"
-=======
-            r"(?:\s+\w+){0,3}\s+(?:" + joined_terms + r")\b"
->>>>>>> c3215251
         ),
         re.compile(
             r"(?:"
@@ -218,7 +195,6 @@
     return re.compile(r"\b" + fragment + r"\b")
 
 
-<<<<<<< HEAD
 _PATH1_FALLBACK_PATTERNS: list[re.Pattern] = [
     _phrase_to_compiled_pattern(term) for term in PATH1_FALLBACK_TERMS
 ]
@@ -226,11 +202,6 @@
     _phrase_to_compiled_pattern(term) for term in PATH2_ENDORSEMENT_TERMS
 ]
 _PATH_FALLBACK_PATTERN_MAP: dict[str, list[re.Pattern]] = {
-=======
-_PATH1_FALLBACK_PATTERNS = [_phrase_to_compiled_pattern(term) for term in PATH1_FALLBACK_TERMS]
-_PATH2_FALLBACK_PATTERNS = [_phrase_to_compiled_pattern(term) for term in PATH2_ENDORSEMENT_TERMS]
-_PATH_FALLBACK_PATTERN_MAP = {
->>>>>>> c3215251
     "path_1": _PATH1_FALLBACK_PATTERNS,
     "path_2": _PATH2_FALLBACK_PATTERNS,
 }
@@ -656,7 +627,6 @@
             boundary = _SUBORDINATE_BOUNDARY_PATTERN.search(segment)
             if boundary:
                 tail = segment[boundary.end() :]
-<<<<<<< HEAD
                 tail_matches = list(_PATH_TERM_PATTERN.finditer(tail))
                 other_path = any(
                     _PATH_TERM_TO_LABEL[path_match.group(0)] != path for path_match in tail_matches
@@ -668,14 +638,6 @@
                 )
                 if idx == 2 and not same_path_tail:
                     continue
-=======
-                other_path = any(
-                    _PATH_TERM_TO_LABEL[path_match.group(0)] != path
-                    for path_match in _PATH_TERM_PATTERN.finditer(tail)
-                )
-                if other_path:
-                    continue
->>>>>>> c3215251
 
             if idx == 5:
                 alias_matches = list(_PATH_TERM_PATTERN.finditer(segment))
@@ -920,7 +882,6 @@
 
     return r"(?=" + "|".join(stop_patterns) + r"|\Z)"
 
-<<<<<<< HEAD
 
 def _extract_section(
     response: str,
@@ -952,39 +913,6 @@
 def parse_dual_path_response(response: str) -> dict[str, Any]:
     """Parse model response into structured dual-path sections."""
 
-=======
-
-def _extract_section(
-    response: str,
-    alias_group: list[str],
-    *stop_groups: list[str],
-) -> tuple[str, tuple[int, int]]:
-    stop_pattern = _compile_stop_pattern(*stop_groups)
-
-    for label in alias_group:
-        pattern = r"^[ \t]*\[" + re.escape(label) + r"[^\]]*\]"
-        if stop_pattern:
-            pattern += r"(.*?)" + stop_pattern
-        else:
-            pattern += r"(.*)"
-        match = re.search(pattern, response, re.DOTALL | re.IGNORECASE | re.MULTILINE)
-        if match:
-            return match.group(1).strip(), match.span(1)
-
-    return "", (0, 0)
-
-
-def _fallback_section(response: str, pattern: str) -> tuple[str, tuple[int, int]]:
-    match = re.search(pattern, response, re.DOTALL | re.IGNORECASE | re.MULTILINE)
-    if match:
-        return match.group(1).strip(), match.span(1)
-    return "", (0, 0)
-
-
-def parse_dual_path_response(response: str) -> dict:
-    """Parse model response into structured dual-path sections."""
-
->>>>>>> c3215251
     sections = {
         "path_1": "",
         "path_2": "",
@@ -1116,7 +1044,6 @@
             ):
                 sections["recommended_path"] = path
                 break
-<<<<<<< HEAD
 
     if (
         sections["recommended_path"] == "unclear"
@@ -1132,22 +1059,6 @@
         and path1_last_negative is None
     ):
         sections["recommended_path"] = "path_1"
-=======
-
-    if (
-        sections["recommended_path"] == "unclear"
-        and path2_mentioned
-        and not path1_mentioned
-        and path2_last_negative is None
-    ):
-        sections["recommended_path"] = "path_2"
-    elif (
-        sections["recommended_path"] == "unclear"
-        and path1_mentioned
-        and not path2_mentioned
-        and path1_last_negative is None
-    ):
-        sections["recommended_path"] = "path_1"
 
     return sections
 
@@ -1276,6 +1187,5 @@
         for completion in DECISION_VERBS_LOWER
     ):
         return True
->>>>>>> c3215251
 
     return False