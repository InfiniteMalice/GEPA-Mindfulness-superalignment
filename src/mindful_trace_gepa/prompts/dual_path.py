--- conflicted
+++ resolved
@@ -1015,7 +1015,6 @@
         return ""
 
     return r"(?=" + "|".join(stop_patterns) + r"|\Z)"
-<<<<<<< HEAD
 
 
 def _extract_section(
@@ -1035,27 +1034,6 @@
         if match:
             return match.group(1).strip(), match.span(1)
 
-=======
-
-
-def _extract_section(
-    response: str,
-    alias_group: list[str],
-    *stop_groups: list[str],
-) -> tuple[str, tuple[int, int]]:
-    stop_pattern = _compile_stop_pattern(*stop_groups)
-
-    for label in alias_group:
-        pattern = r"^[ \t]*\[" + re.escape(label) + r"[^\]]*\]"
-        if stop_pattern:
-            pattern += r"(.*?)" + stop_pattern
-        else:
-            pattern += r"(.*)"
-        match = re.search(pattern, response, re.DOTALL | re.IGNORECASE | re.MULTILINE)
-        if match:
-            return match.group(1).strip(), match.span(1)
-
->>>>>>> 8395d375
     return "", (0, 0)
 
 
@@ -1219,7 +1197,6 @@
         and path1_last_negative is None
     ):
         sections["recommended_path"] = "path_1"
-<<<<<<< HEAD
 
     if (
         sections["recommended_path"] == "unclear"
@@ -1235,22 +1212,6 @@
         and path1_last_negative is None
     ):
         sections["recommended_path"] = "path_1"
-=======
-
-    if (
-        sections["recommended_path"] == "unclear"
-        and path2_mentioned
-        and not path1_mentioned
-        and path2_last_negative is None
-    ):
-        sections["recommended_path"] = "path_2"
-    elif (
-        sections["recommended_path"] == "unclear"
-        and path1_mentioned
-        and not path2_mentioned
-        and path1_last_negative is None
-    ):
-        sections["recommended_path"] = "path_1"
 
     return sections
 
@@ -1379,6 +1340,5 @@
         for completion in DECISION_VERBS_LOWER
     ):
         return True
->>>>>>> 8395d375
 
     return False