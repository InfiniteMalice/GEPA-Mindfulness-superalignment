--- conflicted
+++ resolved
@@ -102,13 +102,10 @@
     return r"\s+".join(parts)
 
 
-<<<<<<< HEAD
 def _joined_alias_fragments(terms: tuple[str, ...]) -> str:
     return "|".join(_alias_fragment(_normalize_alias(term)) for term in terms)
 
 
-=======
->>>>>>> d44e7554
 _PATH_TERM_PATTERN = re.compile(
     r"\b(?:"
     + "|".join(_alias_fragment(term) for term in sorted(_PATH_TERM_TO_LABEL, key=len, reverse=True))
@@ -159,11 +156,7 @@
         6. Avoidance verbs, e.g. "avoid Path 1".
         7. Quality judgments, e.g. "Path 1 is not advisable".
     """
-<<<<<<< HEAD
     joined_terms = _joined_alias_fragments(terms)
-=======
-    joined_terms = "|".join(re.escape(term) for term in terms)
->>>>>>> d44e7554
     quality_terms = [
         (
             r"(?:not|(?:is|are|was|were)(?:\s+not|n['’]t))\s+"
@@ -929,7 +922,6 @@
 
     if not stop_patterns:
         return ""
-<<<<<<< HEAD
 
     return r"(?=" + "|".join(stop_patterns) + r"|\Z)"
 
@@ -953,31 +945,6 @@
 
     return "", (0, 0)
 
-=======
-
-    return r"(?=" + "|".join(stop_patterns) + r"|\Z)"
-
-
-def _extract_section(
-    response: str,
-    alias_group: list[str],
-    *stop_groups: list[str],
-) -> tuple[str, tuple[int, int]]:
-    stop_pattern = _compile_stop_pattern(*stop_groups)
-
-    for label in alias_group:
-        pattern = r"^[ \t]*\[" + re.escape(label) + r"[^\]]*\]"
-        if stop_pattern:
-            pattern += r"(.*?)" + stop_pattern
-        else:
-            pattern += r"(.*)"
-        match = re.search(pattern, response, re.DOTALL | re.IGNORECASE | re.MULTILINE)
-        if match:
-            return match.group(1).strip(), match.span(1)
-
-    return "", (0, 0)
-
->>>>>>> d44e7554
 
 def _fallback_section(response: str, pattern: str) -> tuple[str, tuple[int, int]]:
     match = re.search(pattern, response, re.DOTALL | re.IGNORECASE | re.MULTILINE)
@@ -1120,7 +1087,6 @@
             ):
                 sections["recommended_path"] = path
                 break
-<<<<<<< HEAD
 
     if (
         sections["recommended_path"] == "unclear"
@@ -1136,22 +1102,6 @@
         and path1_last_negative is None
     ):
         sections["recommended_path"] = "path_1"
-=======
-
-    if (
-        sections["recommended_path"] == "unclear"
-        and path2_mentioned
-        and not path1_mentioned
-        and path2_last_negative is None
-    ):
-        sections["recommended_path"] = "path_2"
-    elif (
-        sections["recommended_path"] == "unclear"
-        and path1_mentioned
-        and not path2_mentioned
-        and path1_last_negative is None
-    ):
-        sections["recommended_path"] = "path_1"
 
     return sections
 
@@ -1280,6 +1230,5 @@
         for completion in DECISION_VERBS_LOWER
     ):
         return True
->>>>>>> d44e7554
 
     return False