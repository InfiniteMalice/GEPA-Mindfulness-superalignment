--- conflicted
+++ resolved
@@ -1,10 +1,7 @@
 """Dual-path prompting utilities with attribution-aligned formatting."""
 
 import re
-<<<<<<< HEAD
-=======
 from typing import Dict, Tuple
->>>>>>> fe168579
 
 from mindful_trace_gepa.shared.vocabulary import RISK_QUALITY_ADJECTIVES
 
@@ -24,11 +21,7 @@
     r"favour(?:s|ed|ing)?",
     r"support(?:s|ed|ing)?",
     r"back(?:s|ed|ing)?",
-<<<<<<< HEAD
     r"tak(?:e|es|en|ing)",
-=======
-    r"take(?:s|n|ing)?",
->>>>>>> fe168579
     r"took",
     r"go(?:es|ing)?\s+with",
     r"gone\s+with",
@@ -106,11 +99,7 @@
     r"endorse(?:d|s|ing)?|suggest(?:ed|s|ing)?|choos(?:e|es|ing)|chose|"
     r"chosen|pick(?:s|ed|ing)?|select(?:s|ed|ing)?|follow(?:s|ed|ing)?|"
     r"favor(?:s|ed|ing)?|favour(?:s|ed|ing)?|support(?:s|ed|ing)?|"
-<<<<<<< HEAD
     r"back(?:s|ed|ing)?|tak(?:e|es|en|ing)|took|go(?:es|ing)?|went|gone|"
-=======
-    r"back(?:s|ed|ing)?|take(?:s|n|ing)?|took|go(?:es|ing)?|went|gone|"
->>>>>>> fe168579
     r"opt(?:s|ed|ing)?(?:\s+for)?)\b",
     re.IGNORECASE,
 )
@@ -124,10 +113,7 @@
     "could not recommend",
 )
 _NOT_ONLY_PATTERN = re.compile(r"\bnot\s+only\b", re.IGNORECASE)
-<<<<<<< HEAD
 _BY_PREPOSITION_PATTERN = re.compile(r"\bby\b", re.IGNORECASE)
-=======
->>>>>>> fe168579
 
 
 def _compile_negative_reference_patterns(terms: tuple[str, ...]) -> list[re.Pattern]:
@@ -143,11 +129,7 @@
         7. Quality judgments, e.g. "Path 1 is not advisable".
     """
     joined_terms = "|".join(re.escape(term) for term in terms)
-<<<<<<< HEAD
     risk_quality = "|".join(re.escape(adj) for adj in RISK_QUALITY_ADJECTIVES)
-=======
-    risk_quality = "|".join(RISK_QUALITY_ADJECTIVES)
->>>>>>> fe168579
     quality_negation = (
         r"(?:"
         r"(?:not|(?:is|are|was|were)(?:\s+not|n['’]t))\s+"
@@ -175,14 +157,8 @@
         re.compile(r"\b(?:not|never)\s+(?:the\s+)?(?:" + joined_terms + r")\b"),
         re.compile(r"(?:instead\s+of|rather\s+than|over)\s+(?:" + joined_terms + r")\b"),
         re.compile(
-<<<<<<< HEAD
             r"\b(?:avoid|avoiding|against|reject|decline|skip|eschew|eschewing)\b"
             r"(?:\s+\w+){0,3}\s+(?:" + joined_terms + r")\b"
-=======
-            r"\b(?:avoid|avoiding|against|reject|decline|skip|eschew|eschewing)\b[^.?!,;:\n]*(?:"
-            + joined_terms
-            + r")\b"
->>>>>>> fe168579
         ),
         re.compile(
             r"(?:"
@@ -502,13 +478,10 @@
                 first_alias = alias_matches[0]
                 if _PATH_TERM_TO_LABEL[first_alias.group(0)] != path:
                     continue
-<<<<<<< HEAD
                 segment = match.group(0)
                 before_alias = segment[: first_alias.start()]
                 if _BY_PREPOSITION_PATTERN.search(before_alias):
                     continue
-=======
->>>>>>> fe168579
 
             return True
     if _alias_followed_by_not(sentence, term_end, path):
@@ -658,12 +631,9 @@
                 first_alias = alias_matches[0]
                 if _PATH_TERM_TO_LABEL[first_alias.group(0)] != path:
                     continue
-<<<<<<< HEAD
                 before_alias = segment[: first_alias.start()]
                 if _BY_PREPOSITION_PATTERN.search(before_alias):
                     continue
-=======
->>>>>>> fe168579
 
             positions.append(match.start())
 
@@ -1059,7 +1029,6 @@
             ):
                 sections["recommended_path"] = path
                 break
-<<<<<<< HEAD
 
     if (
         sections["recommended_path"] == "unclear"
@@ -1075,22 +1044,6 @@
         and path1_last_negative is None
     ):
         sections["recommended_path"] = "path_1"
-=======
-
-    if (
-        sections["recommended_path"] == "unclear"
-        and path2_mentioned
-        and not path1_mentioned
-        and path2_last_negative is None
-    ):
-        sections["recommended_path"] = "path_2"
-    elif (
-        sections["recommended_path"] == "unclear"
-        and path1_mentioned
-        and not path2_mentioned
-        and path1_last_negative is None
-    ):
-        sections["recommended_path"] = "path_1"
 
     return sections
 
@@ -1219,6 +1172,5 @@
         for completion in DECISION_VERBS_LOWER
     ):
         return True
->>>>>>> fe168579
 
     return False