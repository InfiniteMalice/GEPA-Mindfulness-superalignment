--- conflicted
+++ resolved
@@ -1015,13 +1015,10 @@
 def parse_dual_path_response(response: str, *, strict: bool = True) -> dict[str, Any]:
     """Parse model response into structured dual-path sections.
 
-<<<<<<< HEAD
     Note:
         strict defaults to True and raises ValueError when the FINAL ANSWER line is
         missing or malformed. Pass strict=False for the previous permissive behavior.
 
-=======
->>>>>>> 03a6ce84
     Invariants:
         - Both Path 1 and Path 2 contain scratchpads and public reasoning.
         - A FINAL ANSWER line exists with one token: 1, 2, both, or neither.
