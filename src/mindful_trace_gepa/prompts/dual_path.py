--- conflicted
+++ resolved
@@ -1,21 +1,15 @@
 """Dual-path prompting utilities with attribution-aligned formatting."""
 
 import re
-<<<<<<< HEAD
 
 # Decision and endorsement vocabulary keeps the parser flexible across phrasings.
-=======
 from typing import Dict, Tuple
 
->>>>>>> 3ba37d44
 DECISION_VERB_PARTS = (
     r"recommend(?:ed|s|ing)?",
     r"prefer(?:red|s|ring)?",
     r"endorse(?:d|s|ing)?",
-<<<<<<< HEAD
     r"suggest(?:ed|s|ing)?",
-=======
->>>>>>> 3ba37d44
     r"choos(?:e|es|ing)",
     r"chose",
     r"chosen",
@@ -24,11 +18,8 @@
     r"follow(?:s|ed|ing)?",
     r"favor(?:s|ed|ing)?",
     r"favour(?:s|ed|ing)?",
-<<<<<<< HEAD
     r"support(?:s|ed|ing)?",
     r"back(?:s|ed|ing)?",
-=======
->>>>>>> 3ba37d44
     r"take(?:s|n|ing)?",
     r"took",
     r"go(?:es|ing)?\s+with",
@@ -37,10 +28,7 @@
     r"opt(?:s|ed|ing)?(?:\s+for)?",
 )
 
-<<<<<<< HEAD
 # Section alias config ensures alternative headers still map to the right spans.
-=======
->>>>>>> 3ba37d44
 PATH_1_SCRATCHPAD_ALIASES = [
     "PATH 1 SCRATCHPAD",
     "PATH 1 ANALYSIS",
@@ -64,10 +52,7 @@
 COMPARISON_ALIASES = ["COMPARISON", "DIFFERENCES"]
 RECOMMENDATION_ALIASES = ["RECOMMENDATION", "DECISION", "PREFERRED PATH"]
 
-<<<<<<< HEAD
 # Path mention terms support endorsement and fallback matching per path.
-=======
->>>>>>> 3ba37d44
 PATH1_ENDORSEMENT_TERMS = (
     "path 1",
     "first approach",
@@ -91,11 +76,7 @@
 DECISION_VERB_PATTERN = re.compile(r"\b(?:" + "|".join(DECISION_VERB_PARTS) + r")\b")
 _NEGATION_PREFIX_PATTERN = re.compile(_NEGATION_PREFIX)
 _NEGATION_SPAN_PATTERN = re.compile(
-<<<<<<< HEAD
     r"\b(?:not|never|avoid|avoiding|against|reject|decline|skip|eschew|eschewing)\b"
-=======
-    r"\b(?:not|never|avoid|avoiding|against|reject|decline|skip|eschew)\b"
->>>>>>> 3ba37d44
     r"|rather\s+than|instead\s+of"
 )
 _PATH_TERM_TO_LABEL = {
@@ -114,16 +95,10 @@
     r"\b(?:"
     r"is|are|was|were|be|being|been|has|have|had|should|would|could|can|may|"
     r"might|must|shall|will|recommend(?:ed|s|ing)?|prefer(?:red|s|ring)?|"
-<<<<<<< HEAD
     r"endorse(?:d|s|ing)?|suggest(?:ed|s|ing)?|choos(?:e|es|ing)|chose|"
     r"chosen|pick(?:s|ed|ing)?|select(?:s|ed|ing)?|follow(?:s|ed|ing)?|"
     r"favor(?:s|ed|ing)?|favour(?:s|ed|ing)?|support(?:s|ed|ing)?|"
     r"back(?:s|ed|ing)?|take(?:s|n|ing)?|took|go(?:es|ing)?|went|gone|"
-=======
-    r"endorse(?:d|s|ing)?|choos(?:e|es|ing)|chose|chosen|pick(?:s|ed|ing)?|"
-    r"select(?:s|ed|ing)?|follow(?:s|ed|ing)?|favor(?:s|ed|ing)?|"
-    r"favour(?:s|ed|ing)?|take(?:s|n|ing)?|took|go(?:es|ing)?|went|gone|"
->>>>>>> 3ba37d44
     r"opt(?:s|ed|ing)?(?:\s+for)?)\b",
     re.IGNORECASE,
 )
@@ -157,11 +132,7 @@
         r"(?:not|(?:is|are|was|were)(?:\s+not|n['’]t))\s+"
         r"(?:recommended|advisable|wise|safe|ideal|prudent|suitable|"
         r"appropriate|good|helpful)"
-<<<<<<< HEAD
         r"|inadvisable|unsafe|unwise|bad|risky|dangerous|harmful|hazardous"
-=======
-        r"|inadvisable|unsafe|unwise|bad|risky"
->>>>>>> 3ba37d44
         r")"
     )
     return [
@@ -184,11 +155,7 @@
         re.compile(r"\b(?:not|never)\s+(?:the\s+)?(?:" + joined_terms + r")\b"),
         re.compile(r"(?:instead\s+of|rather\s+than|over)\s+(?:" + joined_terms + r")\b"),
         re.compile(
-<<<<<<< HEAD
             r"\b(?:avoid|avoiding|against|reject|decline|skip|eschew|eschewing)\b[^.?!\n]*(?:"
-=======
-            r"\b(?:avoid|avoiding|against|reject|decline|skip|eschew)\b[^.?!\n]*(?:"
->>>>>>> 3ba37d44
             + joined_terms
             + r")\b"
         ),
@@ -386,7 +353,6 @@
 
     scoped_tail = neg_tail[:stop_idx]
 
-<<<<<<< HEAD
     for match in _PATH_TERM_PATTERN.finditer(scoped_tail):
         alias_label = _PATH_TERM_TO_LABEL[match.group(0)]
         scope_before = scoped_tail[: match.start()]
@@ -399,15 +365,6 @@
             return True
 
     return False
-=======
-    path_mentions = [
-        _PATH_TERM_TO_LABEL[match.group(0)] for match in _PATH_TERM_PATTERN.finditer(scoped_tail)
-    ]
-    if not path_mentions:
-        return False
-
-    return path_mentions[-1] == path
->>>>>>> 3ba37d44
 
 
 def _term_preceded_by_not(sentence: str, term_start: int) -> bool:
@@ -511,7 +468,6 @@
 
     clause_segment = sentence[clause_offset:term_end]
     negative_patterns = _PATH_NEGATIVE_PATTERN_MAP[path]
-<<<<<<< HEAD
     for idx, pattern in enumerate(negative_patterns[1:], start=1):
         for match in pattern.finditer(clause_segment):
             if idx == 5:
@@ -522,10 +478,6 @@
                 if _PATH_TERM_TO_LABEL[first_alias.group(0)] != path:
                     continue
 
-=======
-    for pattern in negative_patterns[1:]:
-        if pattern.search(clause_segment):
->>>>>>> 3ba37d44
             return True
     if _alias_followed_by_not(sentence, term_end, path):
         return True
@@ -654,11 +606,7 @@
 
                 positions.append(absolute_term_start)
 
-<<<<<<< HEAD
     for idx, pattern in enumerate(patterns[1:], start=1):
-=======
-    for pattern in patterns[1:]:
->>>>>>> 3ba37d44
         for match in pattern.finditer(sentence):
             segment = sentence[match.start() : match.end()]
             boundary = _SUBORDINATE_BOUNDARY_PATTERN.search(segment)
@@ -671,7 +619,6 @@
                 if other_path:
                     continue
 
-<<<<<<< HEAD
             if idx == 5:
                 alias_matches = list(_PATH_TERM_PATTERN.finditer(segment))
                 if not alias_matches:
@@ -680,8 +627,6 @@
                 if _PATH_TERM_TO_LABEL[first_alias.group(0)] != path:
                     continue
 
-=======
->>>>>>> 3ba37d44
             positions.append(match.start())
 
     for path_match in _PATH_TERM_PATTERN.finditer(sentence):
@@ -912,11 +857,7 @@
     if not stop_patterns:
         return ""
 
-<<<<<<< HEAD
     return r"(?=" + "|".join(stop_patterns) + r"|\Z)"
-=======
-    return "(?=" + "|".join(stop_patterns) + "|\Z)"
->>>>>>> 3ba37d44
 
 
 def _extract_section(
@@ -1080,7 +1021,6 @@
             ):
                 sections["recommended_path"] = path
                 break
-<<<<<<< HEAD
 
     if (
         sections["recommended_path"] == "unclear"
@@ -1096,22 +1036,6 @@
         and path1_last_negative is None
     ):
         sections["recommended_path"] = "path_1"
-=======
-
-    if (
-        sections["recommended_path"] == "unclear"
-        and path2_mentioned
-        and not path1_mentioned
-        and path2_last_negative is None
-    ):
-        sections["recommended_path"] = "path_2"
-    elif (
-        sections["recommended_path"] == "unclear"
-        and path1_mentioned
-        and not path2_mentioned
-        and path1_last_negative is None
-    ):
-        sections["recommended_path"] = "path_1"
 
     return sections
 
@@ -1240,6 +1164,5 @@
         for completion in DECISION_VERBS_LOWER
     ):
         return True
->>>>>>> 3ba37d44
 
     return False