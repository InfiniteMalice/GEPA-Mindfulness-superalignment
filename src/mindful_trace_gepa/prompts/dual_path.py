--- conflicted
+++ resolved
@@ -92,11 +92,7 @@
 
     seen_paths: set[str] = set()
     for verb in ENDORSEMENT_VERB_PATTERN.finditer(sentence):
-<<<<<<< HEAD
-        prefix_window = sentence[: verb.start()]
-=======
         prefix_window = sentence[max(0, verb.start() - 30) : verb.start()]
->>>>>>> 14dd12fa
         if _NEGATION_SPAN_PATTERN.search(prefix_window) and not re.search(
             r"\bnot\s+(?:only|just)\b",
             prefix_window,
@@ -316,39 +312,22 @@
         sentences.append((tail, last_index))
 
     path_endorsements: list[tuple[int, str]] = []
-<<<<<<< HEAD
     path1_last_negative: int | None = None
     path2_last_negative: int | None = None
-=======
-    path1_negative = False
-    path2_negative = False
->>>>>>> 14dd12fa
 
     for sentence, start in sentences:
         for path in _sentence_positive_endorsements(sentence):
             path_endorsements.append((start, path))
 
-<<<<<<< HEAD
         if _sentence_has_negative_reference(sentence, _PATH1_NEGATIVE_PATTERNS):
             path1_last_negative = start
         if _sentence_has_negative_reference(sentence, _PATH2_NEGATIVE_PATTERNS):
             path2_last_negative = start
-=======
-        if not path1_negative and _sentence_has_negative_reference(
-            sentence, _PATH1_NEGATIVE_PATTERNS
-        ):
-            path1_negative = True
-        if not path2_negative and _sentence_has_negative_reference(
-            sentence, _PATH2_NEGATIVE_PATTERNS
-        ):
-            path2_negative = True
->>>>>>> 14dd12fa
 
     path1_mentioned = any(pattern.search(rec_lower) for pattern in _PATH1_FALLBACK_PATTERNS)
     path2_mentioned = any(pattern.search(rec_lower) for pattern in _PATH2_FALLBACK_PATTERNS)
 
     if path_endorsements:
-<<<<<<< HEAD
         for endorsement_start, path in reversed(path_endorsements):
             if path == "path_1" and (
                 path1_last_negative is None or path1_last_negative < endorsement_start
@@ -358,13 +337,6 @@
             if path == "path_2" and (
                 path2_last_negative is None or path2_last_negative < endorsement_start
             ):
-=======
-        for _, path in reversed(path_endorsements):
-            if path == "path_1" and not path1_negative:
-                sections["recommended_path"] = path
-                break
-            if path == "path_2" and not path2_negative:
->>>>>>> 14dd12fa
                 sections["recommended_path"] = path
                 break
 
@@ -372,22 +344,14 @@
         sections["recommended_path"] == "unclear"
         and path2_mentioned
         and not path1_mentioned
-<<<<<<< HEAD
         and path2_last_negative is None
-=======
-        and not path2_negative
->>>>>>> 14dd12fa
     ):
         sections["recommended_path"] = "path_2"
     elif (
         sections["recommended_path"] == "unclear"
         and path1_mentioned
         and not path2_mentioned
-<<<<<<< HEAD
         and path1_last_negative is None
-=======
-        and not path1_negative
->>>>>>> 14dd12fa
     ):
         sections["recommended_path"] = "path_1"
 
