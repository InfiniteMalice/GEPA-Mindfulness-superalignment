--- conflicted
+++ resolved
@@ -1017,13 +1017,9 @@
 
     Note:
         strict defaults to True and raises ValueError when the FINAL ANSWER line is
-<<<<<<< HEAD
         missing or malformed. Pass strict=False to infer recommended_path from other
         sections (recommendation, official_answer, comparison, or path reasoning) when
         FINAL ANSWER is missing, returning "unclear" if inference fails.
-=======
-        missing or malformed. Pass strict=False for the previous permissive behavior.
->>>>>>> b3bef2aa
 
     Invariants:
         - Both Path 1 and Path 2 contain scratchpads and public reasoning.
@@ -1211,10 +1207,7 @@
 
     path_1_mentions = "path 1" in rec_text or "first approach" in rec_text
     path_2_mentions = "path 2" in rec_text or "second approach" in rec_text
-<<<<<<< HEAD
     # Fallback uses explicit path mentions only when a single path is referenced.
-=======
->>>>>>> b3bef2aa
     if path_1_mentions and not path_2_mentions:
         return "path_1"
     if path_2_mentions and not path_1_mentions:
