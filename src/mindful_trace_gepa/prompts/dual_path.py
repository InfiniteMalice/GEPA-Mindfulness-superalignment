--- conflicted
+++ resolved
@@ -323,11 +323,7 @@
 
             between = remainder[: term_match.start()]
             if _SUBORDINATE_BOUNDARY_PATTERN.search(between):
-<<<<<<< HEAD
                 continue
-=======
-                break
->>>>>>> 30fcffd3
             if _negation_targets_path(between, path):
                 continue
             if _has_sentence_boundary(between):
@@ -778,7 +774,6 @@
             ):
                 sections["recommended_path"] = path
                 break
-<<<<<<< HEAD
 
     if (
         sections["recommended_path"] == "unclear"
@@ -794,22 +789,6 @@
         and path1_last_negative is None
     ):
         sections["recommended_path"] = "path_1"
-=======
-
-    if (
-        sections["recommended_path"] == "unclear"
-        and path2_mentioned
-        and not path1_mentioned
-        and path2_last_negative is None
-    ):
-        sections["recommended_path"] = "path_2"
-    elif (
-        sections["recommended_path"] == "unclear"
-        and path1_mentioned
-        and not path2_mentioned
-        and path1_last_negative is None
-    ):
-        sections["recommended_path"] = "path_1"
 
     return sections
 
@@ -938,6 +917,5 @@
         for completion in DECISION_VERBS_LOWER
     ):
         return True
->>>>>>> 30fcffd3
 
     return False