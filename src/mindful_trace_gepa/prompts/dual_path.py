--- conflicted
+++ resolved
@@ -83,7 +83,6 @@
     r"\b(?:not|never|avoid|avoiding|against|reject|decline|skip|eschew|eschewing)\b"
     r"|rather\s+than|instead\s+of"
 )
-<<<<<<< HEAD
 
 
 def _normalize_alias(term: str) -> str:
@@ -106,15 +105,6 @@
 _PATH_TERM_PATTERN = re.compile(
     r"\b(?:"
     + "|".join(_alias_fragment(term) for term in sorted(_PATH_TERM_TO_LABEL, key=len, reverse=True))
-=======
-_PATH_TERM_TO_LABEL: dict[str, str] = {
-    **{term: "path_1" for term in PATH1_ENDORSEMENT_TERMS},
-    **{term: "path_2" for term in PATH2_ENDORSEMENT_TERMS},
-}
-_PATH_TERM_PATTERN = re.compile(
-    r"\b(?:"
-    + "|".join(re.escape(term) for term in sorted(_PATH_TERM_TO_LABEL, key=len, reverse=True))
->>>>>>> 858ae55d
     + r")\b"
 )
 _CLAUSE_CONTRAST_PATTERN = re.compile(r"\b(?:but|however|though|although|yet|instead)\b")
@@ -399,11 +389,7 @@
     scoped_tail = neg_tail[:stop_idx]
 
     for match in _PATH_TERM_PATTERN.finditer(scoped_tail):
-<<<<<<< HEAD
         alias_label = _PATH_TERM_TO_LABEL[_normalize_alias(match.group(0))]
-=======
-        alias_label = _PATH_TERM_TO_LABEL[match.group(0)]
->>>>>>> 858ae55d
         scope_before = scoped_tail[: match.start()]
         following_segment = scoped_tail[match.start() :]
 
@@ -464,11 +450,7 @@
         neg_scope_start = clause_offset + neg_match.end()
         neg_scope = sentence[neg_scope_start:term_end]
         for path_match in _PATH_TERM_PATTERN.finditer(neg_scope):
-<<<<<<< HEAD
             if _PATH_TERM_TO_LABEL[_normalize_alias(path_match.group(0))] == path:
-=======
-            if _PATH_TERM_TO_LABEL[path_match.group(0)] == path:
->>>>>>> 858ae55d
                 absolute_term_start = neg_scope_start + path_match.start()
                 absolute_term_end = neg_scope_start + path_match.end()
 
@@ -523,20 +505,12 @@
     negative_patterns = _PATH_NEGATIVE_PATTERN_MAP[path]
     for idx, pattern in enumerate(negative_patterns[1:], start=1):
         for match in pattern.finditer(clause_segment):
-<<<<<<< HEAD
             if idx == _AVOIDANCE_PATTERN_INDEX:
-=======
-            if idx == 5:
->>>>>>> 858ae55d
                 alias_matches = list(_PATH_TERM_PATTERN.finditer(match.group(0)))
                 if not alias_matches:
                     continue
                 first_alias = alias_matches[0]
-<<<<<<< HEAD
                 if _PATH_TERM_TO_LABEL[_normalize_alias(first_alias.group(0))] != path:
-=======
-                if _PATH_TERM_TO_LABEL[first_alias.group(0)] != path:
->>>>>>> 858ae55d
                     continue
                 segment = match.group(0)
                 before_alias = segment[: first_alias.start()]
@@ -559,11 +533,7 @@
 
         for term_match in _PATH_TERM_PATTERN.finditer(clause_prefix):
             term = term_match.group(0)
-<<<<<<< HEAD
             path = _PATH_TERM_TO_LABEL[_normalize_alias(term)]
-=======
-            path = _PATH_TERM_TO_LABEL[term]
->>>>>>> 858ae55d
             if _prefix_alias_in_subordinate_clause(clause_prefix, term_match.end()):
                 continue
 
@@ -598,11 +568,7 @@
         remainder = sentence[search_start:]
         for term_match in _PATH_TERM_PATTERN.finditer(remainder):
             term = term_match.group(0)
-<<<<<<< HEAD
             path = _PATH_TERM_TO_LABEL[_normalize_alias(term)]
-=======
-            path = _PATH_TERM_TO_LABEL[term]
->>>>>>> 858ae55d
 
             between = remainder[: term_match.start()]
             if _alias_in_subordinate_clause(between):
@@ -660,11 +626,7 @@
                 continue
             if _scope_has_subordinate_break(before_term):
                 continue
-<<<<<<< HEAD
             if _PATH_TERM_TO_LABEL[_normalize_alias(path_match.group(0))] == path:
-=======
-            if _PATH_TERM_TO_LABEL[path_match.group(0)] == path:
->>>>>>> 858ae55d
                 absolute_term_start = neg_match.end() + path_match.start()
                 absolute_term_end = neg_match.end() + path_match.end()
                 scope_before_term = sentence[neg_match.end() : absolute_term_start]
@@ -691,22 +653,14 @@
                 tail = segment[boundary.end() :]
                 tail_matches = list(_PATH_TERM_PATTERN.finditer(tail))
                 other_path = any(
-<<<<<<< HEAD
                     _PATH_TERM_TO_LABEL[_normalize_alias(path_match.group(0))] != path
                     for path_match in tail_matches
-=======
-                    _PATH_TERM_TO_LABEL[path_match.group(0)] != path for path_match in tail_matches
->>>>>>> 858ae55d
                 )
                 if other_path:
                     continue
                 same_path_tail = any(
-<<<<<<< HEAD
                     _PATH_TERM_TO_LABEL[_normalize_alias(path_match.group(0))] == path
                     for path_match in tail_matches
-=======
-                    _PATH_TERM_TO_LABEL[path_match.group(0)] == path for path_match in tail_matches
->>>>>>> 858ae55d
                 )
                 if idx == _POSTFIX_MODAL_PATTERN_INDEX and not same_path_tail:
                     continue
@@ -729,11 +683,7 @@
                 if not alias_matches:
                     continue
                 first_alias = alias_matches[0]
-<<<<<<< HEAD
                 if _PATH_TERM_TO_LABEL[_normalize_alias(first_alias.group(0))] != path:
-=======
-                if _PATH_TERM_TO_LABEL[first_alias.group(0)] != path:
->>>>>>> 858ae55d
                     continue
                 before_alias = segment[: first_alias.start()]
                 if _BY_PREPOSITION_PATTERN.search(before_alias):
@@ -742,11 +692,7 @@
             positions.append(match.start())
 
     for path_match in _PATH_TERM_PATTERN.finditer(sentence):
-<<<<<<< HEAD
         if _PATH_TERM_TO_LABEL[_normalize_alias(path_match.group(0))] != path:
-=======
-        if _PATH_TERM_TO_LABEL[path_match.group(0)] != path:
->>>>>>> 858ae55d
             continue
 
         term_end = path_match.end()
@@ -974,7 +920,6 @@
         return ""
 
     return r"(?=" + "|".join(stop_patterns) + r"|\Z)"
-<<<<<<< HEAD
 
 
 def _extract_section(
@@ -997,30 +942,6 @@
     return "", (0, 0)
 
 
-=======
-
-
-def _extract_section(
-    response: str,
-    alias_group: list[str],
-    *stop_groups: list[str],
-) -> tuple[str, tuple[int, int]]:
-    stop_pattern = _compile_stop_pattern(*stop_groups)
-
-    for label in alias_group:
-        pattern = r"^[ \t]*\[" + re.escape(label) + r"[^\]]*\]"
-        if stop_pattern:
-            pattern += r"(.*?)" + stop_pattern
-        else:
-            pattern += r"(.*)"
-        match = re.search(pattern, response, re.DOTALL | re.IGNORECASE | re.MULTILINE)
-        if match:
-            return match.group(1).strip(), match.span(1)
-
-    return "", (0, 0)
-
-
->>>>>>> 858ae55d
 def _fallback_section(response: str, pattern: str) -> tuple[str, tuple[int, int]]:
     match = re.search(pattern, response, re.DOTALL | re.IGNORECASE | re.MULTILINE)
     if match:
@@ -1162,7 +1083,6 @@
             ):
                 sections["recommended_path"] = path
                 break
-<<<<<<< HEAD
 
     if (
         sections["recommended_path"] == "unclear"
@@ -1178,22 +1098,6 @@
         and path1_last_negative is None
     ):
         sections["recommended_path"] = "path_1"
-=======
-
-    if (
-        sections["recommended_path"] == "unclear"
-        and path2_mentioned
-        and not path1_mentioned
-        and path2_last_negative is None
-    ):
-        sections["recommended_path"] = "path_2"
-    elif (
-        sections["recommended_path"] == "unclear"
-        and path1_mentioned
-        and not path2_mentioned
-        and path1_last_negative is None
-    ):
-        sections["recommended_path"] = "path_1"
 
     return sections
 
@@ -1322,6 +1226,5 @@
         for completion in DECISION_VERBS_LOWER
     ):
         return True
->>>>>>> 858ae55d
 
     return False