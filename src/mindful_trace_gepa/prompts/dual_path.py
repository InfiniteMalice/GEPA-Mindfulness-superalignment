--- conflicted
+++ resolved
@@ -193,7 +193,6 @@
     """Return True when coordination introduces a new guided clause."""
 
     for conj_match in _COORDINATE_BOUNDARY_PATTERN.finditer(scope):
-<<<<<<< HEAD
         conj_text = conj_match.group(0).strip()
         if conj_text in {"or", "nor"}:
             continue
@@ -206,13 +205,6 @@
     last_decision = decision_matches[-1]
     boundary = _SUBORDINATE_BOUNDARY_PATTERN.search(scope, last_decision.end())
     return bool(boundary)
-=======
-        after = scope[conj_match.end() :]
-        if DECISION_VERB_PATTERN.search(after):
-            return True
-
-    return False
->>>>>>> e0a678da
 
 
 def _scope_has_subordinate_break(scope: str) -> bool:
@@ -780,7 +772,6 @@
             ):
                 sections["recommended_path"] = path
                 break
-<<<<<<< HEAD
 
     if (
         sections["recommended_path"] == "unclear"
@@ -796,22 +787,6 @@
         and path1_last_negative is None
     ):
         sections["recommended_path"] = "path_1"
-=======
-
-    if (
-        sections["recommended_path"] == "unclear"
-        and path2_mentioned
-        and not path1_mentioned
-        and path2_last_negative is None
-    ):
-        sections["recommended_path"] = "path_2"
-    elif (
-        sections["recommended_path"] == "unclear"
-        and path1_mentioned
-        and not path2_mentioned
-        and path1_last_negative is None
-    ):
-        sections["recommended_path"] = "path_1"
 
     return sections
 
@@ -940,6 +915,5 @@
         for completion in DECISION_VERBS_LOWER
     ):
         return True
->>>>>>> e0a678da
 
     return False