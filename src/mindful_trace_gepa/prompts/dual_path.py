--- conflicted
+++ resolved
@@ -26,11 +26,7 @@
 RECOMMENDATION_ALIASES = ["RECOMMENDATION", "DECISION", "PREFERRED PATH"]
 
 PATH1_ENDORSEMENT_TERMS = ("path 1", "first approach", "careful approach", "careful path")
-<<<<<<< HEAD
 PATH1_FALLBACK_TERMS = PATH1_ENDORSEMENT_TERMS
-=======
-PATH1_FALLBACK_TERMS = PATH1_ENDORSEMENT_TERMS + ("careful",)
->>>>>>> fb9472bc
 PATH2_ENDORSEMENT_TERMS = ("path 2", "second approach")
 
 _NEGATION_PREFIX = (
@@ -41,7 +37,6 @@
     r")"
 )
 
-<<<<<<< HEAD
 ENDORSEMENT_VERB_PATTERN = re.compile(r"\b(?:recommend|prefer|endorse)\b")
 _NEGATION_SPAN_PATTERN = re.compile(
     r"\b(?:not|never|avoid|avoiding|against|reject|decline|skip|eschew)\b"
@@ -123,40 +118,6 @@
 
 def _sentence_has_negative_reference(sentence: str, patterns: list[re.Pattern]) -> bool:
     return any(pattern.search(sentence) for pattern in patterns)
-=======
-
-def _compile_positive_endorsement_pattern(terms: tuple[str, ...]):
-    joined_terms = "|".join(re.escape(term) for term in terms)
-    return re.compile(
-        r"\\b(?:recommend|prefer|endorse)\\b[^.?!\\n]*(?:" + joined_terms + r")\\b"
-    )
-
-
-def _compile_negative_endorsement_pattern(terms: tuple[str, ...]):
-    joined_terms = "|".join(re.escape(term) for term in terms)
-    return re.compile(
-        _NEGATION_PREFIX
-        + r"(?:\\s+\\w+){0,2}\\s*(?:recommend|prefer|endorse)\\b[^.?!\\n]*(?:"
-        + joined_terms
-        + r")\\b"
-    )
-
-
-_PATH1_POSITIVE_PATTERN = _compile_positive_endorsement_pattern(PATH1_ENDORSEMENT_TERMS)
-_PATH2_POSITIVE_PATTERN = _compile_positive_endorsement_pattern(PATH2_ENDORSEMENT_TERMS)
-_PATH1_NEGATIVE_PATTERN = _compile_negative_endorsement_pattern(PATH1_ENDORSEMENT_TERMS)
-_PATH2_NEGATIVE_PATTERN = _compile_negative_endorsement_pattern(PATH2_ENDORSEMENT_TERMS)
-_SENTENCE_SPLIT_PATTERN = re.compile(r"[.!?\\n]+")
-
-def _sentence_has_positive_endorsement(sentence: str, positive_pattern, negative_pattern) -> bool:
-    if not sentence:
-        return False
-    if not positive_pattern.search(sentence):
-        return False
-    if negative_pattern.search(sentence):
-        return False
-    return True
->>>>>>> fb9472bc
 
 
 PATH_1_SCRATCHPAD_PATTERN = r"\[PATH 1 SCRATCHPAD[^\]]*\](.*?)(?=\[PATH 1 ANSWER|$)"
@@ -165,13 +126,9 @@
     r"(?=\[PATH 2 SCRATCHPAD|\[PATH 2 ANSWER|\[COMPARISON|\[RECOMMENDATION|$)"
 )
 PATH_2_SCRATCHPAD_PATTERN = r"\[PATH 2 SCRATCHPAD[^\]]*\](.*?)(?=\[PATH 2 ANSWER|$)"
-<<<<<<< HEAD
-PATH_2_ANSWER_PATTERN = r"\[PATH 2 ANSWER[^\]]*\](.*?)(?=\[COMPARISON|\[RECOMMENDATION|$)"
-=======
 PATH_2_ANSWER_PATTERN = (
     r"\[PATH 2 ANSWER[^\]]*\](.*?)(?=\[COMPARISON|\[RECOMMENDATION|$)"
 )
->>>>>>> fb9472bc
 COMPARISON_PATTERN = r"\[COMPARISON[^\]]*\](.*?)(?=\[RECOMMENDATION|$)"
 RECOMMENDATION_PATTERN = r"\[RECOMMENDATION[^\]]*\](.*?)$"
 
@@ -278,13 +235,7 @@
         RECOMMENDATION_ALIASES,
     )
     if path1_scratch_span == (0, 0):
-<<<<<<< HEAD
         path1_scratch, path1_scratch_span = _fallback_section(response, PATH_1_SCRATCHPAD_PATTERN)
-=======
-        path1_scratch, path1_scratch_span = _fallback_section(
-            response, PATH_1_SCRATCHPAD_PATTERN
-        )
->>>>>>> fb9472bc
     sections["path_1_scratchpad"] = path1_scratch
     sections["path_1_scratchpad_span"] = path1_scratch_span
 
@@ -309,13 +260,7 @@
         RECOMMENDATION_ALIASES,
     )
     if path2_scratch_span == (0, 0):
-<<<<<<< HEAD
         path2_scratch, path2_scratch_span = _fallback_section(response, PATH_2_SCRATCHPAD_PATTERN)
-=======
-        path2_scratch, path2_scratch_span = _fallback_section(
-            response, PATH_2_SCRATCHPAD_PATTERN
-        )
->>>>>>> fb9472bc
     sections["path_2_scratchpad"] = path2_scratch
     sections["path_2_scratchpad_span"] = path2_scratch_span
 
@@ -343,37 +288,9 @@
     recommendation, recommendation_span = _extract_section(
         response,
         RECOMMENDATION_ALIASES,
-<<<<<<< HEAD
     )
     if recommendation_span == (0, 0):
         recommendation, recommendation_span = _fallback_section(response, RECOMMENDATION_PATTERN)
-=======
-    )
-    if recommendation_span == (0, 0):
-        recommendation, recommendation_span = _fallback_section(
-            response, RECOMMENDATION_PATTERN
-        )
-    sections["recommendation"] = recommendation
-    sections["recommendation_span"] = recommendation_span
-
-    rec_lower = recommendation.lower()
-    path1_terms = ("path 1", "first approach", "careful")
-    path2_terms = ("path 2", "second approach")
-    path1_mentioned = any(term in rec_lower for term in path1_terms)
-    path2_mentioned = any(term in rec_lower for term in path2_terms)
-    path2_endorsed = re.search(
-        r"(recommend|prefer|endorse)[^.\n]*(path 2|second approach)",
-        rec_lower,
-    )
-    path1_endorsed = re.search(
-        r"(recommend|prefer|endorse)[^.\n]*(path 1|first approach|careful)",
-        rec_lower,
-    )
-    if recommendation_span == (0, 0):
-        recommendation, recommendation_span = _fallback_section(
-            response, RECOMMENDATION_PATTERN
-        )
->>>>>>> fb9472bc
     sections["recommendation"] = recommendation
     sections["recommendation_span"] = recommendation_span
 
@@ -390,7 +307,6 @@
         sentences.append((tail, last_index))
 
     path_endorsements: list[tuple[int, str]] = []
-<<<<<<< HEAD
     path1_negative = False
     path2_negative = False
 
@@ -415,26 +331,6 @@
     elif path2_mentioned and not path1_mentioned and not path2_negative:
         sections["recommended_path"] = "path_2"
     elif path1_mentioned and not path2_mentioned and not path1_negative:
-=======
-    for sentence, start in sentences:
-        if _sentence_has_positive_endorsement(
-            sentence, _PATH1_POSITIVE_PATTERN, _PATH1_NEGATIVE_PATTERN
-        ):
-            path_endorsements.append((start, "path_1"))
-        if _sentence_has_positive_endorsement(
-            sentence, _PATH2_POSITIVE_PATTERN, _PATH2_NEGATIVE_PATTERN
-        ):
-            path_endorsements.append((start, "path_2"))
-
-    path1_mentioned = any(term in rec_lower for term in PATH1_FALLBACK_TERMS)
-    path2_mentioned = any(term in rec_lower for term in PATH2_ENDORSEMENT_TERMS)
-
-    if path_endorsements:
-        sections["recommended_path"] = path_endorsements[-1][1]
-    elif path2_mentioned and not path1_mentioned:
-        sections["recommended_path"] = "path_2"
-    elif path1_mentioned and not path2_mentioned:
->>>>>>> fb9472bc
         sections["recommended_path"] = "path_1"
 
     return sections