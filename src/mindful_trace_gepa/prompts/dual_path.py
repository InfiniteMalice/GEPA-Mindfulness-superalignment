--- conflicted
+++ resolved
@@ -39,14 +39,9 @@
 _NEGATION_PREFIX = (
     r"(?:"
     r"(?:do|does|did|would|should|could|can|will|may|might|must|shall)\s+not"
-<<<<<<< HEAD
     r"|(?:do|does|did|would|should|could|can|will|may|might|must|shall)n['’]?t"
     r"|never|cannot|can['’]?t|won['’]?t|wouldn['’]?t|shouldn['’]?t|couldn['’]?t"
     r"|mustn['’]?t|shan['’]?t"
-=======
-    r"|(?:do|does|did|would|should|could|can|will|may|might|must|shall)n?'t"
-    r"|never|cannot|can't|won't|wouldn't|shouldn't|couldn't|mustn't|shan't"
->>>>>>> ed523318
     r")"
 )
 
@@ -100,11 +95,7 @@
         r"(?:not|(?:is|are|was|were)(?:\s+not|n['’]t))\s+"
         r"(?:recommended|advisable|wise|safe|ideal|prudent|suitable|"
         r"appropriate|good|helpful)"
-<<<<<<< HEAD
         r"|inadvisable|unsafe|unwise|bad|risky"
-=======
-        r"|inadvisable|unsafe|unwise|bad"
->>>>>>> ed523318
         r")"
     )
     return [
@@ -121,11 +112,7 @@
         re.compile(
             r"(?:"
             + joined_terms
-<<<<<<< HEAD
             + r")\b[^.?!;\n]*?(?:do|does|did|would|should|could|can|will|may|might|must|shall)"
-=======
-            + r")\b[^.?!\n]*?(?:do|does|did|would|should|could|can|will|may|might|must|shall)"
->>>>>>> ed523318
             + r"(?:\s+(?:not|never)|n['’]t)\b(?!\s+only\b)"
         ),
         re.compile(r"\b(?:not|never)\s+(?:the\s+)?(?:" + joined_terms + r")\b"),
@@ -138,11 +125,7 @@
         re.compile(
             r"(?:"
             + joined_terms
-<<<<<<< HEAD
             + r")\b[^.?!;\n]*(?:is|seems|appears|looks)?\s*"
-=======
-            + r")\b[^.?!\n]*(?:is|seems|appears|looks)?\s*"
->>>>>>> ed523318
             + quality_negation
             + r"\b"
         ),
@@ -176,11 +159,7 @@
 
 
 def _has_sentence_boundary(text: str) -> bool:
-<<<<<<< HEAD
     return bool(re.search(r"[.?!;\n]", text))
-=======
-    return bool(re.search(r"[.?!\n]", text))
->>>>>>> ed523318
 
 
 def _suffix_window(sentence: str, start: int, limit: int = _SUFFIX_WINDOW_LIMIT) -> str:
@@ -196,13 +175,8 @@
 def _contains_intensifier(prefix: str, suffix: str) -> bool:
     """Return True when emphasis idioms should bypass negation heuristics."""
 
-<<<<<<< HEAD
     prefix_lower = prefix.lower().replace("’", "'")
     suffix_lower = suffix.lower().replace("’", "'")
-=======
-    prefix_lower = prefix.lower()
-    suffix_lower = suffix.lower()
->>>>>>> ed523318
 
     if _NOT_ONLY_PATTERN.search(prefix_lower) or _NOT_ONLY_PATTERN.search(suffix_lower):
         return True
@@ -791,7 +765,6 @@
             ):
                 sections["recommended_path"] = path
                 break
-<<<<<<< HEAD
 
     if (
         sections["recommended_path"] == "unclear"
@@ -807,22 +780,6 @@
         and path1_last_negative is None
     ):
         sections["recommended_path"] = "path_1"
-=======
-
-    if (
-        sections["recommended_path"] == "unclear"
-        and path2_mentioned
-        and not path1_mentioned
-        and path2_last_negative is None
-    ):
-        sections["recommended_path"] = "path_2"
-    elif (
-        sections["recommended_path"] == "unclear"
-        and path1_mentioned
-        and not path2_mentioned
-        and path1_last_negative is None
-    ):
-        sections["recommended_path"] = "path_1"
 
     return sections
 
@@ -951,6 +908,5 @@
         for completion in DECISION_VERBS_LOWER
     ):
         return True
->>>>>>> ed523318
 
     return False