--- conflicted
+++ resolved
@@ -1,15 +1,10 @@
 """Dual-path prompting utilities with attribution-aligned formatting."""
 
 import re
-<<<<<<< HEAD
+from typing import Dict, Tuple
 
 # Decision and endorsement vocabulary keeps the parser flexible across phrasings.
-=======
-from typing import Dict, Tuple
-
-# Decision and endorsement vocabulary keeps the parser flexible across phrasings.
-
->>>>>>> f654970e
+
 DECISION_VERB_PARTS = (
     r"recommend(?:ed|s|ing)?",
     r"prefer(?:red|s|ring)?",
@@ -1035,7 +1030,6 @@
             ):
                 sections["recommended_path"] = path
                 break
-<<<<<<< HEAD
 
     if (
         sections["recommended_path"] == "unclear"
@@ -1051,22 +1045,6 @@
         and path1_last_negative is None
     ):
         sections["recommended_path"] = "path_1"
-=======
-
-    if (
-        sections["recommended_path"] == "unclear"
-        and path2_mentioned
-        and not path1_mentioned
-        and path2_last_negative is None
-    ):
-        sections["recommended_path"] = "path_2"
-    elif (
-        sections["recommended_path"] == "unclear"
-        and path1_mentioned
-        and not path2_mentioned
-        and path1_last_negative is None
-    ):
-        sections["recommended_path"] = "path_1"
 
     return sections
 
@@ -1195,6 +1173,5 @@
         for completion in DECISION_VERBS_LOWER
     ):
         return True
->>>>>>> f654970e
 
     return False