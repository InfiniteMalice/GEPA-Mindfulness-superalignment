--- conflicted
+++ resolved
@@ -1,10 +1,7 @@
 """Dual-path prompting utilities with attribution-aligned formatting."""
 
 import re
-<<<<<<< HEAD
-=======
 from typing import Dict, Tuple
->>>>>>> 14cd302a
 
 DECISION_VERB_PARTS = (
     r"recommend(?:ed|s|ing)?",
@@ -759,9 +756,6 @@
 
     return re.escape(phrase).replace("\\ ", r"\\s+")
 
-    if _NOT_ONLY_PATTERN.search(prefix) or _NOT_ONLY_PATTERN.search(suffix):
-        return True
-
 
 NEGATION_WORD_PATTERN = "|".join(_phrase_to_pattern(word) for word in NEGATION_WORDS)
 PREFER_NOT_PATTERN = "|".join(_phrase_to_pattern(term) for term in PREFER_NOT_PHRASES)
@@ -985,13 +979,9 @@
     path2_mentioned = any(pattern.search(rec_lower) for pattern in _PATH2_FALLBACK_PATTERNS)
 
     if path_endorsements:
-<<<<<<< HEAD
         # Process endorsements chronologically so explicit early recommendations are honored
         # unless negated later in the text.
         for endorsement_idx, path in path_endorsements:
-=======
-        for endorsement_idx, path in reversed(path_endorsements):
->>>>>>> 14cd302a
             if path == "path_1" and (
                 path1_last_negative is None or path1_last_negative < endorsement_idx
             ):
@@ -1002,7 +992,6 @@
             ):
                 sections["recommended_path"] = path
                 break
-<<<<<<< HEAD
 
     if (
         sections["recommended_path"] == "unclear"
@@ -1018,22 +1007,6 @@
         and path1_last_negative is None
     ):
         sections["recommended_path"] = "path_1"
-=======
-
-    if (
-        sections["recommended_path"] == "unclear"
-        and path2_mentioned
-        and not path1_mentioned
-        and path2_last_negative is None
-    ):
-        sections["recommended_path"] = "path_2"
-    elif (
-        sections["recommended_path"] == "unclear"
-        and path1_mentioned
-        and not path2_mentioned
-        and path1_last_negative is None
-    ):
-        sections["recommended_path"] = "path_1"
 
     return sections
 
@@ -1162,6 +1135,5 @@
         for completion in DECISION_VERBS_LOWER
     ):
         return True
->>>>>>> 14cd302a
 
     return False