--- conflicted
+++ resolved
@@ -168,20 +168,9 @@
         _enable_gradient_checkpointing(model)
 
     if hasattr(accelerator, "prepare"):
-<<<<<<< HEAD
-        prepared_obj = accelerator.prepare(*(obj for obj in (model, optimizer) if obj is not None))
-        if isinstance(prepared_obj, list):
-            prepared_tuple = tuple(prepared_obj)
-        elif isinstance(prepared_obj, tuple):
-            prepared_tuple = prepared_obj
-        else:
-            prepared_tuple = (prepared_obj,)
-
-=======
         prepared = accelerator.prepare(
             *(tuple(obj for obj in (model, optimizer) if obj is not None))
         )
->>>>>>> 0141d984
         if optimizer is None:
             return prepared_tuple[0], None
 
