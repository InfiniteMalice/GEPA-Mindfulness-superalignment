"""Utilities for capturing token-level metadata."""

from __future__ import annotations

import json
import math
<<<<<<< HEAD
from dataclasses import asdict, dataclass, replace
=======
from dataclasses import asdict, dataclass
>>>>>>> 0141d984
from datetime import datetime
from pathlib import Path
from typing import Iterable, List, Sequence


@dataclass
class TokenTopK:
    t: str
    lp: float | None


@dataclass
class TokenRecord:
    idx: int
    token: str
    logprob: float | None
    topk: Sequence[TokenTopK]
    conf: float
    abstained: bool
    ts: str
    chunk: int
    offset: int
    ppl: float | None = None


class TokenRecorder:
    def __init__(self, *, log_topk: int = 0, sample_every: int = 1) -> None:
        self.records: List[TokenRecord] = []
        self.log_topk = max(0, log_topk)
        self.sample_every = max(1, sample_every)
        self._global_idx = 0
        self._rolling_logprob = 0.0

    def _mock_topk(self, token: str, logprob: float) -> Sequence[TokenTopK]:
        if self.log_topk <= 0:
            return []
        decay = 0.5
        topk: List[TokenTopK] = []
        for rank in range(self.log_topk):
            lp = logprob - decay * rank
            candidate = f"{token}_{rank}" if rank else token
            topk.append(TokenTopK(t=candidate, lp=lp))
        return topk

    def record_text(self, text: str, abstained: bool = False) -> None:
        tokens = text.split()
        now = datetime.utcnow().isoformat()
        for token in tokens or [""]:
            logprob = -math.log1p(self._global_idx + 1)
            confidence = max(0.0, 1.0 + logprob / 5.0)
            self._global_idx += 1
            if (self._global_idx - 1) % self.sample_every != 0:
                continue
            chunk = (self._global_idx - 1) // self.sample_every
            offset = (self._global_idx - 1) % self.sample_every
            self._rolling_logprob = 0.95 * self._rolling_logprob + 0.05 * logprob
            perplexity = math.exp(-self._rolling_logprob) if self._rolling_logprob else None
            topk = self._mock_topk(token, logprob)
            self.records.append(
                TokenRecord(
                    idx=len(self.records),
                    token=token,
                    logprob=logprob,
                    topk=topk,
                    conf=confidence,
                    abstained=abstained,
                    ts=now,
                    chunk=chunk,
                    offset=offset,
                    ppl=perplexity,
                )
            )

    def extend(self, other: Iterable[TokenRecord]) -> None:
        for record in other:
            normalized = replace(record, idx=len(self.records))
            self.records.append(normalized)
            inferred_global = normalized.chunk * self.sample_every + normalized.offset + 1
            self._global_idx = max(self._global_idx, inferred_global)

    def dump_jsonl(self, path: Path) -> None:
        path.parent.mkdir(parents=True, exist_ok=True)
        with path.open("w", encoding="utf-8") as handle:
            for record in self.records:
                payload = asdict(record)
                payload["topk"] = [asdict(top) for top in record.topk]
                json.dump(payload, handle)
                handle.write("\n")


__all__ = ["TokenRecorder", "TokenRecord", "TokenTopK"]<|MERGE_RESOLUTION|>--- conflicted
+++ resolved
@@ -4,11 +4,7 @@
 
 import json
 import math
-<<<<<<< HEAD
-from dataclasses import asdict, dataclass, replace
-=======
 from dataclasses import asdict, dataclass
->>>>>>> 0141d984
 from datetime import datetime
 from pathlib import Path
 from typing import Iterable, List, Sequence
