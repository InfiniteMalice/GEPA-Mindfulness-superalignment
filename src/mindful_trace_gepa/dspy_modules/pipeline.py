--- conflicted
+++ resolved
@@ -5,11 +5,7 @@
 import logging
 from contextlib import contextmanager
 from dataclasses import dataclass, field
-<<<<<<< HEAD
-from datetime import datetime, timezone
-=======
 from datetime import UTC, datetime
->>>>>>> 342f9670
 from typing import Any, Dict, List, Mapping, MutableMapping
 
 try:  # pragma: no cover - dspy optional
@@ -196,13 +192,7 @@
                         "stage": stage,
                         "module": signature.name,
                         "content": output,
-<<<<<<< HEAD
-                        "timestamp": datetime.now(timezone.utc)
-                        .isoformat()
-                        .replace("+00:00", "Z"),
-=======
                         "timestamp": datetime.now(UTC).isoformat().replace("+00:00", "Z"),
->>>>>>> 342f9670
                         "metadata": metadata,
                     }
                 )
