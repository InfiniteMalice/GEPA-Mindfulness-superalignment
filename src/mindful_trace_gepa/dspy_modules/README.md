# DSPy-Style Declarative Modules

This package introduces a lightweight, policy-compliant approximation of DSPy
pipelines. Modules are described by typed signatures (see `signatures.py`) and
composed by `GEPAChain` in `pipeline.py`. Each module boundary emits a GEPA
checkpoint so that traces remain auditable.

The optional compiler in `compile.py` can append deterministic prompt variants
when explicitly enabled. Optimisation is disabled by default via
`policies/dspy.yml`. The compiler enforces:

- Forbidden prompt fragments (e.g. "ignore previous") are rejected.
- GEPA invariants (Mindfulness, Empathy, Perspective, Agency) must stay present.
- Optimisation seeds are deterministic and logged in the manifest.

Use the CLI to run or compile modules. If the `gepa` executable is not yet on
<<<<<<< HEAD
your `PATH`, either install the package inside a virtual environment or point
`PYTHONPATH` at the `src/` directory when calling the module directly:
=======
your `PATH`, you can invoke the module directly with `python -m
mindful_trace_gepa` or run `./gepa` from the repository root after installing
with `pip install -e .`:
>>>>>>> b29884e2

```bash
gepa dspy run --input INPUT.jsonl --trace runs/trace.jsonl
gepa dspy compile --out dspy_artifacts/ --enable-optim

# Equivalent without installing the console script
<<<<<<< HEAD
PYTHONPATH=src python -m mindful_trace_gepa dspy run --input INPUT.jsonl --trace runs/trace.jsonl
PYTHONPATH=src ./gepa dspy run --input INPUT.jsonl --trace runs/trace.jsonl
=======
python -m mindful_trace_gepa dspy run --input INPUT.jsonl --trace runs/trace.jsonl
>>>>>>> b29884e2
```

Both commands keep GEPA checkpoints intact and write token-level metadata so
that the Trace Viewer can replay the run offline.<|MERGE_RESOLUTION|>--- conflicted
+++ resolved
@@ -14,26 +14,16 @@
 - Optimisation seeds are deterministic and logged in the manifest.
 
 Use the CLI to run or compile modules. If the `gepa` executable is not yet on
-<<<<<<< HEAD
-your `PATH`, either install the package inside a virtual environment or point
-`PYTHONPATH` at the `src/` directory when calling the module directly:
-=======
 your `PATH`, you can invoke the module directly with `python -m
 mindful_trace_gepa` or run `./gepa` from the repository root after installing
 with `pip install -e .`:
->>>>>>> b29884e2
 
 ```bash
 gepa dspy run --input INPUT.jsonl --trace runs/trace.jsonl
 gepa dspy compile --out dspy_artifacts/ --enable-optim
 
 # Equivalent without installing the console script
-<<<<<<< HEAD
-PYTHONPATH=src python -m mindful_trace_gepa dspy run --input INPUT.jsonl --trace runs/trace.jsonl
-PYTHONPATH=src ./gepa dspy run --input INPUT.jsonl --trace runs/trace.jsonl
-=======
 python -m mindful_trace_gepa dspy run --input INPUT.jsonl --trace runs/trace.jsonl
->>>>>>> b29884e2
 ```
 
 Both commands keep GEPA checkpoints intact and write token-level metadata so
