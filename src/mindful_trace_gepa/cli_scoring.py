--- conflicted
+++ resolved
@@ -6,14 +6,11 @@
 import json
 from pathlib import Path
 from typing import Any, Dict, List, Mapping, Optional
-<<<<<<< HEAD
-=======
 
 try:  # pragma: no cover - optional dependency
     import yaml
 except ModuleNotFoundError:  # pragma: no cover
     yaml = None
->>>>>>> 715489a5
 
 from .scoring import (
     LLMJudge,
@@ -23,10 +20,7 @@
     run_heuristics,
     write_scoring_artifacts,
 )
-<<<<<<< HEAD
-=======
 from .scoring.aggregate import build_config
->>>>>>> 715489a5
 from .scoring.llm_judge import JudgeConfig
 from .scoring.schema import AggregateScores, TierScores
 from .storage import iter_jsonl
