--- conflicted
+++ resolved
@@ -19,10 +19,7 @@
     run_heuristics,
     write_scoring_artifacts,
 )
-<<<<<<< HEAD
-=======
 from .scoring.aggregate import build_config
->>>>>>> 6130027d
 from .scoring.llm_judge import JudgeConfig
 from .scoring.schema import AggregateScores, TierScores
 from .storage import iter_jsonl
