"""CLI helpers for the automated wisdom scoring pipeline."""

from __future__ import annotations

import argparse
import json
import os
import sys
from pathlib import Path
from typing import Any, Dict, List, Mapping, Optional, cast

from .scoring import (
    LLMJudge,
    aggregate_tiers,
    build_config,
    load_classifier_from_config,
    run_heuristics,
    write_scoring_artifacts,
)
from .scoring.llm_judge import JudgeConfig
<<<<<<< HEAD
from .scoring.schema import DIMENSIONS, AggregateScores, TierScores
=======
from .scoring.schema import AggregateScores, TierScores, DIMENSIONS
>>>>>>> dea24881
from .storage import iter_jsonl
from .utils.imports import optional_import

yaml_module = optional_import("yaml")
click_module = optional_import("click")


def _echo(message: str, *, err: bool = False) -> None:
    """Emit CLI output using click if available, falling back to print."""

    if click_module is not None:
        click_module.echo(message, err=err)
    else:
        stream = sys.stderr if err else sys.stdout
        print(message, file=stream)


def _load_yaml(path: Path) -> Dict[str, Any]:
    if not path.exists():
        return {}
    if yaml_module is None:
        text = path.read_text(encoding="utf-8")
        try:
            return json.loads(text)
        except json.JSONDecodeError:
            return {}
    loader = cast(Any, yaml_module)
    return loader.safe_load(path.read_text(encoding="utf-8")) or {}


def _load_scoring_config(path: Path | None) -> Dict[str, Any]:
    if path is None:
        return build_config()
    data = _load_yaml(path)
    if not isinstance(data, Mapping):
        return build_config()
    return build_config(data)


def _load_trace_events(path: Path) -> List[Dict[str, Any]]:
    return list(iter_jsonl(path))


def handle_score_auto(args: argparse.Namespace) -> None:
    trace_path = Path(args.trace)
    config_path = Path(args.config) if getattr(args, "config", None) else None
    scoring_config = _load_scoring_config(config_path)

    events = _load_trace_events(trace_path)
    tiers: List[TierScores] = []

    heuristic_scores = run_heuristics(events)
    tiers.append(heuristic_scores)

    policy_blob: Dict[str, Any] = {}
    if args.policy and Path(args.policy).exists():
        policy_text = Path(args.policy).read_text(encoding="utf-8")
        if yaml_module is None:
            policy_blob = {"raw": policy_text}
        else:
            loader = cast(Any, yaml_module)
            policy_blob = loader.safe_load(policy_text) or {}

    if getattr(args, "judge", False):
        judge_model = scoring_config.get("judge_model", "gpt-sim-judge")
        judge = LLMJudge(JudgeConfig(model=str(judge_model)))
        tiers.append(judge.score_trace(events))

    classifier_scores: Optional[TierScores] = None
    if getattr(args, "classifier", False):
        classifier_config_path = getattr(
            args,
            "classifier_config",
            "configs/classifier/default.yml",
        )
        classifier = load_classifier_from_config(classifier_config_path)
        artifacts_path = getattr(args, "classifier_artifacts", "artifacts/classifier")
        try:
            classifier.load(artifacts_path)
        except FileNotFoundError:
            # Graceful fallback – classifier will mimic heuristics
            pass
        classifier_scores = classifier.predict(events)
        tiers.append(classifier_scores)

    aggregate = aggregate_tiers(tiers, scoring_config)
    extras = {
        "policy": policy_blob,
        "config": {
            "scoring": str(config_path) if config_path else None,
            "classifier": getattr(args, "classifier_config", None),
        },
    }
    write_scoring_artifacts(aggregate, args.out, trace_path=trace_path, extras=extras)

    if getattr(args, "print", True):
        print(json.dumps(aggregate.as_json(), indent=2))


def handle_judge_run(args: argparse.Namespace) -> None:
    trace_path = Path(args.trace)
    events = _load_trace_events(trace_path)
    judge = LLMJudge(JudgeConfig(model=args.model or "gpt-sim-judge", mock=args.mock))
    tier = judge.score_trace(events)
    payload = tier.to_dict()
    Path(args.out).write_text(json.dumps(payload, indent=2), encoding="utf-8")


def handle_classifier_train(args: argparse.Namespace) -> None:
    labels_path = Path(args.labels)
    config_path = Path(args.config)
    out_path = Path(args.out)

    rows = [
        json.loads(line)
        for line in labels_path.read_text(encoding="utf-8").splitlines()
        if line.strip()
    ]
    classifier = load_classifier_from_config(config_path)
    classifier.fit(rows)
    out_path.mkdir(parents=True, exist_ok=True)
    classifier.save(out_path)

    metrics = {
        "temperature": classifier.temperature,
        "feature_names": classifier.feature_names,
        "num_examples": len(rows),
    }
    (out_path / "metrics.json").write_text(json.dumps(metrics, indent=2), encoding="utf-8")


def handle_lowconf_triage(args: argparse.Namespace) -> None:
    scores_path = Path(args.scores)
    out_path = Path(args.out)
    if not scores_path.exists():
        raise FileNotFoundError(f"Scores file not found at {scores_path}")
    payload = json.loads(scores_path.read_text(encoding="utf-8"))
    aggregate = AggregateScores.from_dict(payload)
    rows: List[Dict[str, Any]] = []
    for dim, conf in aggregate.confidence.items():
        if conf < args.threshold:
            rows.append(
                {
                    "dimension": dim,
                    "confidence": conf,
                    "score": aggregate.final.get(dim),
                }
            )
    out_path.parent.mkdir(parents=True, exist_ok=True)
    out_path.write_text("\n".join(json.dumps(row) for row in rows), encoding="utf-8")


def register_cli(subparsers: argparse._SubParsersAction) -> None:
    scoring = subparsers.add_parser("score-auto", help="Run tiered wisdom scoring")
    scoring.add_argument("--trace", required=True, help="Trace JSONL path")
    scoring.add_argument("--policy", help="Optional policy YAML")
    scoring.add_argument("--out", required=True, help="Output scores JSON")
    scoring.add_argument("--config", help="Scoring config YAML (weights, thresholds)")
    scoring.add_argument("--judge", action="store_true", help="Include LLM judge tier")
    scoring.add_argument("--classifier", action="store_true", help="Include classifier tier")
    scoring.add_argument("--classifier-config", help="Classifier config YAML")
    scoring.add_argument("--classifier-artifacts", help="Directory with trained classifier")
    scoring.add_argument(
        "--no-print",
        action="store_false",
        dest="print",
        help="Suppress stdout summary",
    )
    scoring.set_defaults(func=handle_score_auto)

    judge = subparsers.add_parser("judge", help="Interact with the tiered judge")
    judge.add_argument("--trace", required=True, help="Trace JSONL path")
    judge.add_argument("--out", required=True, help="Where to write judge response")
    judge.add_argument("--model", help="Model name override")
    judge.add_argument("--mock", action="store_true", help="Force mock judge response")
    judge.set_defaults(func=handle_judge_run)

    clf = subparsers.add_parser("clf", help="Classifier utilities")
    clf_sub = clf.add_subparsers(dest="classifier_command")

    clf_train = clf_sub.add_parser("train", help="Train the tier-2 classifier")
    clf_train.add_argument("--labels", required=True, help="Labelled dataset JSONL")
    clf_train.add_argument("--config", required=True, help="Classifier config YAML")
    clf_train.add_argument("--out", required=True, help="Artifacts directory")
    clf_train.set_defaults(func=handle_classifier_train)

    triage = clf_sub.add_parser("triage", help="Export low-confidence dimensions")
    triage.add_argument("--scores", required=True, help="Aggregate scores JSON")
    triage.add_argument("--out", required=True, help="Output JSONL path")
    triage.add_argument("--threshold", type=float, default=0.6, help="Confidence threshold")
    triage.set_defaults(func=handle_lowconf_triage)


if click_module is not None:

    @click_module.command()
    @click_module.option("--trace", required=True, help="Path to trace JSONL")
    @click_module.option("--out", required=True, help="Output scores JSON")
    @click_module.option(
        "--config",
        default="configs/scoring.yml",
        show_default=True,
        help="Scoring config",
    )
    @click_module.option("--mock-judge", is_flag=True, help="Use mock judge for testing")
    def score_auto(trace: str, out: str, config: str, mock_judge: bool) -> None:
        """Run automated scoring with all tiers."""

        config_path = Path(config) if config else None
        scoring_config = _load_scoring_config(config_path)
        events = _load_trace_events(Path(trace))
        tiers: List[TierScores] = [run_heuristics(events)]

        judge_cfg = scoring_config.get("judge", {}) if isinstance(scoring_config, Mapping) else {}
        judge_enabled = True
        if isinstance(judge_cfg, Mapping) and judge_cfg.get("enabled") is False:
            judge_enabled = False
        judge_scores: Optional[TierScores] = None
        if judge_enabled:
            model_name = str(
                (judge_cfg or {}).get("model", scoring_config.get("judge_model", "gpt-sim-judge"))
            )
            temperature = float((judge_cfg or {}).get("temperature", 0.0))
            max_tokens = int((judge_cfg or {}).get("max_tokens", 2000))
            retries = int((judge_cfg or {}).get("retries", 3))
            mock = mock_judge or bool((judge_cfg or {}).get("mock_mode"))
            if mock:
                os.environ["GEPA_JUDGE_MOCK"] = "1"
            try:
                judge = LLMJudge(
                    JudgeConfig(
                        model=model_name,
                        temperature=temperature,
                        max_tokens=max_tokens,
                        retries=retries,
                        mock=mock,
                    )
                )
                judge_scores = judge.score_trace(events)
            except Exception as exc:  # pragma: no cover - resilience guard
                fallback_conf = {
                    dim: min(0.2, tiers[0].confidence.get(dim, 0.1)) for dim in DIMENSIONS
                }
                judge_scores = TierScores(
                    tier="judge",
                    scores=dict(tiers[0].scores),
                    confidence=fallback_conf,
                    meta={"fallback": "heuristic", "error": str(exc)},
                )
                _echo("Judge tier unavailable; using heuristic fallback.", err=True)
        if judge_scores is not None:
            tiers.append(judge_scores)

        classifier_cfg = (
            scoring_config.get("classifier", {}) if isinstance(scoring_config, Mapping) else {}
        )
        classifier_scores: Optional[TierScores] = None
        classifier_enabled = False
        if isinstance(classifier_cfg, Mapping):
            classifier_enabled = bool(classifier_cfg.get("enabled", False))
        if classifier_enabled:
<<<<<<< HEAD
            classifier_config_path = (
                classifier_cfg.get("config_path") or "configs/classifier/default.yml"
            )
=======
            classifier_config_path = classifier_cfg.get("config_path") or "configs/classifier/default.yml"
>>>>>>> dea24881
            classifier = load_classifier_from_config(classifier_config_path)
            artifacts_hint = classifier_cfg.get("artifacts_dir")
            if artifacts_hint:
                artifacts_path = Path(artifacts_hint)
            else:
                model_path = classifier_cfg.get("model_path")
<<<<<<< HEAD
                artifacts_path = (
                    Path(model_path).parent if model_path else Path("artifacts/classifier")
                )
=======
                artifacts_path = Path(model_path).parent if model_path else Path("artifacts/classifier")
>>>>>>> dea24881
            try:
                classifier.load(artifacts_path)
                classifier_scores = classifier.predict(events)
            except FileNotFoundError:
                fallback_conf = {dim: 0.1 for dim in DIMENSIONS}
                classifier_scores = TierScores(
                    tier="classifier",
                    scores=dict(tiers[0].scores),
                    confidence=fallback_conf,
                    meta={"fallback": "untrained"},
                )
                _echo("Classifier artifacts not found; falling back to heuristics.", err=True)
            except Exception as exc:  # pragma: no cover - resilience guard
                fallback_conf = {dim: 0.1 for dim in DIMENSIONS}
                classifier_scores = TierScores(
                    tier="classifier",
                    scores=dict(tiers[0].scores),
                    confidence=fallback_conf,
                    meta={"fallback": "error", "error": str(exc)},
                )
                _echo("Classifier tier errored; using heuristic fallback.", err=True)
        if classifier_scores is not None:
            tiers.append(classifier_scores)

        aggregate = aggregate_tiers(tiers, scoring_config)
        extras = {
            "config": {
                "scoring": str(config_path) if config_path else None,
                "classifier": classifier_cfg,
            },
        }
        write_scoring_artifacts(aggregate, out, trace_path=trace, extras=extras)
        _echo(json.dumps(aggregate.as_json(), indent=2))

<<<<<<< HEAD
=======

>>>>>>> dea24881
    @click_module.command()
    @click_module.option("--scores", required=True, help="Scores JSON file")
    @click_module.option(
        "--threshold", default=0.75, type=float, show_default=True, help="Confidence threshold"
    )
    @click_module.option("--out", required=True, help="Output triage JSONL")
    def triage_lowconf(scores: str, threshold: float, out: str) -> None:
        """Export low-confidence items for human labeling."""

        scores_path = Path(scores)
        if not scores_path.exists():
            raise FileNotFoundError(f"Scores file not found at {scores_path}")
        payload = json.loads(scores_path.read_text(encoding="utf-8"))
        items = payload if isinstance(payload, list) else [payload]
        triage_rows: List[Dict[str, Any]] = []
        for item in items:
            confidence = item.get("confidence", {}) or {}
            escalate = bool(item.get("escalate"))
            should_export = escalate or any(
                float(confidence.get(dim, 1.0)) < threshold for dim in confidence
            )
            if should_export:
                triage_rows.append(
                    {
                        "id": item.get("id") or item.get("trace"),
                        "trace": item.get("trace"),
                        "tier_scores": item.get("per_tier"),
                        "reason": item.get("reasons", []),
                    }
                )

        out_path = Path(out)
        out_path.parent.mkdir(parents=True, exist_ok=True)
        with out_path.open("w", encoding="utf-8") as handle:
            for row in triage_rows:
                handle.write(json.dumps(row) + "\n")
        _echo(f"Exported {len(triage_rows)} items to {out_path}")

<<<<<<< HEAD
=======

>>>>>>> dea24881
    @click_module.command()
    @click_module.option("--labels", required=True, help="Training labels JSONL")
    @click_module.option("--config", required=True, help="Classifier config")
    @click_module.option("--out", required=True, help="Output directory")
    def clf_train(labels: str, config: str, out: str) -> None:
        """Train Tier-2 classifier."""

        try:
            handle_classifier_train(argparse.Namespace(labels=labels, config=config, out=out))
        except Exception as exc:  # pragma: no cover - resilience guard
            out_path = Path(out)
            out_path.mkdir(parents=True, exist_ok=True)
            (out_path / "model.pt").write_text("# Placeholder model", encoding="utf-8")
            (out_path / "calibration.json").write_text(
                json.dumps({"temperature": 1.0}), encoding="utf-8"
            )
            _echo(
                "Classifier training failed; emitted placeholder artifacts instead.",
                err=True,
            )
            _echo(str(exc), err=True)

<<<<<<< HEAD
=======

>>>>>>> dea24881
else:  # pragma: no cover - click optional dependency missing

    def score_auto(*_: object, **__: object) -> None:
        raise RuntimeError("click is required to use the score_auto command")

<<<<<<< HEAD
    def triage_lowconf(*_: object, **__: object) -> None:
        raise RuntimeError("click is required to use the triage_lowconf command")

=======

    def triage_lowconf(*_: object, **__: object) -> None:
        raise RuntimeError("click is required to use the triage_lowconf command")


>>>>>>> dea24881
    def clf_train(*_: object, **__: object) -> None:
        raise RuntimeError("click is required to use the clf_train command")<|MERGE_RESOLUTION|>--- conflicted
+++ resolved
@@ -18,11 +18,7 @@
     write_scoring_artifacts,
 )
 from .scoring.llm_judge import JudgeConfig
-<<<<<<< HEAD
-from .scoring.schema import DIMENSIONS, AggregateScores, TierScores
-=======
 from .scoring.schema import AggregateScores, TierScores, DIMENSIONS
->>>>>>> dea24881
 from .storage import iter_jsonl
 from .utils.imports import optional_import
 
@@ -284,26 +280,14 @@
         if isinstance(classifier_cfg, Mapping):
             classifier_enabled = bool(classifier_cfg.get("enabled", False))
         if classifier_enabled:
-<<<<<<< HEAD
-            classifier_config_path = (
-                classifier_cfg.get("config_path") or "configs/classifier/default.yml"
-            )
-=======
             classifier_config_path = classifier_cfg.get("config_path") or "configs/classifier/default.yml"
->>>>>>> dea24881
             classifier = load_classifier_from_config(classifier_config_path)
             artifacts_hint = classifier_cfg.get("artifacts_dir")
             if artifacts_hint:
                 artifacts_path = Path(artifacts_hint)
             else:
                 model_path = classifier_cfg.get("model_path")
-<<<<<<< HEAD
-                artifacts_path = (
-                    Path(model_path).parent if model_path else Path("artifacts/classifier")
-                )
-=======
                 artifacts_path = Path(model_path).parent if model_path else Path("artifacts/classifier")
->>>>>>> dea24881
             try:
                 classifier.load(artifacts_path)
                 classifier_scores = classifier.predict(events)
@@ -338,10 +322,7 @@
         write_scoring_artifacts(aggregate, out, trace_path=trace, extras=extras)
         _echo(json.dumps(aggregate.as_json(), indent=2))
 
-<<<<<<< HEAD
-=======
-
->>>>>>> dea24881
+
     @click_module.command()
     @click_module.option("--scores", required=True, help="Scores JSON file")
     @click_module.option(
@@ -380,10 +361,7 @@
                 handle.write(json.dumps(row) + "\n")
         _echo(f"Exported {len(triage_rows)} items to {out_path}")
 
-<<<<<<< HEAD
-=======
-
->>>>>>> dea24881
+
     @click_module.command()
     @click_module.option("--labels", required=True, help="Training labels JSONL")
     @click_module.option("--config", required=True, help="Classifier config")
@@ -406,25 +384,16 @@
             )
             _echo(str(exc), err=True)
 
-<<<<<<< HEAD
-=======
-
->>>>>>> dea24881
+
 else:  # pragma: no cover - click optional dependency missing
 
     def score_auto(*_: object, **__: object) -> None:
         raise RuntimeError("click is required to use the score_auto command")
 
-<<<<<<< HEAD
+
     def triage_lowconf(*_: object, **__: object) -> None:
         raise RuntimeError("click is required to use the triage_lowconf command")
 
-=======
-
-    def triage_lowconf(*_: object, **__: object) -> None:
-        raise RuntimeError("click is required to use the triage_lowconf command")
-
-
->>>>>>> dea24881
+
     def clf_train(*_: object, **__: object) -> None:
         raise RuntimeError("click is required to use the clf_train command")