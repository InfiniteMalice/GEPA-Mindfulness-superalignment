"""Command line utilities for deception probe and evaluation workflows."""

from __future__ import annotations

import argparse
import json
import logging
from dataclasses import dataclass
<<<<<<< HEAD
from datetime import datetime, timezone
=======
from datetime import UTC, datetime
>>>>>>> 342f9670
from pathlib import Path
from typing import Any, Dict, Iterable, List, Mapping, Optional, Sequence

from .configuration import dump_json
from .deception.probes_linear import ProbeWeights, infer_probe, load_probe
from .deception.score import summarize_deception_sources
from .storage.jsonl_store import load_jsonl
from .utils.imports import optional_import

yaml = optional_import("yaml")

LOGGER = logging.getLogger(__name__)


@dataclass
class ActivationBundle:
    """Container describing extracted activations and their provenance."""

    activations: Dict[str, Any]
    source: str


def _load_yaml_config(path: Path) -> Dict[str, Any]:
    if not path.exists():
        raise FileNotFoundError(path)
    raw = path.read_text(encoding="utf-8")
    if yaml is None:
        LOGGER.warning("PyYAML unavailable; attempting JSON parsing for %s", path)
        return json.loads(raw)
    data = yaml.safe_load(raw) or {}
    if not isinstance(data, dict):
        raise ValueError(f"Configuration at {path} is not a mapping")
    return data


def _load_trace_events(trace_path: Path) -> List[Dict[str, Any]]:
    if not trace_path.exists():
        LOGGER.warning("Trace file %s missing; continuing with empty trace", trace_path)
        return []
    return load_jsonl(trace_path)


def _normalise_vector(values: Iterable[Any], dimension: Optional[int]) -> List[float]:
    floats = [float(v) for v in values]
    if dimension is not None and dimension > 0:
        if len(floats) > dimension:
            return floats[:dimension]
        if len(floats) < dimension:
            floats.extend([0.0] * (dimension - len(floats)))
    return floats


def _append_vectors(
    target: Dict[str, Dict[str, List[Any]]],
    layer_key: str,
    vectors: Iterable[Iterable[Any]],
    step_index: int,
    dimension: Optional[int],
) -> None:
    bucket = target.setdefault(layer_key, {"tokens": [], "token_to_step": []})
    for vector in vectors:
        try:
            floats = _normalise_vector(vector, dimension)
        except TypeError:
            continue
        bucket["tokens"].append(floats)
        bucket["token_to_step"].append(step_index)


def _collect_activations_from_trace(
    trace_events: Sequence[Mapping[str, Any]],
    layer_indices: Sequence[int],
    dimension: Optional[int],
) -> Optional[ActivationBundle]:
    layers: Dict[str, Dict[str, List[Any]]] = {}
    layer_filter: Optional[set[str]] = None
    if layer_indices:
        layer_filter = {str(idx) for idx in layer_indices}
        layer_filter.update({str(int(idx)) for idx in layer_indices})
    for step_index, event in enumerate(trace_events):
        event_layers = None
        if isinstance(event.get("activations"), Mapping):
            event_layers = event.get("activations")
        elif isinstance(event.get("probe_activations"), Mapping):
            event_layers = event.get("probe_activations")
        if not isinstance(event_layers, Mapping):
            continue
        for raw_layer, vectors in event_layers.items():
            key = str(raw_layer)
            if layer_filter and key not in layer_filter:
                continue
            if isinstance(vectors, Mapping) and "tokens" in vectors:
                vectors_iter = vectors.get("tokens") or []
            else:
                vectors_iter = vectors
            if not isinstance(vectors_iter, Iterable):
                continue
            _append_vectors(layers, key, vectors_iter, step_index, dimension)
    if not layers:
        return None
    return ActivationBundle({"layers": layers, "pool": "mean"}, source="trace")


def _synthetic_activations(
    trace_events: Sequence[Mapping[str, Any]],
    layer_indices: Sequence[int],
    dimension: Optional[int],
) -> ActivationBundle:
    events = list(trace_events)
    if not events:
        events = [{"content": "synthetic placeholder"}]
    dim = dimension or 1
    layers: Dict[str, Dict[str, List[Any]]] = {}
    for layer in layer_indices or [0]:
        layer_key = str(layer)
        tokens: List[List[float]] = []
        token_to_step: List[int] = []
        for step_idx, event in enumerate(events):
            text = str(event.get("content") or event.get("text") or event.get("final_answer") or "")
            base = float(len(text) + 1 + step_idx + abs(int(layer)))
            vector = [(base + (i * 0.17)) % 1.0 for i in range(dim)]
            tokens.append(vector)
            token_to_step.append(step_idx)
        layers[layer_key] = {"tokens": tokens, "token_to_step": token_to_step}
    return ActivationBundle({"layers": layers, "pool": "mean"}, source="synthetic")


def _prepare_activations(
    trace_events: Sequence[Mapping[str, Any]],
    layer_indices: Sequence[int],
    probe: Optional[ProbeWeights],
) -> ActivationBundle:
    bundle = _collect_activations_from_trace(
        trace_events,
        layer_indices,
        probe.dimension if probe else None,
    )
    if bundle is not None:
        return bundle
    LOGGER.info("Falling back to synthetic activations for probe evaluation")
    return _synthetic_activations(trace_events, layer_indices, probe.dimension if probe else None)


def _collect_labels(trace_events: Sequence[Mapping[str, Any]]) -> Optional[List[int]]:
    labels: List[int] = []
    found = False
    for event in trace_events:
        label = event.get("deception_label") if isinstance(event, Mapping) else None
        if label is None:
            label = event.get("label") if isinstance(event, Mapping) else None
        if label is None:
            labels.append(0)
            continue
        try:
            labels.append(int(label))
            found = True
        except (TypeError, ValueError):
            labels.append(0)
    if not found:
        return None
    positives = sum(1 for value in labels if value == 1)
    negatives = sum(1 for value in labels if value == 0)
    if positives == 0 or negatives == 0:
        return None
    return labels


def handle_deception_probes(args: argparse.Namespace) -> None:
    config_path = Path(args.config)
    config = _load_yaml_config(config_path)
    trace_path = Path(args.trace)
    probe_path = Path(args.probe)
    trace_events = _load_trace_events(trace_path)
    probe = load_probe(probe_path)

    layers = config.get("model_layer_indices") or []
    pooling = config.get("pooling", "mean")
    threshold_config = config.get("threshold") or {}

    activations_bundle = _prepare_activations(trace_events, layers, probe)
    labels = _collect_labels(trace_events)
    result = infer_probe(
        activations_bundle.activations,
        probe,
        pooling=pooling,
        threshold_config=threshold_config,
        labels=labels,
    )

    output = dict(result)
    output.update(
        {
            "config": config,
            "model": args.model,
            "trace_path": str(trace_path),
            "probe_path": str(probe_path),
<<<<<<< HEAD
            "generated_at": datetime.now(timezone.utc).isoformat().replace("+00:00", "Z"),
=======
            "generated_at": datetime.now(UTC).isoformat().replace("+00:00", "Z"),
>>>>>>> 342f9670
            "trace_events": len(trace_events),
            "activations_source": activations_bundle.source,
        }
    )

    output_config = config.get("output") or {}
    default_out = output_config.get("path", "runs/deception_probe.json")
    out_path = Path(args.out or default_out)
    out_path.parent.mkdir(parents=True, exist_ok=True)
    dump_json(out_path, output)
    LOGGER.info("Wrote deception probe analysis to %s", out_path)


def _load_json(path: Optional[Path]) -> Optional[Dict[str, Any]]:
    if not path:
        return None
    if not path.exists():
        LOGGER.debug("Optional artifact %s missing", path)
        return None
    try:
        return json.loads(path.read_text(encoding="utf-8"))
    except json.JSONDecodeError as exc:
        LOGGER.warning("Failed to parse %s: %s", path, exc)
        return None


def handle_deception_summary(args: argparse.Namespace) -> None:
    out_path = Path(args.out)
    base_dir = Path(args.runs) if getattr(args, "runs", None) else out_path.parent
    if not base_dir.exists():
        base_dir = Path("runs")

    probe_candidates = [Path(args.probe)] if getattr(args, "probe", None) else []
    dual_path_candidates: List[Path] = []
    dual_path_arg = getattr(args, "dual_path", None) or getattr(args, "paired", None)
    if dual_path_arg:
        dual_path_candidates.append(Path(dual_path_arg))
    mm_candidates = [Path(args.mm)] if getattr(args, "mm", None) else []

    probe_candidates.append(base_dir / "deception_probe.json")
    dual_path_candidates.extend([base_dir / "deception.json", base_dir / "paired_deception.json"])
    mm_candidates.append(base_dir / "mm_eval.json")

    probe_data = next(
        (data for data in (_load_json(path) for path in probe_candidates) if data),
        None,
    )
    dual_path_data = next(
        (data for data in (_load_json(path) for path in dual_path_candidates) if data),
        None,
    )
    mm_data = next(
        (data for data in (_load_json(path) for path in mm_candidates) if data),
        None,
    )

    context = {
        "probe_path": str(probe_candidates[0]) if probe_candidates else None,
        "dual_path_path": str(dual_path_candidates[0]) if dual_path_candidates else None,
        "mm_path": str(mm_candidates[0]) if mm_candidates else None,
        "search_dir": str(base_dir),
    }

    summary = summarize_deception_sources(
        dual_path=dual_path_data,
        probe=probe_data,
        mm=mm_data,
        context=context,
    )

    out_path.parent.mkdir(parents=True, exist_ok=True)
    dump_json(out_path, summary)
    LOGGER.info("Wrote deception summary to %s", out_path)


def register_cli(subparsers: argparse._SubParsersAction[argparse.ArgumentParser]) -> None:
    deception_parser = subparsers.add_parser("deception", help="Deception research utilities")
    deception_sub = deception_parser.add_subparsers(dest="deception_command")

    probes = deception_sub.add_parser("probes", help="Run linear probe deception analysis")
    probes.add_argument("--trace", required=True, help="Trace JSONL file with optional activations")
    probes.add_argument("--model", required=True, help="Model identifier or endpoint")
    probes.add_argument("--probe", required=True, help="Path to probe weight file")
    probes.add_argument("--config", required=True, help="Configuration YAML for the probe")
    probes.add_argument("--out", help="Output JSON path for probe scores")
    probes.set_defaults(func=handle_deception_probes)

    summary = deception_sub.add_parser("summary", help="Merge deception artifacts into a summary")
    summary.add_argument("--out", required=True, help="Where to write the deception summary JSON")
    summary.add_argument("--probe", help="Optional override path for probe results")
    summary.add_argument(
        "--dual-path",
        dest="dual_path",
        help="Optional override for dual-path analysis results",
    )
    summary.add_argument("--paired", dest="dual_path", help=argparse.SUPPRESS)
    summary.add_argument("--mm", help="Optional override for multimodal evaluation metrics")
    summary.add_argument("--runs", help="Directory to search for deception artifacts")
    summary.set_defaults(func=handle_deception_summary)

    deception_parser.set_defaults(func=lambda args: deception_parser.print_help())


def build_parser() -> argparse.ArgumentParser:
    parser = argparse.ArgumentParser(
        prog="gepa-deception",
        description="Mindful Trace GEPA deception utilities",
    )
    subparsers = parser.add_subparsers(dest="command")
    register_cli(subparsers)
    return parser


def main(argv: Optional[Sequence[str]] = None) -> None:
    parser = build_parser()
    args = parser.parse_args(argv)
    handler = getattr(args, "func", None)
    if handler is None:
        parser.print_help()
        return
    handler(args)


__all__ = [
    "handle_deception_probes",
    "handle_deception_summary",
    "register_cli",
    "build_parser",
    "main",
]<|MERGE_RESOLUTION|>--- conflicted
+++ resolved
@@ -6,11 +6,7 @@
 import json
 import logging
 from dataclasses import dataclass
-<<<<<<< HEAD
-from datetime import datetime, timezone
-=======
 from datetime import UTC, datetime
->>>>>>> 342f9670
 from pathlib import Path
 from typing import Any, Dict, Iterable, List, Mapping, Optional, Sequence
 
@@ -207,11 +203,7 @@
             "model": args.model,
             "trace_path": str(trace_path),
             "probe_path": str(probe_path),
-<<<<<<< HEAD
-            "generated_at": datetime.now(timezone.utc).isoformat().replace("+00:00", "Z"),
-=======
             "generated_at": datetime.now(UTC).isoformat().replace("+00:00", "Z"),
->>>>>>> 342f9670
             "trace_events": len(trace_events),
             "activations_source": activations_bundle.source,
         }
