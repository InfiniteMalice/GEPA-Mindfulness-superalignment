--- conflicted
+++ resolved
@@ -47,11 +47,7 @@
 
 yaml = optional_import("yaml")
 
-<<<<<<< HEAD
 _DSPY_PIPELINE_IMPORT_ERROR: Optional[Exception] = None
-=======
-_DSPY_PIPELINE_IMPORT_ERROR: Exception | None = None
->>>>>>> 882e620e
 try:  # pragma: no cover - optional dependency may fail
     _dspy_pipeline = import_module("mindful_trace_gepa.dspy_modules.pipeline")
 except Exception as exc:  # pragma: no cover - surface later when needed
@@ -65,11 +61,7 @@
     GEPA_CHAIN_CLS = None
     DUAL_PATH_CHAIN_CLS = None
 
-<<<<<<< HEAD
 _DSPY_COMPILE_IMPORT_ERROR: Optional[Exception] = None
-=======
-_DSPY_COMPILE_IMPORT_ERROR: Exception | None = None
->>>>>>> 882e620e
 try:  # pragma: no cover - optional dependency may fail
     _dspy_compile = import_module("mindful_trace_gepa.dspy_modules.compile")
 except Exception as exc:  # pragma: no cover - surface later when needed
@@ -138,7 +130,6 @@
     raise FileNotFoundError(candidate)
 
 
-<<<<<<< HEAD
 def _resolve_probes_path(probes_arg: Optional[str]) -> Optional[Path]:
     """Resolve an optional probes path, returning ``None`` when omitted.
 
@@ -146,9 +137,6 @@
     ``FileNotFoundError`` is raised.
     """
 
-=======
-def _resolve_probes_path(probes_arg: str | None) -> Path | None:
->>>>>>> 882e620e
     if not probes_arg:
         return None
 
@@ -172,7 +160,6 @@
 
 
 def _sanitize_result_id(raw_id: str, fallback: str) -> str:
-<<<<<<< HEAD
     """Sanitize a result identifier for safe use in filenames.
 
     Replaces non-alphanumeric characters (except _, ., -) with underscores,
@@ -186,15 +173,12 @@
         Sanitized identifier safe for filesystem use.
     """
 
-=======
->>>>>>> 882e620e
     sanitized = re.sub(r"[^A-Za-z0-9_.-]", "_", raw_id)
     sanitized = sanitized.strip("._-")[:100]
     return sanitized or fallback
 
 
 def _ensure_within_dir(base_dir: Path, candidate: Path) -> Path:
-<<<<<<< HEAD
     """Ensure that a candidate path is within a base directory.
 
     Resolves both paths and verifies the candidate is contained within
@@ -211,8 +195,6 @@
         ValueError: If candidate escapes the base directory.
     """
 
-=======
->>>>>>> 882e620e
     resolved_base = base_dir.resolve()
     resolved_candidate = candidate.resolve()
     try:
@@ -401,10 +383,6 @@
     This baseline emits deterministic dual-path responses while still exercising the deception
     fingerprinting pipeline with the bundled adversarial probes. Replace with a model-backed
     implementation when available.
-<<<<<<< HEAD
-    """
-=======
->>>>>>> 882e620e
 
     This placeholder emits the same canned dual-path response for every record. Replace with a
     model-backed implementation when available.
@@ -931,11 +909,7 @@
 @click.option("--context", default="general", help="Context profile")
 @click.option("--probes", "probes_path", default=None, help="Optional adversarial probes JSONL")
 def click_dspy_contrastive(
-<<<<<<< HEAD
     data_path: str, out_dir: str, context: str, probes_path: Optional[str]
-=======
-    data_path: str, out_dir: str, context: str, probes_path: str | None
->>>>>>> 882e620e
 ) -> None:
     resolved_probes = _resolve_probes_path(probes_path)
     run_dual_path_contrastive(
