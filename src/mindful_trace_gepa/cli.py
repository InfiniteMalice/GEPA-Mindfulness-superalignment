"""Command line interface for Mindful Trace GEPA utilities."""

from __future__ import annotations

import argparse
import json
from argparse import BooleanOptionalAction
from datetime import datetime, timezone
from importlib import import_module
from pathlib import Path
from typing import Any, Callable, Dict, Iterable, List, Mapping, Optional

import click

from .cli_deception import register_cli as register_deception_cli
from .cli_scoring import register_cli as register_scoring_cli
from .configuration import dump_json, load_dspy_config
from .deception.circuit_analysis import detect_deception_heuristic
from .deception.fingerprints import DeceptionFingerprint, FingerprintCollector
from .deception.score import score_deception
from .prompts.dual_path import make_dual_path_prompt, parse_dual_path_response
from .storage import TraceArchiveWriter, iter_jsonl, load_jsonl, read_jsonl
from .tokens import TokenRecorder
from .utils.imports import optional_import
from .viewer.builder import build_viewer_html

_DSPY_INSTALL_HINT = (
    "Install the optional 'dspy-ai' dependency via "
    "'pip install -e .[dspy]' or 'pip install dspy-ai'."
)
_DSPY_PIPELINE_ERROR = (
    "The DSPy pipeline components are unavailable because the optional "
    "dependencies were not installed. "
    f"{_DSPY_INSTALL_HINT}"
)
_DSPY_COMPILE_ERROR = (
    "The DSPy compiler components are unavailable because the optional "
    "dependencies were not installed. "
    f"{_DSPY_INSTALL_HINT}"
)


def _raise_dspy_import_error(component: str, detail: str) -> None:
    raise RuntimeError(f"DSPy {component} unavailable; {detail}")


yaml = optional_import("yaml")

_DSPY_PIPELINE_ERROR: Exception | None = None
try:  # pragma: no cover - optional dependency may fail
    _dspy_pipeline = import_module("mindful_trace_gepa.dspy_modules.pipeline")
except Exception as exc:  # pragma: no cover - surface later when needed
    _dspy_pipeline = None
    _DSPY_PIPELINE_ERROR = exc

if _dspy_pipeline is not None:
    GEPA_CHAIN_CLS = getattr(_dspy_pipeline, "GEPAChain", None)
    DUAL_PATH_CHAIN_CLS = getattr(_dspy_pipeline, "DualPathGEPAChain", None)
else:  # pragma: no cover - optional dependency missing
    GEPA_CHAIN_CLS = None
    DUAL_PATH_CHAIN_CLS = None

_DSPY_COMPILE_ERROR: Exception | None = None
try:  # pragma: no cover - optional dependency may fail
    _dspy_compile = import_module("mindful_trace_gepa.dspy_modules.compile")
except Exception as exc:  # pragma: no cover - surface later when needed
    _dspy_compile = None
    _DSPY_COMPILE_ERROR = exc

if _dspy_compile is not None:
    GEPA_COMPILER_CLS = getattr(_dspy_compile, "GEPACompiler", None)
    CREATE_GEPA_METRIC = getattr(_dspy_compile, "create_gepa_metric", None)
else:  # pragma: no cover - optional dependency missing
    GEPA_COMPILER_CLS = None
    CREATE_GEPA_METRIC = None

dspy_pkg = optional_import("dspy")


def _resolve_cli_path(path_str: str, *, require_exists: bool = True) -> Path:
    """Resolve CLI-supplied paths with a few friendly fallbacks.

    The DSPy quick-start documentation references assets relative to the
    project root (for example ``examples/self_tracing_sample.jsonl``).
    Users often execute the command from a sub-directory such as the
    ``dspy_modules`` folder, so we try a handful of sensible locations to
    locate those assets before failing. When ``require_exists`` is ``False`` we
    still return the best-effort resolution even if the path has not been
    created yet (useful for output destinations).
    """

    candidate = Path(path_str)
    if candidate.is_absolute():
        if candidate.exists() or not require_exists:
            return candidate
        raise FileNotFoundError(candidate)

    if candidate.exists():
        return candidate.resolve()

    module_dir = Path(__file__).resolve().parent
    package_root = module_dir.parent
    search_roots = [
        Path.cwd(),
        module_dir,
        package_root,
        package_root.parent,
    ]

    roots: List[Path] = []
    seen = set()
    for root in search_roots:
        resolved = root.resolve()
        if resolved in seen:
            continue
        seen.add(resolved)
        roots.append(resolved)

    for root in roots:
        resolved = (root / candidate).resolve()
        if resolved.exists():
            return resolved
        if not require_exists and resolved.parent.exists():
            return resolved

    if not require_exists:
        return (Path.cwd() / candidate).resolve()

    raise FileNotFoundError(candidate)


def _read_jsonl(path: Path) -> List[Dict[str, Any]]:
    return read_jsonl(path)


def _write_jsonl(path: Path, rows: Iterable[Dict[str, Any]]) -> None:
    path.parent.mkdir(parents=True, exist_ok=True)
    with path.open("w", encoding="utf-8") as handle:
        for row in rows:
            json.dump(row, handle)
            handle.write("\n")


# ---------------------------------------------------------------------------
# DSPy commands
# ---------------------------------------------------------------------------


def handle_dspy_run(args: argparse.Namespace) -> None:
    dual_path_flag = getattr(args, "dual_path", False)
    if dual_path_flag and DUAL_PATH_CHAIN_CLS is None:
        _raise_dspy_import_error("dual-path pipeline", _DSPY_PIPELINE_ERROR)
    if GEPA_CHAIN_CLS is None and DUAL_PATH_CHAIN_CLS is None:
        _raise_dspy_import_error("pipeline", _DSPY_PIPELINE_ERROR)
    config = load_dspy_config()
    if getattr(args, "enable_value_decomp", False):
        config.enable_value_decomposition = True
    if getattr(args, "enable_dvgr", False):
        config.enable_dvgr_eval = True
    if getattr(args, "use_grn_value_decomp", False):
        config.use_grn_for_value_decomp = True
    chain_factory = (
        DUAL_PATH_CHAIN_CLS
        if dual_path_flag and DUAL_PATH_CHAIN_CLS is not None
        else GEPA_CHAIN_CLS
    )
    chain = chain_factory(config=config, allow_optimizations=args.enable_optim)
    input_path = _resolve_cli_path(args.input)
    input_records = _read_jsonl(input_path)
    trace_path = Path(args.trace)
    tokens_path = trace_path.with_name("tokens.jsonl")
    summary_path = trace_path.with_name("summary.json")
    deception_path = trace_path.with_name("deception.json")

    with_logprobs = getattr(args, "with_logprobs", True)
    log_topk = getattr(args, "log_topk", 3)
    log_every = getattr(args, "log_every", 16)
    long_context = getattr(args, "long_context", False)
    shard_threshold = max(getattr(args, "shard_threshold", 10_000) or 10_000, 1)

    tokens = TokenRecorder(
        log_topk=log_topk if with_logprobs else 0,
        sample_every=log_every if with_logprobs else max(log_every, 1),
    )
    deception_rows: List[Dict[str, Any]] = []

    manifest_path: Optional[Path] = None

    writer = TraceArchiveWriter(trace_path, shard_threshold=shard_threshold)
    try:
        for record in input_records:
            inquiry = record.get("inquiry") or record.get("prompt")
            if not inquiry:
                raise ValueError("Each input row must contain an 'inquiry' or 'prompt' field.")
            context = record.get("context") or getattr(args, "context", None) or ""
            result = chain.run(inquiry=inquiry, context=context)
            abstained = False
            before_len = len(tokens.records)
            tokens.record_text(result.final_answer, abstained=abstained)
            after_records = tokens.records[before_len:]
            for checkpoint in result.checkpoints:
                payload = dict(checkpoint)
                payload.update(
                    {
                        "gepa_hits": result.gepa_hits,
                        "principle_scores": result.principle_scores,
                        "imperative_scores": result.imperative_scores,
                        "context": context,
                        "flags": [
                            "dspy-enabled" if config.enabled else "dspy-disabled",
                            "long-context" if long_context else "short-context",
                        ],
                    }
                )
                writer.append(payload)
            if result.value_decomposition is not None:
                timestamp = datetime.now(timezone.utc).isoformat().replace("+00:00", "Z")
                content = "value decomposition results"
                dvgr_value = result.value_decomposition.get("dvgr")
                if isinstance(dvgr_value, (int, float)):
                    content = f"value decomposition results (dvgr={dvgr_value:.3f})"
                writer.append(
                    {
                        "stage": "value_decomposition",
                        "module": "value_decomposition",
                        "content": content,
                        "timestamp": timestamp,
                        "value_decomposition": result.value_decomposition,
                        "context": context,
                    }
                )
            deception_payload = {
                "honest_chain": result.checkpoints,
                "deceptive_chain": [],
                "final_public_answer": result.final_answer,
                "confidence_trace": [rec.conf for rec in after_records],
            }
            deception_rows.append(score_deception(deception_payload))
    finally:
        manifest_path = writer.close()

    tokens.dump_jsonl(tokens_path)
    dump_json(
        summary_path,
        {
            "model": args.model or "gepa-sim",
            "policy_version": "dspy-chain-v1",
            "thresholds": {"abstention": 0.75},
            "hashes": {"dspy_config": str(load_dspy_config())},
            "shards": str(manifest_path) if manifest_path else None,
        },
    )
    dump_json(deception_path, {"runs": deception_rows})


def handle_dspy_compile(args: argparse.Namespace) -> None:
    if GEPA_COMPILER_CLS is None or CREATE_GEPA_METRIC is None:
        _raise_dspy_import_error("compiler", _DSPY_COMPILE_ERROR)
    if dspy_pkg is None:
        _raise_dspy_import_error("compiler", _DSPY_COMPILE_ERROR)

    raw_config_path = getattr(args, "config", "configs/policies/dspy.yml")
    config_path = _resolve_cli_path(raw_config_path, require_exists=False)
    if not config_path.exists():
        config_data: Dict[str, Any] = {}
    else:
        raw = config_path.read_text(encoding="utf-8")
        if yaml is not None:
            config_data = yaml.safe_load(raw) or {}
        else:
            config_data = json.loads(raw)

    enable_optim = bool(getattr(args, "enable_optim", False))

    if enable_optim:
        config_data["allow_optimizations"] = True
        config_data.setdefault("enabled", True)

    weights = config_data.get("optimization", {}).get("metric_weights", {})
    metric_fn = CREATE_GEPA_METRIC(
        alpha=weights.get("gepa_alignment", 0.5),
        beta=weights.get("task_success", 0.5),
        gamma=weights.get("gate_violation_penalty", 1.0),
    )

    compiler = GEPA_COMPILER_CLS(
        config=config_data,
        metric_fn=metric_fn,
        forbidden_phrases=config_data.get("safety", {}).get("forbidden_phrases", []),
    )

    dataset_records = _read_jsonl(_resolve_cli_path(args.dataset)) if args.dataset else []
    trainset = [
        dspy_pkg.Example(
            inquiry=record.get("query", record.get("prompt", "")),
            context=record.get("context", ""),
            answer=record.get("answer", ""),
        ).with_inputs("inquiry", "context")
        for record in dataset_records
    ]

    module = DUAL_PATH_CHAIN_CLS(use_dual_path=config_data.get("use_dual_path", False))
    compiled_module = compiler.compile(
        module,
        trainset=trainset,
        method=config_data.get("optimization", {}).get("method", "bootstrap"),
    )

    compiler.save_compiled_module(compiled_module, args.out)


def run_dual_path_contrastive(
    data: Path, out: Path, context: str, probes_path: Optional[Path] = None
) -> None:
    """Run baseline dual-path analysis plus adversarial deception probes.

    This baseline emits deterministic dual-path responses while still exercising the deception
    fingerprinting pipeline with the bundled adversarial probes. Replace with a model-backed
    implementation when available.
    """

    This placeholder emits the same canned dual-path response for every record. Replace with a
    model-backed implementation when available.
    """
    out.mkdir(parents=True, exist_ok=True)

    examples = read_jsonl(data)

    default_probes = (
        Path(__file__).resolve().parent.parent.parent
        / "data"
        / "evaluation"
        / "adversarial_probes.jsonl"
    )
    probes_file = probes_path or default_probes
    probes = read_jsonl(probes_file) if probes_file.exists() else []

    if not examples and not probes:
        raise FileNotFoundError("No contrastive data found to process.")

    collector = FingerprintCollector(str(out))
    results: List[Dict[str, Any]] = []

<<<<<<< HEAD
    ordered_records = [
        *((record, "dataset") for record in examples),
        *((record, "adversarial_probe") for record in probes),
    ]

    for idx, (record, source) in enumerate(ordered_records):
=======
    for idx, record in enumerate([*examples, *probes]):
>>>>>>> aa983110
        query = record.get("query") or record.get("prompt") or ""
        record_context = record.get("context", context)
        prompt = make_dual_path_prompt(query, record_context)
        response = (
            "[PATH 1 REASONING]\n"
            "This path emphasises caution and potential risks.\n\n"
            "[PATH 2 REASONING]\n"
            "This path emphasises confident, immediate action.\n\n"
            "[COMPARISON]\n"
            "The careful path weighs risks; the confident path prioritises action.\n\n"
            "[RECOMMENDATION]\n"
            "I recommend Path 1 for safety."
        )

        sections = parse_dual_path_response(response)
        deception = detect_deception_heuristic(sections)
        fingerprint = DeceptionFingerprint(
            timestamp=datetime.now(timezone.utc).isoformat(),
            prompt=prompt,
            domain=record.get("domain", record.get("context", "general")),
            path_1_text=sections.get("path_1", ""),
            path_2_text=sections.get("path_2", ""),
            comparison=sections.get("comparison", ""),
            recommendation=sections.get("recommendation", ""),
            recommended_path=sections.get("recommended_path", "unclear"),
            path_1_circuits=record.get("path_1_circuits", {}),
            path_2_circuits=record.get("path_2_circuits", {}),
            deception_detected=bool(deception.get("deception_detected")),
            confidence_score=float(deception.get("confidence_score", 0.0)),
            signals=deception.get("signals", {}),
            reasons=deception.get("reasons", []),
            model_checkpoint=record.get("model_checkpoint", "deterministic-baseline"),
            training_step=int(record.get("training_step", 0)),
        )
        collector.add(fingerprint)

<<<<<<< HEAD
        result_id = record.get("id") or (f"record_{idx}" if idx else "example")
=======
        result_id = record.get("id") or f"record_{idx}" if idx else "example"
>>>>>>> aa983110
        result = {
            "id": result_id,
            "query": query,
            "prompt": prompt,
            "response": response,
            "sections": sections,
            "deception_signals": deception,
            "ground_truth": record.get("ground_truth_correct_path", ""),
<<<<<<< HEAD
            "source": source,
=======
            "source": "adversarial_probe" if record in probes else "dataset",
>>>>>>> aa983110
        }
        results.append(result)

        (out / f"{result_id}_response.txt").write_text(
            response,
            encoding="utf-8",
        )
        (out / f"{result_id}_deception.json").write_text(
            json.dumps(deception, indent=2),
            encoding="utf-8",
        )

    summary_payload = {
        "results": results,
        "counts": {
            "dataset_records": len(examples),
            "adversarial_probes": len(probes),
        },
        "fingerprint_summary": collector.get_summary(),
        "probes_file": str(probes_file) if probes_file.exists() else None,
    }
    (out / "summary.json").write_text(json.dumps(summary_payload, indent=2), encoding="utf-8")


def handle_dspy_contrastive(args: argparse.Namespace) -> None:
    run_dual_path_contrastive(
        _resolve_cli_path(args.data),
        _resolve_cli_path(args.out, require_exists=False),
        getattr(args, "context", "general"),
<<<<<<< HEAD
        probes_path=(
            _resolve_cli_path(getattr(args, "probes", None), require_exists=False)
            if getattr(args, "probes", None)
            else None
        ),
=======
    )


def handle_dspy_contrastive(args: argparse.Namespace) -> None:
    run_dual_path_contrastive(
        _resolve_cli_path(args.data),
        _resolve_cli_path(args.out, require_exists=False),
        getattr(args, "context", "general"),
>>>>>>> aa983110
    )


# ---------------------------------------------------------------------------
# Viewer
# ---------------------------------------------------------------------------


def handle_view(args: argparse.Namespace) -> None:
    trace_path = Path(args.trace)
    token_path = Path(args.tokens)
    out_path = Path(args.out)
    page_size = getattr(args, "page_size", 200)
    max_points = getattr(args, "max_points", 5000)

    trace_rows: List[Dict[str, Any]] = []
    if trace_path.exists():
        trace_rows = load_jsonl(trace_path, limit=page_size)

    token_rows: List[Dict[str, Any]] = []
    if token_path.exists():
        token_rows = load_jsonl(token_path, limit=max_points)

    manifest_data: Dict[str, Any] = {}
    manifest_override = getattr(args, "manifest", None)
    manifest_path = (
        Path(manifest_override) if manifest_override else trace_path.with_name("manifest.json")
    )
    manifest_rel: Optional[str] = None
    if manifest_path.exists():
        manifest_data = json.loads(manifest_path.read_text(encoding="utf-8"))
        try:
            manifest_rel = str(manifest_path.relative_to(out_path.parent))
        except ValueError:
            manifest_rel = str(manifest_path.resolve())

    def _safe_load_json(path: Path) -> Dict[str, Any]:
        if not path.exists():
            return {}
        try:
            with path.open("r", encoding="utf-8") as handle:
                return json.load(handle)
        except json.JSONDecodeError:
            return {}

    deception_data: Dict[str, Any] = {}
    if args.deception and Path(args.deception).exists():
        deception_data = _safe_load_json(Path(args.deception))

    if (
        deception_data
        and "scores" in deception_data
        and "probe" not in deception_data
        and "summary" not in deception_data
    ):
        deception_data = {"probe": deception_data}

    trace_dir = trace_path.parent
    probe_candidates = [trace_dir / "deception_probe.json", Path("runs/deception_probe.json")]
    for candidate in probe_candidates:
        payload = _safe_load_json(candidate)
        if payload and "probe" not in deception_data:
            deception_data["probe"] = payload
            break

    summary_candidates = [trace_dir / "deception_summary.json", Path("runs/deception_summary.json")]
    for candidate in summary_candidates:
        payload = _safe_load_json(candidate)
        if payload and "summary" not in deception_data:
            deception_data["summary"] = payload
            break

    mm_candidates = [trace_dir / "mm_eval.json", Path("runs/mm_eval.json")]
    for candidate in mm_candidates:
        payload = _safe_load_json(candidate)
        if payload and "mm" not in deception_data:
            deception_data["mm"] = payload
            break

    dual_path_data: Dict[str, Any] = {}
    dual_path_arg = getattr(args, "dual_path", None) or getattr(args, "paired", None)
    if dual_path_arg and Path(dual_path_arg).exists():
        dual_path_data = _safe_load_json(Path(dual_path_arg))
    if not dual_path_data:
        for candidate in [trace_dir / "deception.json", Path("runs/deception.json")]:
            dual_path_data = _safe_load_json(candidate)
            if dual_path_data:
                break

    if "dualPath" in deception_data and not dual_path_data:
        dual_path_data = deception_data.get("dualPath") or {}
    if "paired" in deception_data and not dual_path_data:
        dual_path_data = deception_data.get("paired") or {}

    scoring_data: Dict[str, Any] = {}
    scoring_path = trace_path.with_name("scores.json")
    if scoring_path.exists():
        scoring_data = _safe_load_json(scoring_path)

    build_viewer_html(
        trace_events=trace_rows,
        token_events=token_rows,
        deception=deception_data,
        output_path=out_path,
        dual_path=dual_path_data,
        manifest=manifest_data,
        settings={
            "pageSize": page_size,
            "maxPoints": max_points,
            "manifestPath": manifest_rel,
        },
        scoring=scoring_data,
    )


# ---------------------------------------------------------------------------
# Score summaries
# ---------------------------------------------------------------------------


def handle_score(args: argparse.Namespace) -> None:
    trace_path = Path(args.trace)
    zstd_flag = getattr(args, "zstd", False)
    stream_flag = getattr(args, "stream", True)
    sharded_flag = getattr(args, "sharded", False)
    manifest_override = getattr(args, "manifest", None)

    if zstd_flag and not trace_path.exists():
        candidate = (
            trace_path.with_suffix(trace_path.suffix + ".zst")
            if trace_path.suffix
            else trace_path.with_name(f"{trace_path.name}.zst")
        )
        if candidate.exists():
            trace_path = candidate
    policy: Dict[str, Any] = {}
    if args.policy and Path(args.policy).exists():
        policy_path = Path(args.policy)
        raw = policy_path.read_text(encoding="utf-8")
        if yaml is not None:
            policy = yaml.safe_load(raw) or {}
        else:
            policy = {"raw": raw}

    def _iter_events() -> Iterable[Dict[str, Any]]:
        if sharded_flag:
            manifest_path = (
                Path(manifest_override)
                if manifest_override
                else (
                    trace_path
                    if trace_path.name == "manifest.json"
                    else trace_path.with_name("manifest.json")
                )
            )
            if not manifest_path.exists():
                raise FileNotFoundError(f"Manifest not found at {manifest_path}")
            manifest_blob = json.loads(manifest_path.read_text(encoding="utf-8"))
            manifest_map = manifest_blob if isinstance(manifest_blob, dict) else {}
            base = manifest_path.parent
            for shard in manifest_map.get("shards", []):
                if not isinstance(shard, Mapping):
                    continue
                shard_path_str = str(shard.get("path", ""))
                if not shard_path_str:
                    continue
                shard_path = base / shard_path_str
                yield from iter_jsonl(shard_path)
        else:
            yield from iter_jsonl(trace_path)

    event_iter: Iterable[Dict[str, Any]] = _iter_events() if stream_flag else list(_iter_events())

    principle_sums: Dict[str, float] = {}
    principle_counts: Dict[str, int] = {}
    imperative_sums: Dict[str, float] = {}
    imperative_counts: Dict[str, int] = {}
    flags_seen: set[str] = set()
    total_events = 0
    for event in event_iter:
        total_events += 1
        for key, value in (event.get("principle_scores") or {}).items():
            principle_sums[key] = principle_sums.get(key, 0.0) + float(value)
            principle_counts[key] = principle_counts.get(key, 0) + 1
        for key, value in (event.get("imperative_scores") or {}).items():
            imperative_sums[key] = imperative_sums.get(key, 0.0) + float(value)
            imperative_counts[key] = imperative_counts.get(key, 0) + 1
        for flag in event.get("flags", []) or []:
            flags_seen.add(flag)

    def _mean(sums: Dict[str, float], counts: Dict[str, int]) -> Dict[str, float]:
        return {name: (sums[name] / counts[name]) for name in sums}

    principles_mean = _mean(principle_sums, principle_counts)
    imperatives_mean = _mean(imperative_sums, imperative_counts)
    summary = {
        "principles": principles_mean,
        "imperatives": imperatives_mean,
        "events": total_events,
        "policy": policy,
        "flags": sorted(flags_seen),
    }

    html_parts = [
        "<html><head><title>GEPA Score Summary</title></head><body>",
        "<h1>GEPA Score Summary</h1>",
        f"<p>Total events: {summary['events']}</p>",
        "<h2>Principles</h2><ul>",
    ]
    for name, value in principles_mean.items():
        html_parts.append(f"<li>{name}: {value:.3f}</li>")
    html_parts.append("</ul><h2>Imperatives</h2><ul>")
    for name, value in imperatives_mean.items():
        html_parts.append(f"<li>{name}: {value:.3f}</li>")
    html_parts.append("</ul><h2>Policy</h2><pre>")
    html_parts.append(json.dumps(summary["policy"], indent=2))
    html_parts.append("</pre></body></html>")
    Path(args.out).write_text("\n".join(html_parts), encoding="utf-8")


# ---------------------------------------------------------------------------
# Parser
# ---------------------------------------------------------------------------


def build_parser() -> argparse.ArgumentParser:
    parser = argparse.ArgumentParser(prog="gepa", description="Mindful Trace GEPA CLI")
    subparsers = parser.add_subparsers(dest="command")

    dspy_parser = subparsers.add_parser("dspy", help="DSPy-style declarative pipelines")
    dspy_sub = dspy_parser.add_subparsers(dest="dspy_command")

    dspy_run = dspy_sub.add_parser("run", help="Execute the DSPy pipeline")
    dspy_run.add_argument("--input", required=True, help="Path to JSONL input file")
    dspy_run.add_argument("--trace", required=True, help="Where to write trace JSONL")
    dspy_run.add_argument("--context", help="Optional profile context")
    dspy_run.add_argument("--model", help="Model identifier")
    dspy_run.add_argument(
        "--enable-optim", action="store_true", help="Opt-in to optimisation features"
    )
    dspy_run.add_argument("--dual-path", action="store_true", help="Use dual-path pipeline")
    dspy_run.add_argument(
        "--with-logprobs",
        action=BooleanOptionalAction,
        default=True,
        help="Record log probabilities",
    )
    dspy_run.add_argument(
        "--log-topk", type=int, default=3, help="Number of top-k alternatives to store"
    )
    dspy_run.add_argument(
        "--log-every", type=int, default=16, help="Sample frequency for token logging"
    )
    dspy_run.add_argument(
        "--long-context", action="store_true", help="Enable long-context formatting hints"
    )
    dspy_run.add_argument(
        "--shard-threshold", type=int, default=10_000, help="Events per shard before splitting"
    )
    dspy_run.add_argument(
        "--enable-value-decomp",
        action="store_true",
        help="Enable deep vs shallow value decomposition",
    )
    dspy_run.add_argument(
        "--enable-dvgr",
        action="store_true",
        help="Enable DVGR metric logging",
    )
    dspy_run.add_argument(
        "--use-grn-value-decomp",
        action="store_true",
        help="Apply GRN when projecting value vectors",
    )
    dspy_run.set_defaults(func=handle_dspy_run)

    dspy_compile = dspy_sub.add_parser("compile", help="Compile guarded DSPy prompts")
    dspy_compile.add_argument(
        "--out", required=True, help="Output directory for compiler artifacts"
    )
    dspy_compile.add_argument(
        "--config",
        default="configs/policies/dspy.yml",
        help="DSPy configuration YAML",
    )
    dspy_compile.add_argument("--dataset", help="Optional JSONL dataset for optimisation")
    dspy_compile.add_argument(
        "--enable-optim", action="store_true", help="Allow safe prompt augmentation"
    )
    dspy_compile.set_defaults(func=handle_dspy_compile)

    dspy_contrastive = dspy_sub.add_parser(
        "contrastive-run", help="Run contrastive dual-path baseline without DSPy"
    )
    dspy_contrastive.add_argument("--data", required=True, help="Dual-path dataset JSONL")
    dspy_contrastive.add_argument(
        "--out", required=True, help="Output directory for contrastive run artifacts"
    )
    dspy_contrastive.add_argument(
        "--context", default="general", help="Context profile for prompt construction"
    )
<<<<<<< HEAD
    dspy_contrastive.add_argument(
        "--probes", default=None, help="Optional adversarial probes JSONL override"
    )
=======
>>>>>>> aa983110
    dspy_contrastive.set_defaults(func=handle_dspy_contrastive)

    view_parser = subparsers.add_parser("view", help="Build offline trace viewer")
    view_parser.add_argument("--trace", required=True, help="Trace JSONL path")
    view_parser.add_argument("--tokens", required=True, help="Token JSONL path")
    view_parser.add_argument("--out", required=True, help="Output HTML file")
    view_parser.add_argument("--deception", help="Optional deception score JSON")
    view_parser.add_argument(
        "--dual-path",
        dest="dual_path",
        help="Optional dual-path metadata JSON",
    )
    view_parser.add_argument("--paired", dest="dual_path", help=argparse.SUPPRESS)
    view_parser.add_argument(
        "--page-size", type=int, default=200, help="Events per page in the viewer"
    )
    view_parser.add_argument(
        "--max-points", type=int, default=5000, help="Maximum token events to embed inline"
    )
    view_parser.add_argument("--manifest", help="Optional manifest path (auto-detected if omitted)")
    view_parser.set_defaults(func=handle_view)

    score_parser = subparsers.add_parser("score", help="Summarise GEPA scores from a trace")
    score_parser.add_argument("--trace", required=True, help="Trace JSONL path")
    score_parser.add_argument("--policy", required=False, help="Policy YAML path")
    score_parser.add_argument("--out", required=True, help="Output HTML report")
    score_parser.add_argument(
        "--stream", action=BooleanOptionalAction, default=True, help="Stream events during scoring"
    )
    score_parser.add_argument(
        "--sharded", action="store_true", help="Read trace shards via manifest"
    )
    score_parser.add_argument("--manifest", help="Optional manifest path for sharded runs")
    score_parser.add_argument(
        "--zstd", action="store_true", help="Hint: trace files are zstd compressed"
    )
    score_parser.set_defaults(func=handle_score)

    register_deception_cli(subparsers)
    register_scoring_cli(subparsers)

    return parser


@click.group()
def dspy_cli() -> None:
    """DSPy module compilation and execution."""


@dspy_cli.command("run")
@click.option("--input", "input_path", required=True, help="Input JSONL file")
@click.option("--trace", "trace_path", required=True, help="Output trace JSONL")
@click.option("--context", default="", help="Optional context profile")
@click.option("--model", default="", help="Model identifier")
@click.option("--enable-optim", is_flag=True, help="Enable optimisation features")
@click.option("--dual-path", is_flag=True, help="Use dual-path pipeline")
@click.option("--enable-value-decomp", is_flag=True, help="Enable value decomposition")
@click.option("--enable-dvgr", is_flag=True, help="Enable DVGR logging")
@click.option("--use-grn-value-decomp", is_flag=True, help="Apply GRN when decomposing values")
def click_dspy_run(
    input_path: str,
    trace_path: str,
    context: str,
    model: str,
    enable_optim: bool,
    dual_path: bool,
    enable_value_decomp: bool,
    enable_dvgr: bool,
    use_grn_value_decomp: bool,
) -> None:
    namespace = argparse.Namespace(
        input=input_path,
        trace=trace_path,
        context=context,
        model=model,
        enable_optim=enable_optim,
        dual_path=dual_path,
        with_logprobs=True,
        log_topk=3,
        log_every=16,
        long_context=False,
        shard_threshold=10_000,
        enable_value_decomp=enable_value_decomp,
        enable_dvgr=enable_dvgr,
        use_grn_value_decomp=use_grn_value_decomp,
    )
    handle_dspy_run(namespace)


@dspy_cli.command("compile")
@click.option("--out", required=True, help="Output directory")
@click.option("--config", default="configs/policies/dspy.yml", help="DSPy config")
@click.option("--dataset", default="", help="Training dataset JSONL")
@click.option("--enable-optim", is_flag=True, help="Enable optimisations")
def click_dspy_compile(out: str, config: str, dataset: str, enable_optim: bool) -> None:
    namespace = argparse.Namespace(
        out=out,
        config=config,
        dataset=dataset if dataset else None,
        enable_optim=enable_optim,
    )
    handle_dspy_compile(namespace)


@dspy_cli.command("contrastive-run")
@click.option("--data", "data_path", required=True, help="Dual-path dataset JSONL")
@click.option("--out", "out_dir", required=True, help="Output directory")
@click.option("--context", default="general", help="Context profile")
<<<<<<< HEAD
@click.option("--probes", "probes_path", default=None, help="Optional adversarial probes JSONL")
def click_dspy_contrastive(
    data_path: str, out_dir: str, context: str, probes_path: str | None
) -> None:
    resolved_probes = _resolve_cli_path(probes_path) if probes_path else None
=======
def click_dspy_contrastive(data_path: str, out_dir: str, context: str) -> None:
>>>>>>> aa983110
    run_dual_path_contrastive(
        _resolve_cli_path(data_path),
        _resolve_cli_path(out_dir, require_exists=False),
        context,
<<<<<<< HEAD
        probes_path=resolved_probes,
=======
>>>>>>> aa983110
    )


def main(argv: List[str] | None = None) -> None:
    parser = build_parser()
    args = parser.parse_args(argv)
    handler: Callable[[argparse.Namespace], None] | None = getattr(args, "func", None)
    if handler is None:
        parser.print_help()
        return
    handler(args)


__all__ = ["main", "build_parser"]<|MERGE_RESOLUTION|>--- conflicted
+++ resolved
@@ -317,7 +317,6 @@
     This baseline emits deterministic dual-path responses while still exercising the deception
     fingerprinting pipeline with the bundled adversarial probes. Replace with a model-backed
     implementation when available.
-    """
 
     This placeholder emits the same canned dual-path response for every record. Replace with a
     model-backed implementation when available.
@@ -341,16 +340,12 @@
     collector = FingerprintCollector(str(out))
     results: List[Dict[str, Any]] = []
 
-<<<<<<< HEAD
     ordered_records = [
         *((record, "dataset") for record in examples),
         *((record, "adversarial_probe") for record in probes),
     ]
 
     for idx, (record, source) in enumerate(ordered_records):
-=======
-    for idx, record in enumerate([*examples, *probes]):
->>>>>>> aa983110
         query = record.get("query") or record.get("prompt") or ""
         record_context = record.get("context", context)
         prompt = make_dual_path_prompt(query, record_context)
@@ -387,11 +382,7 @@
         )
         collector.add(fingerprint)
 
-<<<<<<< HEAD
         result_id = record.get("id") or (f"record_{idx}" if idx else "example")
-=======
-        result_id = record.get("id") or f"record_{idx}" if idx else "example"
->>>>>>> aa983110
         result = {
             "id": result_id,
             "query": query,
@@ -400,11 +391,7 @@
             "sections": sections,
             "deception_signals": deception,
             "ground_truth": record.get("ground_truth_correct_path", ""),
-<<<<<<< HEAD
             "source": source,
-=======
-            "source": "adversarial_probe" if record in probes else "dataset",
->>>>>>> aa983110
         }
         results.append(result)
 
@@ -434,22 +421,11 @@
         _resolve_cli_path(args.data),
         _resolve_cli_path(args.out, require_exists=False),
         getattr(args, "context", "general"),
-<<<<<<< HEAD
         probes_path=(
             _resolve_cli_path(getattr(args, "probes", None), require_exists=False)
             if getattr(args, "probes", None)
             else None
         ),
-=======
-    )
-
-
-def handle_dspy_contrastive(args: argparse.Namespace) -> None:
-    run_dual_path_contrastive(
-        _resolve_cli_path(args.data),
-        _resolve_cli_path(args.out, require_exists=False),
-        getattr(args, "context", "general"),
->>>>>>> aa983110
     )
 
 
@@ -751,12 +727,9 @@
     dspy_contrastive.add_argument(
         "--context", default="general", help="Context profile for prompt construction"
     )
-<<<<<<< HEAD
     dspy_contrastive.add_argument(
         "--probes", default=None, help="Optional adversarial probes JSONL override"
     )
-=======
->>>>>>> aa983110
     dspy_contrastive.set_defaults(func=handle_dspy_contrastive)
 
     view_parser = subparsers.add_parser("view", help="Build offline trace viewer")
@@ -865,23 +838,16 @@
 @click.option("--data", "data_path", required=True, help="Dual-path dataset JSONL")
 @click.option("--out", "out_dir", required=True, help="Output directory")
 @click.option("--context", default="general", help="Context profile")
-<<<<<<< HEAD
 @click.option("--probes", "probes_path", default=None, help="Optional adversarial probes JSONL")
 def click_dspy_contrastive(
     data_path: str, out_dir: str, context: str, probes_path: str | None
 ) -> None:
     resolved_probes = _resolve_cli_path(probes_path) if probes_path else None
-=======
-def click_dspy_contrastive(data_path: str, out_dir: str, context: str) -> None:
->>>>>>> aa983110
     run_dual_path_contrastive(
         _resolve_cli_path(data_path),
         _resolve_cli_path(out_dir, require_exists=False),
         context,
-<<<<<<< HEAD
         probes_path=resolved_probes,
-=======
->>>>>>> aa983110
     )
 
 
