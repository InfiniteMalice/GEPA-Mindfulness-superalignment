--- conflicted
+++ resolved
@@ -234,13 +234,9 @@
         forbidden_phrases=config_data.get("safety", {}).get("forbidden_phrases", []),
     )
 
-<<<<<<< HEAD
-    dataset_records = _read_jsonl(_resolve_cli_path(args.dataset)) if args.dataset else []
-=======
     dataset_records = (
         _read_jsonl(_resolve_cli_path(args.dataset)) if args.dataset else []
     )
->>>>>>> 3a568c41
     trainset = [
         dspy_pkg.Example(
             inquiry=record.get("query", record.get("prompt", "")),
