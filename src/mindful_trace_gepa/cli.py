"""Command line interface for Mindful Trace GEPA utilities."""

from __future__ import annotations

import argparse
import json
from argparse import BooleanOptionalAction
from datetime import datetime, timezone
from importlib import import_module
from pathlib import Path
from typing import Any, Callable, Dict, Iterable, List, Mapping, Optional

import click

from .cli_deception import register_cli as register_deception_cli
from .cli_scoring import register_cli as register_scoring_cli
from .configuration import dump_json, load_dspy_config
from .deception.score import score_deception
from .storage import TraceArchiveWriter, iter_jsonl, load_jsonl, read_jsonl
from .tokens import TokenRecorder
from .utils.imports import optional_import
from .viewer.builder import build_viewer_html

_DSPY_INSTALL_HINT = (
    "Install the optional 'dspy-ai' dependency via "
    "'pip install -e .[dspy]' or 'pip install dspy-ai'."
)
_DSPY_PIPELINE_ERROR = (
    "The DSPy pipeline components are unavailable because the optional "
    "dependencies were not installed. "
    f"{_DSPY_INSTALL_HINT}"
)
_DSPY_COMPILE_ERROR = (
    "The DSPy compiler components are unavailable because the optional "
    "dependencies were not installed. "
    f"{_DSPY_INSTALL_HINT}"
)


def _raise_dspy_import_error(component: str, detail: str) -> None:
    raise RuntimeError(f"DSPy {component} unavailable; {detail}")


yaml = optional_import("yaml")

_DSPY_PIPELINE_ERROR: Exception | None = None
try:  # pragma: no cover - optional dependency may fail
    _dspy_pipeline = import_module("mindful_trace_gepa.dspy_modules.pipeline")
except Exception as exc:  # pragma: no cover - surface later when needed
    _dspy_pipeline = None
    _DSPY_PIPELINE_ERROR = exc

if _dspy_pipeline is not None:
    GEPA_CHAIN_CLS = getattr(_dspy_pipeline, "GEPAChain", None)
    DUAL_PATH_CHAIN_CLS = getattr(_dspy_pipeline, "DualPathGEPAChain", None)
else:  # pragma: no cover - optional dependency missing
    GEPA_CHAIN_CLS = None
    DUAL_PATH_CHAIN_CLS = None

_DSPY_COMPILE_ERROR: Exception | None = None
try:  # pragma: no cover - optional dependency may fail
    _dspy_compile = import_module("mindful_trace_gepa.dspy_modules.compile")
except Exception as exc:  # pragma: no cover - surface later when needed
    _dspy_compile = None
    _DSPY_COMPILE_ERROR = exc

if _dspy_compile is not None:
    GEPA_COMPILER_CLS = getattr(_dspy_compile, "GEPACompiler", None)
    CREATE_GEPA_METRIC = getattr(_dspy_compile, "create_gepa_metric", None)
else:  # pragma: no cover - optional dependency missing
    GEPA_COMPILER_CLS = None
    CREATE_GEPA_METRIC = None

dspy_pkg = optional_import("dspy")


def _resolve_cli_path(path_str: str, *, require_exists: bool = True) -> Path:
    """Resolve CLI-supplied paths with a few friendly fallbacks.

    The DSPy quick-start documentation references assets relative to the
    project root (for example ``examples/self_tracing_sample.jsonl``).
    Users often execute the command from a sub-directory such as the
    ``dspy_modules`` folder, so we try a handful of sensible locations to
    locate those assets before failing. When ``require_exists`` is ``False`` we
    still return the best-effort resolution even if the path has not been
    created yet (useful for output destinations).
    """

    candidate = Path(path_str)
    if candidate.is_absolute():
        if candidate.exists() or not require_exists:
            return candidate
        raise FileNotFoundError(candidate)

    if candidate.exists():
        return candidate.resolve()

    module_dir = Path(__file__).resolve().parent
    package_root = module_dir.parent
    search_roots = [
        Path.cwd(),
        module_dir,
        package_root,
        package_root.parent,
    ]

    roots: List[Path] = []
    seen = set()
    for root in search_roots:
        resolved = root.resolve()
        if resolved in seen:
            continue
        seen.add(resolved)
        roots.append(resolved)

    for root in roots:
        resolved = (root / candidate).resolve()
        if resolved.exists():
            return resolved
        if not require_exists and resolved.parent.exists():
            return resolved

    if not require_exists:
        return (Path.cwd() / candidate).resolve()

    raise FileNotFoundError(candidate)


def _read_jsonl(path: Path) -> List[Dict[str, Any]]:
    return read_jsonl(path)


def _write_jsonl(path: Path, rows: Iterable[Dict[str, Any]]) -> None:
    path.parent.mkdir(parents=True, exist_ok=True)
    with path.open("w", encoding="utf-8") as handle:
        for row in rows:
            json.dump(row, handle)
            handle.write("\n")


# ---------------------------------------------------------------------------
# DSPy commands
# ---------------------------------------------------------------------------


def handle_dspy_run(args: argparse.Namespace) -> None:
    dual_path_flag = getattr(args, "dual_path", False)
    if dual_path_flag and DUAL_PATH_CHAIN_CLS is None:
        _raise_dspy_import_error("dual-path pipeline", _DSPY_PIPELINE_ERROR)
    if GEPA_CHAIN_CLS is None and DUAL_PATH_CHAIN_CLS is None:
        _raise_dspy_import_error("pipeline", _DSPY_PIPELINE_ERROR)
    config = load_dspy_config()
    if getattr(args, "enable_value_decomp", False):
        config.enable_value_decomposition = True
    if getattr(args, "enable_dvgr", False):
        config.enable_dvgr_eval = True
    if getattr(args, "use_grn_value_decomp", False):
        config.use_grn_for_value_decomp = True
    chain_factory = (
        DUAL_PATH_CHAIN_CLS
        if dual_path_flag and DUAL_PATH_CHAIN_CLS is not None
        else GEPA_CHAIN_CLS
    )
    chain = chain_factory(config=config, allow_optimizations=args.enable_optim)
    input_path = _resolve_cli_path(args.input)
    input_records = _read_jsonl(input_path)
    trace_path = Path(args.trace)
    tokens_path = trace_path.with_name("tokens.jsonl")
    summary_path = trace_path.with_name("summary.json")
    deception_path = trace_path.with_name("deception.json")

    with_logprobs = getattr(args, "with_logprobs", True)
    log_topk = getattr(args, "log_topk", 3)
    log_every = getattr(args, "log_every", 16)
    long_context = getattr(args, "long_context", False)
    shard_threshold = max(getattr(args, "shard_threshold", 10_000) or 10_000, 1)

    tokens = TokenRecorder(
        log_topk=log_topk if with_logprobs else 0,
        sample_every=log_every if with_logprobs else max(log_every, 1),
    )
    deception_rows: List[Dict[str, Any]] = []

    manifest_path: Optional[Path] = None

    writer = TraceArchiveWriter(trace_path, shard_threshold=shard_threshold)
    try:
        for record in input_records:
            inquiry = record.get("inquiry") or record.get("prompt")
            if not inquiry:
                raise ValueError("Each input row must contain an 'inquiry' or 'prompt' field.")
            context = record.get("context") or getattr(args, "context", None) or ""
            result = chain.run(inquiry=inquiry, context=context)
            abstained = False
            before_len = len(tokens.records)
            tokens.record_text(result.final_answer, abstained=abstained)
            after_records = tokens.records[before_len:]
            for checkpoint in result.checkpoints:
                payload = dict(checkpoint)
                payload.update(
                    {
                        "gepa_hits": result.gepa_hits,
                        "principle_scores": result.principle_scores,
                        "imperative_scores": result.imperative_scores,
                        "context": context,
                        "flags": [
                            "dspy-enabled" if config.enabled else "dspy-disabled",
                            "long-context" if long_context else "short-context",
                        ],
                    }
                )
                writer.append(payload)
            if result.value_decomposition is not None:
                timestamp = datetime.now(timezone.utc).isoformat().replace("+00:00", "Z")
                writer.append(
                    {
                        "stage": "value_decomposition",
                        "module": "value_decomposition",
                        "content": "value decomposition",
<<<<<<< HEAD
=======
                        # Convert to ISO 8601 with Z suffix (RFC 3339 format)
>>>>>>> 6f19d71c
                        "timestamp": timestamp,
                        "value_decomposition": result.value_decomposition,
                        "context": context,
                    }
                )
            deception_payload = {
                "honest_chain": result.checkpoints,
                "deceptive_chain": [],
                "final_public_answer": result.final_answer,
                "confidence_trace": [rec.conf for rec in after_records],
            }
            deception_rows.append(score_deception(deception_payload))
    finally:
        manifest_path = writer.close()

    tokens.dump_jsonl(tokens_path)
    dump_json(
        summary_path,
        {
            "model": args.model or "gepa-sim",
            "policy_version": "dspy-chain-v1",
            "thresholds": {"abstention": 0.75},
            "hashes": {"dspy_config": str(load_dspy_config())},
            "shards": str(manifest_path) if manifest_path else None,
        },
    )
    dump_json(deception_path, {"runs": deception_rows})


def handle_dspy_compile(args: argparse.Namespace) -> None:
    if GEPA_COMPILER_CLS is None or CREATE_GEPA_METRIC is None:
        _raise_dspy_import_error("compiler", _DSPY_COMPILE_ERROR)
    if dspy_pkg is None:
        _raise_dspy_import_error("compiler", _DSPY_COMPILE_ERROR)

    raw_config_path = getattr(args, "config", "configs/policies/dspy.yml")
    config_path = _resolve_cli_path(raw_config_path, require_exists=False)
    if not config_path.exists():
        config_data: Dict[str, Any] = {}
    else:
        raw = config_path.read_text(encoding="utf-8")
        if yaml is not None:
            config_data = yaml.safe_load(raw) or {}
        else:
            config_data = json.loads(raw)

    enable_optim = bool(getattr(args, "enable_optim", False))

    if enable_optim:
        config_data["allow_optimizations"] = True
        config_data.setdefault("enabled", True)

    weights = config_data.get("optimization", {}).get("metric_weights", {})
    metric_fn = CREATE_GEPA_METRIC(
        alpha=weights.get("gepa_alignment", 0.5),
        beta=weights.get("task_success", 0.5),
        gamma=weights.get("gate_violation_penalty", 1.0),
    )

    compiler = GEPA_COMPILER_CLS(
        config=config_data,
        metric_fn=metric_fn,
        forbidden_phrases=config_data.get("safety", {}).get("forbidden_phrases", []),
    )

    dataset_records = _read_jsonl(_resolve_cli_path(args.dataset)) if args.dataset else []
    trainset = [
        dspy_pkg.Example(
            inquiry=record.get("query", record.get("prompt", "")),
            context=record.get("context", ""),
            answer=record.get("answer", ""),
        ).with_inputs("inquiry", "context")
        for record in dataset_records
    ]

    module = DUAL_PATH_CHAIN_CLS(use_dual_path=config_data.get("use_dual_path", False))
    compiled_module = compiler.compile(
        module,
        trainset=trainset,
        method=config_data.get("optimization", {}).get("method", "bootstrap"),
    )

    compiler.save_compiled_module(compiled_module, args.out)


def run_dual_path_contrastive(data: Path, out: Path, context: str) -> None:
    from .deception.circuit_analysis import detect_deception_heuristic
    from .prompts.dual_path import make_dual_path_prompt, parse_dual_path_response
    from .storage.jsonl_store import JSONLStore

    out.mkdir(parents=True, exist_ok=True)
    store = JSONLStore(str(data))
    examples = list(store.read())
    results: List[Dict[str, Any]] = []

    for record in examples:
        query = record.get("query") or record.get("prompt") or ""
        prompt = make_dual_path_prompt(query, context)
        response = (
            "[PATH 1 REASONING]\n"
            "This path emphasises caution and potential risks.\n\n"
            "[PATH 2 REASONING]\n"
            "This path emphasises confident, immediate action.\n\n"
            "[COMPARISON]\n"
            "The careful path weighs risks; the confident path prioritises action.\n\n"
            "[RECOMMENDATION]\n"
            "I recommend Path 1 for safety."
        )

        sections = parse_dual_path_response(response)
        deception = detect_deception_heuristic(sections)

        result = {
            "id": record.get("id", ""),
            "query": query,
            "prompt": prompt,
            "response": response,
            "sections": sections,
            "deception_signals": deception,
            "ground_truth": record.get("ground_truth_correct_path", ""),
        }
        results.append(result)

        (out / f"{record.get('id', 'example')}_response.txt").write_text(
            response,
            encoding="utf-8",
        )
        (out / f"{record.get('id', 'example')}_deception.json").write_text(
            json.dumps(deception, indent=2),
            encoding="utf-8",
        )

    (out / "summary.json").write_text(json.dumps(results, indent=2), encoding="utf-8")


# ---------------------------------------------------------------------------
# Viewer
# ---------------------------------------------------------------------------


def handle_view(args: argparse.Namespace) -> None:
    trace_path = Path(args.trace)
    token_path = Path(args.tokens)
    out_path = Path(args.out)
    page_size = getattr(args, "page_size", 200)
    max_points = getattr(args, "max_points", 5000)

    trace_rows: List[Dict[str, Any]] = []
    if trace_path.exists():
        trace_rows = load_jsonl(trace_path, limit=page_size)

    token_rows: List[Dict[str, Any]] = []
    if token_path.exists():
        token_rows = load_jsonl(token_path, limit=max_points)

    manifest_data: Dict[str, Any] = {}
    manifest_override = getattr(args, "manifest", None)
    manifest_path = (
        Path(manifest_override) if manifest_override else trace_path.with_name("manifest.json")
    )
    manifest_rel: Optional[str] = None
    if manifest_path.exists():
        manifest_data = json.loads(manifest_path.read_text(encoding="utf-8"))
        try:
            manifest_rel = str(manifest_path.relative_to(out_path.parent))
        except ValueError:
            manifest_rel = str(manifest_path.resolve())

    def _safe_load_json(path: Path) -> Dict[str, Any]:
        if not path.exists():
            return {}
        try:
            with path.open("r", encoding="utf-8") as handle:
                return json.load(handle)
        except json.JSONDecodeError:
            return {}

    deception_data: Dict[str, Any] = {}
    if args.deception and Path(args.deception).exists():
        deception_data = _safe_load_json(Path(args.deception))

    if (
        deception_data
        and "scores" in deception_data
        and "probe" not in deception_data
        and "summary" not in deception_data
    ):
        deception_data = {"probe": deception_data}

    trace_dir = trace_path.parent
    probe_candidates = [trace_dir / "deception_probe.json", Path("runs/deception_probe.json")]
    for candidate in probe_candidates:
        payload = _safe_load_json(candidate)
        if payload and "probe" not in deception_data:
            deception_data["probe"] = payload
            break

    summary_candidates = [trace_dir / "deception_summary.json", Path("runs/deception_summary.json")]
    for candidate in summary_candidates:
        payload = _safe_load_json(candidate)
        if payload and "summary" not in deception_data:
            deception_data["summary"] = payload
            break

    mm_candidates = [trace_dir / "mm_eval.json", Path("runs/mm_eval.json")]
    for candidate in mm_candidates:
        payload = _safe_load_json(candidate)
        if payload and "mm" not in deception_data:
            deception_data["mm"] = payload
            break

    dual_path_data: Dict[str, Any] = {}
    dual_path_arg = getattr(args, "dual_path", None) or getattr(args, "paired", None)
    if dual_path_arg and Path(dual_path_arg).exists():
        dual_path_data = _safe_load_json(Path(dual_path_arg))
    if not dual_path_data:
        for candidate in [trace_dir / "deception.json", Path("runs/deception.json")]:
            dual_path_data = _safe_load_json(candidate)
            if dual_path_data:
                break

    if "dualPath" in deception_data and not dual_path_data:
        dual_path_data = deception_data.get("dualPath") or {}
    if "paired" in deception_data and not dual_path_data:
        dual_path_data = deception_data.get("paired") or {}

    scoring_data: Dict[str, Any] = {}
    scoring_path = trace_path.with_name("scores.json")
    if scoring_path.exists():
        scoring_data = _safe_load_json(scoring_path)

    build_viewer_html(
        trace_events=trace_rows,
        token_events=token_rows,
        deception=deception_data,
        output_path=out_path,
        dual_path=dual_path_data,
        manifest=manifest_data,
        settings={
            "pageSize": page_size,
            "maxPoints": max_points,
            "manifestPath": manifest_rel,
        },
        scoring=scoring_data,
    )


# ---------------------------------------------------------------------------
# Score summaries
# ---------------------------------------------------------------------------


def handle_score(args: argparse.Namespace) -> None:
    trace_path = Path(args.trace)
    zstd_flag = getattr(args, "zstd", False)
    stream_flag = getattr(args, "stream", True)
    sharded_flag = getattr(args, "sharded", False)
    manifest_override = getattr(args, "manifest", None)

    if zstd_flag and not trace_path.exists():
        candidate = (
            trace_path.with_suffix(trace_path.suffix + ".zst")
            if trace_path.suffix
            else trace_path.with_name(f"{trace_path.name}.zst")
        )
        if candidate.exists():
            trace_path = candidate
    policy: Dict[str, Any] = {}
    if args.policy and Path(args.policy).exists():
        policy_path = Path(args.policy)
        raw = policy_path.read_text(encoding="utf-8")
        if yaml is not None:
            policy = yaml.safe_load(raw) or {}
        else:
            policy = {"raw": raw}

    def _iter_events() -> Iterable[Dict[str, Any]]:
        if sharded_flag:
            manifest_path = (
                Path(manifest_override)
                if manifest_override
                else (
                    trace_path
                    if trace_path.name == "manifest.json"
                    else trace_path.with_name("manifest.json")
                )
            )
            if not manifest_path.exists():
                raise FileNotFoundError(f"Manifest not found at {manifest_path}")
            manifest_blob = json.loads(manifest_path.read_text(encoding="utf-8"))
            manifest_map = manifest_blob if isinstance(manifest_blob, dict) else {}
            base = manifest_path.parent
            for shard in manifest_map.get("shards", []):
                if not isinstance(shard, Mapping):
                    continue
                shard_path_str = str(shard.get("path", ""))
                if not shard_path_str:
                    continue
                shard_path = base / shard_path_str
                yield from iter_jsonl(shard_path)
        else:
            yield from iter_jsonl(trace_path)

    event_iter: Iterable[Dict[str, Any]] = _iter_events() if stream_flag else list(_iter_events())

    principle_sums: Dict[str, float] = {}
    principle_counts: Dict[str, int] = {}
    imperative_sums: Dict[str, float] = {}
    imperative_counts: Dict[str, int] = {}
    flags_seen: set[str] = set()
    total_events = 0
    for event in event_iter:
        total_events += 1
        for key, value in (event.get("principle_scores") or {}).items():
            principle_sums[key] = principle_sums.get(key, 0.0) + float(value)
            principle_counts[key] = principle_counts.get(key, 0) + 1
        for key, value in (event.get("imperative_scores") or {}).items():
            imperative_sums[key] = imperative_sums.get(key, 0.0) + float(value)
            imperative_counts[key] = imperative_counts.get(key, 0) + 1
        for flag in event.get("flags", []) or []:
            flags_seen.add(flag)

    def _mean(sums: Dict[str, float], counts: Dict[str, int]) -> Dict[str, float]:
        return {name: (sums[name] / counts[name]) for name in sums}

    principles_mean = _mean(principle_sums, principle_counts)
    imperatives_mean = _mean(imperative_sums, imperative_counts)
    summary = {
        "principles": principles_mean,
        "imperatives": imperatives_mean,
        "events": total_events,
        "policy": policy,
        "flags": sorted(flags_seen),
    }

    html_parts = [
        "<html><head><title>GEPA Score Summary</title></head><body>",
        "<h1>GEPA Score Summary</h1>",
        f"<p>Total events: {summary['events']}</p>",
        "<h2>Principles</h2><ul>",
    ]
    for name, value in principles_mean.items():
        html_parts.append(f"<li>{name}: {value:.3f}</li>")
    html_parts.append("</ul><h2>Imperatives</h2><ul>")
    for name, value in imperatives_mean.items():
        html_parts.append(f"<li>{name}: {value:.3f}</li>")
    html_parts.append("</ul><h2>Policy</h2><pre>")
    html_parts.append(json.dumps(summary["policy"], indent=2))
    html_parts.append("</pre></body></html>")
    Path(args.out).write_text("\n".join(html_parts), encoding="utf-8")


# ---------------------------------------------------------------------------
# Parser
# ---------------------------------------------------------------------------


def build_parser() -> argparse.ArgumentParser:
    parser = argparse.ArgumentParser(prog="gepa", description="Mindful Trace GEPA CLI")
    subparsers = parser.add_subparsers(dest="command")

    dspy_parser = subparsers.add_parser("dspy", help="DSPy-style declarative pipelines")
    dspy_sub = dspy_parser.add_subparsers(dest="dspy_command")

    dspy_run = dspy_sub.add_parser("run", help="Execute the DSPy pipeline")
    dspy_run.add_argument("--input", required=True, help="Path to JSONL input file")
    dspy_run.add_argument("--trace", required=True, help="Where to write trace JSONL")
    dspy_run.add_argument("--context", help="Optional profile context")
    dspy_run.add_argument("--model", help="Model identifier")
    dspy_run.add_argument(
        "--enable-optim", action="store_true", help="Opt-in to optimisation features"
    )
    dspy_run.add_argument(
        "--with-logprobs",
        action=BooleanOptionalAction,
        default=True,
        help="Record log probabilities",
    )
    dspy_run.add_argument(
        "--log-topk", type=int, default=3, help="Number of top-k alternatives to store"
    )
    dspy_run.add_argument(
        "--log-every", type=int, default=16, help="Sample frequency for token logging"
    )
    dspy_run.add_argument(
        "--long-context", action="store_true", help="Enable long-context formatting hints"
    )
    dspy_run.add_argument(
        "--shard-threshold", type=int, default=10_000, help="Events per shard before splitting"
    )
    dspy_run.add_argument(
        "--enable-value-decomp",
        action="store_true",
        help="Enable deep vs shallow value decomposition",
    )
    dspy_run.add_argument(
        "--enable-dvgr",
        action="store_true",
        help="Enable DVGR metric logging",
    )
    dspy_run.add_argument(
        "--use-grn-value-decomp",
        action="store_true",
        help="Apply GRN when projecting value vectors",
    )
    dspy_run.set_defaults(func=handle_dspy_run)

    dspy_compile = dspy_sub.add_parser("compile", help="Compile guarded DSPy prompts")
    dspy_compile.add_argument(
        "--out", required=True, help="Output directory for compiler artifacts"
    )
    dspy_compile.add_argument(
        "--config",
        default="configs/policies/dspy.yml",
        help="DSPy configuration YAML",
    )
    dspy_compile.add_argument("--dataset", help="Optional JSONL dataset for optimisation")
    dspy_compile.add_argument(
        "--enable-optim", action="store_true", help="Allow safe prompt augmentation"
    )
    dspy_compile.set_defaults(func=handle_dspy_compile)

    view_parser = subparsers.add_parser("view", help="Build offline trace viewer")
    view_parser.add_argument("--trace", required=True, help="Trace JSONL path")
    view_parser.add_argument("--tokens", required=True, help="Token JSONL path")
    view_parser.add_argument("--out", required=True, help="Output HTML file")
    view_parser.add_argument("--deception", help="Optional deception score JSON")
    view_parser.add_argument(
        "--dual-path",
        dest="dual_path",
        help="Optional dual-path metadata JSON",
    )
    view_parser.add_argument("--paired", dest="dual_path", help=argparse.SUPPRESS)
    view_parser.add_argument(
        "--page-size", type=int, default=200, help="Events per page in the viewer"
    )
    view_parser.add_argument(
        "--max-points", type=int, default=5000, help="Maximum token events to embed inline"
    )
    view_parser.add_argument("--manifest", help="Optional manifest path (auto-detected if omitted)")
    view_parser.set_defaults(func=handle_view)

    score_parser = subparsers.add_parser("score", help="Summarise GEPA scores from a trace")
    score_parser.add_argument("--trace", required=True, help="Trace JSONL path")
    score_parser.add_argument("--policy", required=False, help="Policy YAML path")
    score_parser.add_argument("--out", required=True, help="Output HTML report")
    score_parser.add_argument(
        "--stream", action=BooleanOptionalAction, default=True, help="Stream events during scoring"
    )
    score_parser.add_argument(
        "--sharded", action="store_true", help="Read trace shards via manifest"
    )
    score_parser.add_argument("--manifest", help="Optional manifest path for sharded runs")
    score_parser.add_argument(
        "--zstd", action="store_true", help="Hint: trace files are zstd compressed"
    )
    score_parser.set_defaults(func=handle_score)

    register_deception_cli(subparsers)
    register_scoring_cli(subparsers)

    return parser


@click.group()
def dspy_cli() -> None:
    """DSPy module compilation and execution."""


@dspy_cli.command("run")
@click.option("--input", "input_path", required=True, help="Input JSONL file")
@click.option("--trace", "trace_path", required=True, help="Output trace JSONL")
@click.option("--context", default="", help="Optional context profile")
@click.option("--model", default="", help="Model identifier")
@click.option("--enable-optim", is_flag=True, help="Enable optimisation features")
@click.option("--dual-path", is_flag=True, help="Use dual-path pipeline")
@click.option("--enable-value-decomp", is_flag=True, help="Enable value decomposition")
@click.option("--enable-dvgr", is_flag=True, help="Enable DVGR logging")
@click.option("--use-grn-value-decomp", is_flag=True, help="Apply GRN when decomposing values")
def click_dspy_run(
    input_path: str,
    trace_path: str,
    context: str,
    model: str,
    enable_optim: bool,
    dual_path: bool,
    enable_value_decomp: bool,
    enable_dvgr: bool,
    use_grn_value_decomp: bool,
) -> None:
    namespace = argparse.Namespace(
        input=input_path,
        trace=trace_path,
        context=context,
        model=model,
        enable_optim=enable_optim,
        dual_path=dual_path,
        with_logprobs=True,
        log_topk=3,
        log_every=16,
        long_context=False,
        shard_threshold=10_000,
        enable_value_decomp=enable_value_decomp,
        enable_dvgr=enable_dvgr,
        use_grn_value_decomp=use_grn_value_decomp,
    )
    handle_dspy_run(namespace)


@dspy_cli.command("compile")
@click.option("--out", required=True, help="Output directory")
@click.option("--config", default="configs/policies/dspy.yml", help="DSPy config")
@click.option("--dataset", default="", help="Training dataset JSONL")
@click.option("--enable-optim", is_flag=True, help="Enable optimisations")
def click_dspy_compile(out: str, config: str, dataset: str, enable_optim: bool) -> None:
    namespace = argparse.Namespace(
        out=out,
        config=config,
        dataset=dataset if dataset else None,
        enable_optim=enable_optim,
    )
    handle_dspy_compile(namespace)


@dspy_cli.command("contrastive-run")
@click.option("--data", "data_path", required=True, help="Dual-path dataset JSONL")
@click.option("--out", "out_dir", required=True, help="Output directory")
@click.option("--context", default="general", help="Context profile")
def click_dspy_contrastive(data_path: str, out_dir: str, context: str) -> None:
    run_dual_path_contrastive(Path(data_path), Path(out_dir), context)


def main(argv: List[str] | None = None) -> None:
    parser = build_parser()
    args = parser.parse_args(argv)
    handler: Callable[[argparse.Namespace], None] | None = getattr(args, "func", None)
    if handler is None:
        parser.print_help()
        return
    handler(args)


__all__ = ["main", "build_parser"]<|MERGE_RESOLUTION|>--- conflicted
+++ resolved
@@ -217,10 +217,7 @@
                         "stage": "value_decomposition",
                         "module": "value_decomposition",
                         "content": "value decomposition",
-<<<<<<< HEAD
-=======
                         # Convert to ISO 8601 with Z suffix (RFC 3339 format)
->>>>>>> 6f19d71c
                         "timestamp": timestamp,
                         "value_decomposition": result.value_decomposition,
                         "context": context,
