"""Command line interface for Mindful Trace GEPA utilities."""

from __future__ import annotations

import argparse
import json
from argparse import BooleanOptionalAction
from pathlib import Path
from typing import Any, Callable, Dict, Iterable, List, Mapping, Optional

<<<<<<< HEAD
=======
from .cli_deception import register_cli as register_deception_cli
>>>>>>> 573faa57
from .cli_scoring import register_cli as register_scoring_cli
from .configuration import dump_json, load_dspy_config
from .deception.score import score_deception
from .emitters.paired_chains import emit_paired
from .storage import TraceArchiveWriter, iter_jsonl, load_jsonl, read_jsonl
from .tokens import TokenRecorder
from .utils.imports import optional_import
from .viewer.builder import build_viewer_html

yaml = optional_import("yaml")

<<<<<<< HEAD
_dspy_compile = optional_import("mindful_trace_gepa.dspy_modules.compile")
if _dspy_compile is not None:
    DSPY_COMPILER_CLS = getattr(_dspy_compile, "DSPyCompiler", None)
    OPTIMIZATION_METRIC_CLS = getattr(_dspy_compile, "OptimizationMetric", None)
else:  # pragma: no cover - optional dependency missing
    DSPY_COMPILER_CLS = None
    OPTIMIZATION_METRIC_CLS = None

_dspy_pipeline = optional_import("mindful_trace_gepa.dspy_modules.pipeline")
if _dspy_pipeline is not None:
    GEPA_CHAIN_CLS = getattr(_dspy_pipeline, "GEPAChain", None)
else:  # pragma: no cover - optional dependency missing
    GEPA_CHAIN_CLS = None
=======
_dspy_pipeline = optional_import("mindful_trace_gepa.dspy_modules.pipeline")
if _dspy_pipeline is not None:
    GEPA_CHAIN_CLS = getattr(_dspy_pipeline, "GEPAChain", None)
else:  # pragma: no cover - optional dependency missing
    GEPA_CHAIN_CLS = None

_dspy_compile = optional_import("mindful_trace_gepa.dspy_modules.compile")
if _dspy_compile is not None:
    DSPY_COMPILER_CLS = getattr(_dspy_compile, "DSPyCompiler", None)
    OPTIMIZATION_METRIC_CLS = getattr(_dspy_compile, "OptimizationMetric", None)
else:  # pragma: no cover - optional dependency missing
    DSPY_COMPILER_CLS = None
    OPTIMIZATION_METRIC_CLS = None
>>>>>>> 573faa57


def _read_jsonl(path: Path) -> List[Dict[str, Any]]:
    return read_jsonl(path)


def _write_jsonl(path: Path, rows: Iterable[Dict[str, Any]]) -> None:
    path.parent.mkdir(parents=True, exist_ok=True)
    with path.open("w", encoding="utf-8") as handle:
        for row in rows:
            json.dump(row, handle)
            handle.write("\n")


# ---------------------------------------------------------------------------
# DSPy commands
# ---------------------------------------------------------------------------


def handle_dspy_run(args: argparse.Namespace) -> None:
    if GEPA_CHAIN_CLS is None:
        raise RuntimeError("DSPy pipeline unavailable; optional dependencies missing")
    config = load_dspy_config()
    chain_factory = GEPA_CHAIN_CLS
    chain = chain_factory(config=config, allow_optimizations=args.enable_optim)
    input_records = _read_jsonl(Path(args.input))
    trace_path = Path(args.trace)
    tokens_path = trace_path.with_name("tokens.jsonl")
    summary_path = trace_path.with_name("summary.json")
    deception_path = trace_path.with_name("deception.json")

    with_logprobs = getattr(args, "with_logprobs", True)
    log_topk = getattr(args, "log_topk", 3)
    log_every = getattr(args, "log_every", 16)
    long_context = getattr(args, "long_context", False)
    shard_threshold = max(getattr(args, "shard_threshold", 10_000) or 10_000, 1)

    tokens = TokenRecorder(
        log_topk=log_topk if with_logprobs else 0,
        sample_every=log_every if with_logprobs else max(log_every, 1),
    )
    deception_rows: List[Dict[str, Any]] = []

    manifest_path: Optional[Path] = None

    writer = TraceArchiveWriter(trace_path, shard_threshold=shard_threshold)
    try:
        for record in input_records:
            inquiry = record.get("inquiry") or record.get("prompt")
            if not inquiry:
                raise ValueError("Each input row must contain an 'inquiry' or 'prompt' field.")
            context = record.get("context") or getattr(args, "context", None) or ""
            result = chain.run(inquiry=inquiry, context=context)
            abstained = False
            before_len = len(tokens.records)
            tokens.record_text(result.final_answer, abstained=abstained)
            after_records = tokens.records[before_len:]
            for checkpoint in result.checkpoints:
                payload = dict(checkpoint)
                payload.update(
                    {
                        "gepa_hits": result.gepa_hits,
                        "principle_scores": result.principle_scores,
                        "imperative_scores": result.imperative_scores,
                        "context": context,
                        "flags": [
                            "dspy-enabled" if config.enabled else "dspy-disabled",
                            "long-context" if long_context else "short-context",
                        ],
                    }
                )
                writer.append(payload)
            deception_payload = {
                "honest_chain": result.checkpoints,
                "deceptive_chain": [],
                "final_public_answer": result.final_answer,
                "confidence_trace": [rec.conf for rec in after_records],
            }
            deception_rows.append(score_deception(deception_payload))
    finally:
        manifest_path = writer.close()

    tokens.dump_jsonl(tokens_path)
    dump_json(
        summary_path,
        {
            "model": args.model or "gepa-sim",
            "policy_version": "dspy-chain-v1",
            "thresholds": {"abstention": 0.75},
            "hashes": {"dspy_config": str(load_dspy_config())},
            "shards": str(manifest_path) if manifest_path else None,
        },
    )
    dump_json(deception_path, {"runs": deception_rows})


def handle_dspy_compile(args: argparse.Namespace) -> None:
    if DSPY_COMPILER_CLS is None or OPTIMIZATION_METRIC_CLS is None:
        raise RuntimeError("DSPy compiler unavailable; optional dependencies missing")
    config = load_dspy_config()
    compiler = DSPY_COMPILER_CLS(config=config)
    dataset = _read_jsonl(Path(args.dataset)) if args.dataset else []
    manifest = compiler.compile(
        out_dir=Path(args.out),
        dataset=dataset,
        metric=OPTIMIZATION_METRIC_CLS(),
        enable_optimizations=args.enable_optim,
    )
    print(json.dumps(manifest, indent=2))


# ---------------------------------------------------------------------------
# Viewer
# ---------------------------------------------------------------------------


def handle_view(args: argparse.Namespace) -> None:
    trace_path = Path(args.trace)
    token_path = Path(args.tokens)
    out_path = Path(args.out)
    page_size = getattr(args, "page_size", 200)
    max_points = getattr(args, "max_points", 5000)

    trace_rows: List[Dict[str, Any]] = []
    if trace_path.exists():
        trace_rows = load_jsonl(trace_path, limit=page_size)

    token_rows: List[Dict[str, Any]] = []
    if token_path.exists():
        token_rows = load_jsonl(token_path, limit=max_points)

    manifest_data: Dict[str, Any] = {}
    manifest_override = getattr(args, "manifest", None)
    manifest_path = (
        Path(manifest_override) if manifest_override else trace_path.with_name("manifest.json")
    )
    manifest_rel: Optional[str] = None
    if manifest_path.exists():
        manifest_data = json.loads(manifest_path.read_text(encoding="utf-8"))
        try:
            manifest_rel = str(manifest_path.relative_to(out_path.parent))
        except ValueError:
            manifest_rel = str(manifest_path.resolve())

<<<<<<< HEAD
    deception_data: Dict[str, Any] = {}
    if args.deception and Path(args.deception).exists():
        with Path(args.deception).open("r", encoding="utf-8") as handle:
            deception_data = json.load(handle)
=======
    def _safe_load_json(path: Path) -> Dict[str, Any]:
        if not path.exists():
            return {}
        try:
            with path.open("r", encoding="utf-8") as handle:
                return json.load(handle)
        except json.JSONDecodeError:
            return {}

    deception_data: Dict[str, Any] = {}
    if args.deception and Path(args.deception).exists():
        deception_data = _safe_load_json(Path(args.deception))

    if (
        deception_data
        and "scores" in deception_data
        and "probe" not in deception_data
        and "summary" not in deception_data
    ):
        deception_data = {"probe": deception_data}

    trace_dir = trace_path.parent
    probe_candidates = [trace_dir / "deception_probe.json", Path("runs/deception_probe.json")]
    for candidate in probe_candidates:
        payload = _safe_load_json(candidate)
        if payload and "probe" not in deception_data:
            deception_data["probe"] = payload
            break

    summary_candidates = [trace_dir / "deception_summary.json", Path("runs/deception_summary.json")]
    for candidate in summary_candidates:
        payload = _safe_load_json(candidate)
        if payload and "summary" not in deception_data:
            deception_data["summary"] = payload
            break

    mm_candidates = [trace_dir / "mm_eval.json", Path("runs/mm_eval.json")]
    for candidate in mm_candidates:
        payload = _safe_load_json(candidate)
        if payload and "mm" not in deception_data:
            deception_data["mm"] = payload
            break

>>>>>>> 573faa57
    paired_data: Dict[str, Any] = {}
    if args.paired and Path(args.paired).exists():
        paired_data = _safe_load_json(Path(args.paired))
    if not paired_data:
        for candidate in [trace_dir / "deception.json", Path("runs/deception.json")]:
            paired_data = _safe_load_json(candidate)
            if paired_data:
                break

    if "paired" in deception_data and not paired_data:
        paired_data = deception_data.get("paired") or {}

    scoring_data: Dict[str, Any] = {}
    scoring_path = trace_path.with_name("scores.json")
    if scoring_path.exists():
        scoring_data = _safe_load_json(scoring_path)

    build_viewer_html(
        trace_events=trace_rows,
        token_events=token_rows,
        deception=deception_data,
        output_path=out_path,
        paired=paired_data,
        manifest=manifest_data,
        settings={
            "pageSize": page_size,
            "maxPoints": max_points,
            "manifestPath": manifest_rel,
        },
        scoring=scoring_data,
    )


# ---------------------------------------------------------------------------
# Paired baseline
# ---------------------------------------------------------------------------


def handle_paired_run(args: argparse.Namespace) -> None:
    dataset = _read_jsonl(Path(args.data))
    out_dir = Path(args.out)
    out_dir.mkdir(parents=True, exist_ok=True)
    aggregated: Dict[str, Any] = {}
    for item in dataset:
        identifier = item["id"]
        if not item.get("require_paired", False):
            continue
        payload = emit_paired(item["prompt"], item)
        honest_path = out_dir / f"{identifier}_honest_trace.jsonl"
        deceptive_path = out_dir / f"{identifier}_deceptive_trace.jsonl"
        answer_path = out_dir / f"{identifier}_public_answer.txt"
        detection_path = out_dir / f"{identifier}_deception.json"

        _write_jsonl(honest_path, payload["honest_chain"])
        _write_jsonl(deceptive_path, payload["deceptive_chain"])
        answer_path.write_text(payload["final_public_answer"], encoding="utf-8")
        detection = score_deception(payload)
        dump_json(detection_path, detection)
        aggregated[identifier] = detection

    dump_json(Path("runs/deception.json"), aggregated)


def handle_paired_view(args: argparse.Namespace) -> None:
    base = Path(args.base)
    honest = _read_jsonl(base / f"{args.identifier}_honest_trace.jsonl")
    deceptive = _read_jsonl(base / f"{args.identifier}_deceptive_trace.jsonl")
    deception_data: Dict[str, Any] = {}
    detection_path = base / f"{args.identifier}_deception.json"
    if detection_path.exists():
        with detection_path.open("r", encoding="utf-8") as handle:
            deception_data = json.load(handle)
    build_viewer_html(
        trace_events=honest + deceptive,
        token_events=[],
        output_path=Path(args.out),
        paired={"honest_chain": honest, "deceptive_chain": deceptive},
        deception=deception_data,
    )


# ---------------------------------------------------------------------------
# Score summaries
# ---------------------------------------------------------------------------


def handle_score(args: argparse.Namespace) -> None:
    trace_path = Path(args.trace)
    zstd_flag = getattr(args, "zstd", False)
    stream_flag = getattr(args, "stream", True)
    sharded_flag = getattr(args, "sharded", False)
    manifest_override = getattr(args, "manifest", None)

    if zstd_flag and not trace_path.exists():
        candidate = (
            trace_path.with_suffix(trace_path.suffix + ".zst")
            if trace_path.suffix
            else trace_path.with_name(f"{trace_path.name}.zst")
        )
        if candidate.exists():
            trace_path = candidate
    policy: Dict[str, Any] = {}
    if args.policy and Path(args.policy).exists():
        policy_path = Path(args.policy)
        raw = policy_path.read_text(encoding="utf-8")
        if yaml is not None:
            policy = yaml.safe_load(raw) or {}
        else:
            policy = {"raw": raw}

    def _iter_events() -> Iterable[Dict[str, Any]]:
        if sharded_flag:
            manifest_path = (
                Path(manifest_override)
                if manifest_override
                else (
                    trace_path
                    if trace_path.name == "manifest.json"
                    else trace_path.with_name("manifest.json")
                )
            )
            if not manifest_path.exists():
                raise FileNotFoundError(f"Manifest not found at {manifest_path}")
            manifest_blob = json.loads(manifest_path.read_text(encoding="utf-8"))
            manifest_map = manifest_blob if isinstance(manifest_blob, dict) else {}
            base = manifest_path.parent
            for shard in manifest_map.get("shards", []):
                if not isinstance(shard, Mapping):
                    continue
                shard_path_str = str(shard.get("path", ""))
                if not shard_path_str:
                    continue
                shard_path = base / shard_path_str
                yield from iter_jsonl(shard_path)
        else:
            yield from iter_jsonl(trace_path)

    event_iter: Iterable[Dict[str, Any]] = _iter_events() if stream_flag else list(_iter_events())

    principle_sums: Dict[str, float] = {}
    principle_counts: Dict[str, int] = {}
    imperative_sums: Dict[str, float] = {}
    imperative_counts: Dict[str, int] = {}
    flags_seen: set[str] = set()
    total_events = 0
    for event in event_iter:
        total_events += 1
        for key, value in (event.get("principle_scores") or {}).items():
            principle_sums[key] = principle_sums.get(key, 0.0) + float(value)
            principle_counts[key] = principle_counts.get(key, 0) + 1
        for key, value in (event.get("imperative_scores") or {}).items():
            imperative_sums[key] = imperative_sums.get(key, 0.0) + float(value)
            imperative_counts[key] = imperative_counts.get(key, 0) + 1
        for flag in event.get("flags", []) or []:
            flags_seen.add(flag)

    def _mean(sums: Dict[str, float], counts: Dict[str, int]) -> Dict[str, float]:
        return {name: (sums[name] / counts[name]) for name in sums}

    principles_mean = _mean(principle_sums, principle_counts)
    imperatives_mean = _mean(imperative_sums, imperative_counts)
    summary = {
        "principles": principles_mean,
        "imperatives": imperatives_mean,
        "events": total_events,
        "policy": policy,
        "flags": sorted(flags_seen),
    }

    html_parts = [
        "<html><head><title>GEPA Score Summary</title></head><body>",
        "<h1>GEPA Score Summary</h1>",
        f"<p>Total events: {summary['events']}</p>",
        "<h2>Principles</h2><ul>",
    ]
    for name, value in principles_mean.items():
        html_parts.append(f"<li>{name}: {value:.3f}</li>")
    html_parts.append("</ul><h2>Imperatives</h2><ul>")
    for name, value in imperatives_mean.items():
        html_parts.append(f"<li>{name}: {value:.3f}</li>")
    html_parts.append("</ul><h2>Policy</h2><pre>")
    html_parts.append(json.dumps(summary["policy"], indent=2))
    html_parts.append("</pre></body></html>")
    Path(args.out).write_text("\n".join(html_parts), encoding="utf-8")


# ---------------------------------------------------------------------------
# Parser
# ---------------------------------------------------------------------------


def build_parser() -> argparse.ArgumentParser:
    parser = argparse.ArgumentParser(prog="gepa", description="Mindful Trace GEPA CLI")
    subparsers = parser.add_subparsers(dest="command")

    dspy_parser = subparsers.add_parser("dspy", help="DSPy-style declarative pipelines")
    dspy_sub = dspy_parser.add_subparsers(dest="dspy_command")

    dspy_run = dspy_sub.add_parser("run", help="Execute the DSPy pipeline")
    dspy_run.add_argument("--input", required=True, help="Path to JSONL input file")
    dspy_run.add_argument("--trace", required=True, help="Where to write trace JSONL")
    dspy_run.add_argument("--context", help="Optional profile context")
    dspy_run.add_argument("--model", help="Model identifier")
    dspy_run.add_argument(
        "--enable-optim", action="store_true", help="Opt-in to optimisation features"
    )
    dspy_run.add_argument(
        "--with-logprobs",
        action=BooleanOptionalAction,
        default=True,
        help="Record log probabilities",
    )
    dspy_run.add_argument(
        "--log-topk", type=int, default=3, help="Number of top-k alternatives to store"
    )
    dspy_run.add_argument(
        "--log-every", type=int, default=16, help="Sample frequency for token logging"
    )
    dspy_run.add_argument(
        "--long-context", action="store_true", help="Enable long-context formatting hints"
    )
    dspy_run.add_argument(
        "--shard-threshold", type=int, default=10_000, help="Events per shard before splitting"
    )
    dspy_run.set_defaults(func=handle_dspy_run)

    dspy_compile = dspy_sub.add_parser("compile", help="Compile guarded DSPy prompts")
    dspy_compile.add_argument(
        "--out", required=True, help="Output directory for compiler artifacts"
    )
    dspy_compile.add_argument("--dataset", help="Optional JSONL dataset for optimisation")
    dspy_compile.add_argument(
        "--enable-optim", action="store_true", help="Allow safe prompt augmentation"
    )
    dspy_compile.set_defaults(func=handle_dspy_compile)

    view_parser = subparsers.add_parser("view", help="Build offline trace viewer")
    view_parser.add_argument("--trace", required=True, help="Trace JSONL path")
    view_parser.add_argument("--tokens", required=True, help="Token JSONL path")
    view_parser.add_argument("--out", required=True, help="Output HTML file")
    view_parser.add_argument("--deception", help="Optional deception score JSON")
    view_parser.add_argument("--paired", help="Optional paired metadata JSON")
    view_parser.add_argument(
        "--page-size", type=int, default=200, help="Events per page in the viewer"
    )
    view_parser.add_argument(
        "--max-points", type=int, default=5000, help="Maximum token events to embed inline"
    )
    view_parser.add_argument("--manifest", help="Optional manifest path (auto-detected if omitted)")
    view_parser.set_defaults(func=handle_view)

    paired_parser = subparsers.add_parser("paired", help="Paired honest/deceptive baseline")
    paired_sub = paired_parser.add_subparsers(dest="paired_command")

    paired_run = paired_sub.add_parser("run", help="Emit paired chains and detectors")
    paired_run.add_argument("--data", required=True, help="Dataset JSONL path")
    paired_run.add_argument("--out", required=True, help="Output directory")
    paired_run.add_argument("--context", help="Optional context profile")
    paired_run.set_defaults(func=handle_paired_run)

    paired_view = paired_sub.add_parser("view", help="Render paired trace viewer")
    paired_view.add_argument("identifier", help="Scenario identifier")
    paired_view.add_argument("--base", required=True, help="Directory with paired outputs")
    paired_view.add_argument("--out", required=True, help="Output HTML file")
    paired_view.set_defaults(func=handle_paired_view)

    score_parser = subparsers.add_parser("score", help="Summarise GEPA scores from a trace")
    score_parser.add_argument("--trace", required=True, help="Trace JSONL path")
    score_parser.add_argument("--policy", required=False, help="Policy YAML path")
    score_parser.add_argument("--out", required=True, help="Output HTML report")
    score_parser.add_argument(
        "--stream", action=BooleanOptionalAction, default=True, help="Stream events during scoring"
    )
    score_parser.add_argument(
        "--sharded", action="store_true", help="Read trace shards via manifest"
    )
    score_parser.add_argument("--manifest", help="Optional manifest path for sharded runs")
    score_parser.add_argument(
        "--zstd", action="store_true", help="Hint: trace files are zstd compressed"
    )
    score_parser.set_defaults(func=handle_score)

    register_deception_cli(subparsers)
    register_scoring_cli(subparsers)

    return parser


def main(argv: List[str] | None = None) -> None:
    parser = build_parser()
    args = parser.parse_args(argv)
    handler: Callable[[argparse.Namespace], None] | None = getattr(args, "func", None)
    if handler is None:
        parser.print_help()
        return
    handler(args)


__all__ = ["main", "build_parser"]<|MERGE_RESOLUTION|>--- conflicted
+++ resolved
@@ -8,10 +8,7 @@
 from pathlib import Path
 from typing import Any, Callable, Dict, Iterable, List, Mapping, Optional
 
-<<<<<<< HEAD
-=======
 from .cli_deception import register_cli as register_deception_cli
->>>>>>> 573faa57
 from .cli_scoring import register_cli as register_scoring_cli
 from .configuration import dump_json, load_dspy_config
 from .deception.score import score_deception
@@ -23,7 +20,12 @@
 
 yaml = optional_import("yaml")
 
-<<<<<<< HEAD
+_dspy_pipeline = optional_import("mindful_trace_gepa.dspy_modules.pipeline")
+if _dspy_pipeline is not None:
+    GEPA_CHAIN_CLS = getattr(_dspy_pipeline, "GEPAChain", None)
+else:  # pragma: no cover - optional dependency missing
+    GEPA_CHAIN_CLS = None
+
 _dspy_compile = optional_import("mindful_trace_gepa.dspy_modules.compile")
 if _dspy_compile is not None:
     DSPY_COMPILER_CLS = getattr(_dspy_compile, "DSPyCompiler", None)
@@ -31,27 +33,6 @@
 else:  # pragma: no cover - optional dependency missing
     DSPY_COMPILER_CLS = None
     OPTIMIZATION_METRIC_CLS = None
-
-_dspy_pipeline = optional_import("mindful_trace_gepa.dspy_modules.pipeline")
-if _dspy_pipeline is not None:
-    GEPA_CHAIN_CLS = getattr(_dspy_pipeline, "GEPAChain", None)
-else:  # pragma: no cover - optional dependency missing
-    GEPA_CHAIN_CLS = None
-=======
-_dspy_pipeline = optional_import("mindful_trace_gepa.dspy_modules.pipeline")
-if _dspy_pipeline is not None:
-    GEPA_CHAIN_CLS = getattr(_dspy_pipeline, "GEPAChain", None)
-else:  # pragma: no cover - optional dependency missing
-    GEPA_CHAIN_CLS = None
-
-_dspy_compile = optional_import("mindful_trace_gepa.dspy_modules.compile")
-if _dspy_compile is not None:
-    DSPY_COMPILER_CLS = getattr(_dspy_compile, "DSPyCompiler", None)
-    OPTIMIZATION_METRIC_CLS = getattr(_dspy_compile, "OptimizationMetric", None)
-else:  # pragma: no cover - optional dependency missing
-    DSPY_COMPILER_CLS = None
-    OPTIMIZATION_METRIC_CLS = None
->>>>>>> 573faa57
 
 
 def _read_jsonl(path: Path) -> List[Dict[str, Any]]:
@@ -196,12 +177,6 @@
         except ValueError:
             manifest_rel = str(manifest_path.resolve())
 
-<<<<<<< HEAD
-    deception_data: Dict[str, Any] = {}
-    if args.deception and Path(args.deception).exists():
-        with Path(args.deception).open("r", encoding="utf-8") as handle:
-            deception_data = json.load(handle)
-=======
     def _safe_load_json(path: Path) -> Dict[str, Any]:
         if not path.exists():
             return {}
@@ -245,7 +220,6 @@
             deception_data["mm"] = payload
             break
 
->>>>>>> 573faa57
     paired_data: Dict[str, Any] = {}
     if args.paired and Path(args.paired).exists():
         paired_data = _safe_load_json(Path(args.paired))
