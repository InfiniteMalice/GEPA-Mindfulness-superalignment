from __future__ import annotations

import dataclasses
import itertools
from dataclasses import asdict
from typing import Any, Dict, Final, Mapping, Sequence

from ..train.grn import GRNSettings, build_grn
from ..utils.imports import optional_import
from .schema import DIMENSIONS, AggregateScores, TierScores

torch = optional_import("torch")

DEFAULT_WEIGHTS: Final[Dict[str, float]] = {
    "heuristic": 0.2,
    "judge": 0.5,
    "classifier": 0.3,
}
DEFAULT_THRESHOLDS: Final[Dict[str, float]] = {dim: 0.75 for dim in DIMENSIONS}
DEFAULT_DISAGREEMENT_PENALTY: Final[float] = 0.25
DEFAULT_ESCALATE_FLOOR: Final[float] = 0.5

DEFAULT_CONFIG: Dict[str, Any] = {
    "weights": dict(DEFAULT_WEIGHTS),
    "abstention_thresholds": dict(DEFAULT_THRESHOLDS),
    "disagreement_penalty": DEFAULT_DISAGREEMENT_PENALTY,
    "escalate_if_any_below": DEFAULT_ESCALATE_FLOOR,
<<<<<<< HEAD
    "confidence_grn": dataclasses.asdict(GRNSettings()),
=======
    "confidence_grn": asdict(GRNSettings()),
>>>>>>> 0d085e62
}


def _clone_mapping(mapping: Mapping[str, Any]) -> Dict[str, Any]:
    cloned: Dict[str, Any] = {}
    for key, value in mapping.items():
        if isinstance(value, Mapping):
            cloned[key] = _clone_mapping(value)
        else:
            cloned[key] = value
    return cloned


def _merge_mappings(base: Mapping[str, Any], overrides: Mapping[str, Any]) -> Dict[str, Any]:
    merged = _clone_mapping(base)
    for key, value in overrides.items():
        if value is None:
            continue
        base_value = merged.get(key)
        if isinstance(base_value, Mapping) and isinstance(value, Mapping):
            merged[key] = _merge_mappings(base_value, value)
        elif isinstance(value, Mapping):
            merged[key] = _merge_mappings({}, value)
        else:
            merged[key] = value
    return merged


def _safe_float(value: Any, default: float) -> float:
    try:
        return float(value)
    except (TypeError, ValueError):
        return default


def build_config(overrides: Mapping[str, Any] | None = None) -> Dict[str, Any]:
    """Return a scoring config merged with :data:`DEFAULT_CONFIG` and sanitised."""

    if not isinstance(overrides, Mapping):
        cfg = _clone_mapping(DEFAULT_CONFIG)
    else:
        cfg = _merge_mappings(DEFAULT_CONFIG, overrides)

    weight_defaults = DEFAULT_CONFIG["weights"]
    weights_obj = cfg.get("weights", weight_defaults)
    if isinstance(weights_obj, Mapping):
        cfg["weights"] = {
            tier: _safe_float(
                weights_obj.get(tier, weight_defaults.get(tier, 0.0)),
                weight_defaults.get(tier, 0.0),
            )
            for tier in weight_defaults
        }

    threshold_defaults = DEFAULT_CONFIG["abstention_thresholds"]
    thresholds_obj = cfg.get("abstention_thresholds", threshold_defaults)
    if isinstance(thresholds_obj, Mapping):
        cfg["abstention_thresholds"] = {
            dim: _safe_float(
                thresholds_obj.get(dim, threshold_defaults.get(dim, 0.75)),
                threshold_defaults.get(dim, 0.75),
            )
            for dim in threshold_defaults
        }

    cfg["disagreement_penalty"] = _safe_float(
        cfg.get("disagreement_penalty", DEFAULT_CONFIG["disagreement_penalty"]),
        DEFAULT_CONFIG["disagreement_penalty"],
    )
    cfg["escalate_if_any_below"] = _safe_float(
        cfg.get("escalate_if_any_below", DEFAULT_CONFIG["escalate_if_any_below"]),
        DEFAULT_CONFIG["escalate_if_any_below"],
    )

<<<<<<< HEAD
    cfg["confidence_grn"] = dataclasses.asdict(GRNSettings.from_mapping(cfg.get("confidence_grn")))
=======
    cfg["confidence_grn"] = asdict(GRNSettings.from_mapping(cfg.get("confidence_grn")))
>>>>>>> 0d085e62

    return cfg


def _weight_for(tier: TierScores, config: Mapping[str, Any]) -> float:
    raw = config.get(tier.tier, 0.0) if isinstance(config, Mapping) else 0.0
    return _safe_float(raw, 0.0)


def _pairwise_disagreement(scores: Sequence[TierScores]) -> Dict[str, int]:
    gaps = {dim: 0 for dim in DIMENSIONS}
    for left, right in itertools.combinations(scores, 2):
        for dim in DIMENSIONS:
            diff = abs(int(left.scores[dim]) - int(right.scores[dim]))
            gaps[dim] = max(gaps[dim], diff)
    return gaps


def aggregate_tiers(
    tiers: Sequence[TierScores],
    config: Mapping[str, object] | None = None,
) -> AggregateScores:
    """Combine tier scores with disagreement-aware confidences."""

    if not tiers:
        raise ValueError("At least one tier score is required for aggregation")

    cfg = build_config(config)

    weight_cfg = cfg.get("weights", DEFAULT_CONFIG["weights"])
    if not isinstance(weight_cfg, Mapping):
        weight_cfg = DEFAULT_CONFIG["weights"]
    thresholds_cfg = cfg.get("abstention_thresholds", DEFAULT_CONFIG["abstention_thresholds"])
    if not isinstance(thresholds_cfg, Mapping):
        thresholds_cfg = DEFAULT_CONFIG["abstention_thresholds"]

    penalty = _safe_float(
        cfg.get("disagreement_penalty"),
        DEFAULT_CONFIG["disagreement_penalty"],
    )
    escalate_floor = _safe_float(
        cfg.get("escalate_if_any_below"),
        DEFAULT_CONFIG["escalate_if_any_below"],
    )
    confidence_grn = GRNSettings.from_mapping(cfg.get("confidence_grn"))

    threshold_values = {
        dim: _safe_float(thresholds_cfg.get(dim), DEFAULT_CONFIG["abstention_thresholds"][dim])
        for dim in DIMENSIONS
    }

    final_scores: Dict[str, int] = {}
    raw_confidence: Dict[str, float] = {}
    reasons: list[str] = []

    gaps = _pairwise_disagreement(tiers)

    for dim in DIMENSIONS:
        weighted = 0.0
        total_weight = 0.0
        for tier in tiers:
            weight = _weight_for(tier, weight_cfg)
            weighted += weight * tier.scores[dim]
            total_weight += weight
        final_scores[dim] = int(round(weighted / max(total_weight, 1e-9)))
        confidence = sum(tier.confidence[dim] for tier in tiers) / max(len(tiers), 1)
        gap = gaps[dim]
        if gap >= 2:
            confidence -= penalty * max(gap - 1, 1)
        raw_confidence[dim] = max(0.0, min(1.0, confidence))

    grn_module = build_grn(confidence_grn)
    if grn_module is not None and torch is not None:
        with torch.no_grad():
            conf_tensor = torch.tensor(
                [[raw_confidence[dim] for dim in DIMENSIONS]], dtype=torch.float32
            )
            normalised = grn_module(conf_tensor).squeeze(0).clamp(0.0, 1.0)
        final_confidence = {
            dim: float(normalised[idx].item()) for idx, dim in enumerate(DIMENSIONS)
        }
    else:
        final_confidence = dict(raw_confidence)

    for dim in DIMENSIONS:
        if final_confidence[dim] < threshold_values[dim]:
            reasons.append(f"Confidence below threshold for {dim}")

    large_gaps = {dim: gap for dim, gap in gaps.items() if gap >= 2}
    escalate = any(value < escalate_floor for value in final_confidence.values())
    if large_gaps:
        escalate = True
        reasons.append("disagreement across tiers detected")

    return AggregateScores(
        final=final_scores,
        confidence=final_confidence,
        per_tier=list(tiers),
        escalate=escalate,
        reasons=reasons,
    )


<<<<<<< HEAD
__all__ = ["aggregate_tiers", "build_config", "DEFAULT_CONFIG"]
=======
__all__ = ["DEFAULT_CONFIG", "aggregate_tiers", "build_config"]
>>>>>>> 0d085e62
<|MERGE_RESOLUTION|>--- conflicted
+++ resolved
@@ -25,11 +25,7 @@
     "abstention_thresholds": dict(DEFAULT_THRESHOLDS),
     "disagreement_penalty": DEFAULT_DISAGREEMENT_PENALTY,
     "escalate_if_any_below": DEFAULT_ESCALATE_FLOOR,
-<<<<<<< HEAD
     "confidence_grn": dataclasses.asdict(GRNSettings()),
-=======
-    "confidence_grn": asdict(GRNSettings()),
->>>>>>> 0d085e62
 }
 
 
@@ -104,11 +100,7 @@
         DEFAULT_CONFIG["escalate_if_any_below"],
     )
 
-<<<<<<< HEAD
     cfg["confidence_grn"] = dataclasses.asdict(GRNSettings.from_mapping(cfg.get("confidence_grn")))
-=======
-    cfg["confidence_grn"] = asdict(GRNSettings.from_mapping(cfg.get("confidence_grn")))
->>>>>>> 0d085e62
 
     return cfg
 
@@ -212,8 +204,4 @@
     )
 
 
-<<<<<<< HEAD
-__all__ = ["aggregate_tiers", "build_config", "DEFAULT_CONFIG"]
-=======
-__all__ = ["DEFAULT_CONFIG", "aggregate_tiers", "build_config"]
->>>>>>> 0d085e62
+__all__ = ["aggregate_tiers", "build_config", "DEFAULT_CONFIG"]