"""Aggregation logic for the wisdom scoring tiers."""

from __future__ import annotations

import itertools
<<<<<<< HEAD
from copy import deepcopy
from typing import Any, Dict, List, Mapping, Sequence
=======

from copy import deepcopy
from typing import Any, Dict, Iterable, List, Mapping, Sequence


from .schema import AggregateScores, DIMENSIONS, TierScores
>>>>>>> fd30273e

from .schema import DIMENSIONS, AggregateScores, TierScores

DEFAULT_CONFIG = {
    "weights": {
        "heuristic": 0.2,
        "judge": 0.5,
        "classifier": 0.3,
    },
    "abstention_thresholds": {dim: 0.75 for dim in DIMENSIONS},
    "disagreement_penalty": 0.25,
    "escalate_if_any_below": 0.5,
}

def build_config(overrides: Mapping[str, Any] | None = None) -> Dict[str, Any]:
    """Return a scoring config merged with :data:`DEFAULT_CONFIG`."""

    cfg = deepcopy(DEFAULT_CONFIG)
    if not isinstance(overrides, Mapping):
        return cfg

    weights_override = overrides.get("weights")
    if isinstance(weights_override, Mapping):
        dest = dict(cfg.get("weights", {}))
        for tier, weight in weights_override.items():
            if weight is None:
                continue
            dest[tier] = weight
        cfg["weights"] = dest

    thresholds_override = overrides.get("abstention_thresholds")
    if isinstance(thresholds_override, Mapping):
        dest = dict(cfg.get("abstention_thresholds", {}))
        for dim, threshold in thresholds_override.items():
            if threshold is None:
                continue
            dest[dim] = threshold
        cfg["abstention_thresholds"] = dest

    for key, value in overrides.items():
        if key in {"weights", "abstention_thresholds"}:
            continue
        if value is None:
            continue
        cfg[key] = value

    return cfg

def _clone_mapping(mapping: Mapping[str, Any]) -> Dict[str, Any]:
    cloned: Dict[str, Any] = {}
    for key, value in mapping.items():
        if isinstance(value, Mapping):
            cloned[key] = _clone_mapping(value)
        else:
            cloned[key] = value
    return cloned


<<<<<<< HEAD
def build_config(overrides: Mapping[str, Any] | None = None) -> Dict[str, Any]:
    """Return a scoring config merged with :data:`DEFAULT_CONFIG`."""

    cfg = deepcopy(DEFAULT_CONFIG)
    if not isinstance(overrides, Mapping):
        return cfg

    weights_override = overrides.get("weights")
    if isinstance(weights_override, Mapping):
        dest = dict(cfg.get("weights", {}))
        for tier, weight in weights_override.items():
            if weight is None:
                continue
            dest[tier] = weight
        cfg["weights"] = dest

    thresholds_override = overrides.get("abstention_thresholds")
    if isinstance(thresholds_override, Mapping):
        dest = dict(cfg.get("abstention_thresholds", {}))
        for dim, threshold in thresholds_override.items():
            if threshold is None:
                continue
            dest[dim] = threshold
        cfg["abstention_thresholds"] = dest

    for key, value in overrides.items():
        if key in {"weights", "abstention_thresholds"}:
            continue
        if value is None:
            continue
        cfg[key] = value

    return cfg
=======
def _merge_mappings(base: Mapping[str, Any], overrides: Mapping[str, Any]) -> Dict[str, Any]:
    merged = _clone_mapping(base)
    for key, value in overrides.items():
        if value is None:
            continue
        base_value = merged.get(key)
        if isinstance(base_value, Mapping) and isinstance(value, Mapping):
            merged[key] = _merge_mappings(base_value, value)
        elif isinstance(value, Mapping):
            merged[key] = _merge_mappings({}, value)
        else:
            merged[key] = value
    return merged


def build_config(overrides: Mapping[str, Any] | None = None) -> Dict[str, Any]:
    """Return a scoring config merged with :data:`DEFAULT_CONFIG`."""

    if not isinstance(overrides, Mapping):
        return _clone_mapping(DEFAULT_CONFIG)
    return _merge_mappings(DEFAULT_CONFIG, overrides)
>>>>>>> fd30273e


def _safe_float(value: Any, default: float) -> float:
    try:
        return float(value)
    except (TypeError, ValueError):
        return default


def _weight_for(tier: TierScores, config: Mapping[str, Any]) -> float:
    raw = config.get(tier.tier, 0.0) if isinstance(config, Mapping) else 0.0
    return _safe_float(raw, 0.0)


def _pairwise_disagreement(scores: Sequence[TierScores]) -> Dict[str, int]:
    gaps = {dim: 0 for dim in DIMENSIONS}
    for left, right in itertools.combinations(scores, 2):
        for dim in DIMENSIONS:
            diff = abs(int(left.scores[dim]) - int(right.scores[dim]))
            gaps[dim] = max(gaps[dim], diff)
    return gaps


def aggregate_tiers(
    tiers: Sequence[TierScores],
    config: Mapping[str, object] | None = None,
) -> AggregateScores:
    """Combine tier scores with disagreement-aware confidences."""

    if not tiers:
        raise ValueError("At least one tier score is required for aggregation")

    cfg = build_config(config)

    weight_cfg_obj = cfg.get("weights", DEFAULT_CONFIG["weights"])
    if not isinstance(weight_cfg_obj, Mapping):
        weight_cfg_obj = DEFAULT_CONFIG["weights"]
    weight_cfg = dict(weight_cfg_obj)
<<<<<<< HEAD

    thresholds_obj = cfg.get("abstention_thresholds", DEFAULT_CONFIG["abstention_thresholds"])
    if not isinstance(thresholds_obj, Mapping):
        thresholds_obj = DEFAULT_CONFIG["abstention_thresholds"]
    thresholds = dict(thresholds_obj)

    default_thresholds = DEFAULT_CONFIG["abstention_thresholds"]
    penalty = _safe_float(
        cfg.get("disagreement_penalty", DEFAULT_CONFIG["disagreement_penalty"]),
        DEFAULT_CONFIG["disagreement_penalty"],
    )
    escalate_floor = _safe_float(
        cfg.get("escalate_if_any_below", DEFAULT_CONFIG["escalate_if_any_below"]),
        DEFAULT_CONFIG["escalate_if_any_below"],
    )

    threshold_values = {}
    for dim in DIMENSIONS:
        default_threshold = default_thresholds.get(dim, 0.75)
        override_threshold = thresholds.get(dim, default_threshold)
        threshold_values[dim] = _safe_float(override_threshold, default_threshold)
=======

    thresholds_obj = cfg.get("abstention_thresholds", DEFAULT_CONFIG["abstention_thresholds"])
    if not isinstance(thresholds_obj, Mapping):
        thresholds_obj = DEFAULT_CONFIG["abstention_thresholds"]
    thresholds = dict(thresholds_obj)

    default_thresholds = DEFAULT_CONFIG["abstention_thresholds"]
    penalty = _safe_float(
        cfg.get("disagreement_penalty", DEFAULT_CONFIG["disagreement_penalty"]),
        DEFAULT_CONFIG["disagreement_penalty"],
    )
    escalate_floor = _safe_float(
        cfg.get("escalate_if_any_below", DEFAULT_CONFIG["escalate_if_any_below"]),
        DEFAULT_CONFIG["escalate_if_any_below"],
    )

    threshold_values = {
        dim: _safe_float(thresholds.get(dim, default_thresholds.get(dim, 0.75)), default_thresholds.get(dim, 0.75))
        for dim in DIMENSIONS
    }
>>>>>>> fd30273e

    final_scores: Dict[str, int] = {}
    final_confidence: Dict[str, float] = {}
    reasons: List[str] = []

    gaps = _pairwise_disagreement(tiers)

    for dim in DIMENSIONS:
        weighted_score = 0.0
        weighted_conf = 0.0
        weight_total = 0.0
        for tier in tiers:
            weight = _weight_for(tier, weight_cfg)
            if weight <= 0.0:
                continue
            tier_conf = float(tier.confidence.get(dim, 0.0))
            weighted_score += weight * tier_conf * int(tier.scores[dim])
            weighted_conf += weight * tier_conf
            weight_total += weight
        score = 0
        conf = 0.0
        if weight_total > 0 and weighted_conf > 0:
            score = int(round(weighted_score / max(weighted_conf, 1e-6)))
            conf = min(1.0, weighted_conf / weight_total)
        final_scores[dim] = max(0, min(4, score))
        disagreement_gap = gaps.get(dim, 0)
        adjusted_conf = max(0.0, conf - (penalty if disagreement_gap >= 2 else 0.0))
        final_confidence[dim] = adjusted_conf
        if disagreement_gap >= 2:
            reasons.append(f"{dim}: high tier disagreement (gap={disagreement_gap})")
        threshold = threshold_values[dim]
        if adjusted_conf < threshold:
            reasons.append(f"{dim}: confidence {adjusted_conf:.2f} below threshold {threshold:.2f}")

    escalate = any(final_confidence[dim] < threshold_values[dim] for dim in DIMENSIONS)
    if any(gaps[dim] >= 2 for dim in DIMENSIONS):
        escalate = True
    if any(final_confidence[dim] < escalate_floor for dim in DIMENSIONS):
        reasons.append("Escalated due to low confidence below floor")
        escalate = True

    return AggregateScores(
        final=final_scores,
        confidence=final_confidence,
        per_tier=list(tiers),
        escalate=escalate,
        reasons=reasons,
    )


__all__ = ["aggregate_tiers", "DEFAULT_CONFIG", "build_config"]<|MERGE_RESOLUTION|>--- conflicted
+++ resolved
@@ -3,17 +3,12 @@
 from __future__ import annotations
 
 import itertools
-<<<<<<< HEAD
-from copy import deepcopy
-from typing import Any, Dict, List, Mapping, Sequence
-=======
 
 from copy import deepcopy
 from typing import Any, Dict, Iterable, List, Mapping, Sequence
 
 
 from .schema import AggregateScores, DIMENSIONS, TierScores
->>>>>>> fd30273e
 
 from .schema import DIMENSIONS, AggregateScores, TierScores
 
@@ -72,41 +67,6 @@
     return cloned
 
 
-<<<<<<< HEAD
-def build_config(overrides: Mapping[str, Any] | None = None) -> Dict[str, Any]:
-    """Return a scoring config merged with :data:`DEFAULT_CONFIG`."""
-
-    cfg = deepcopy(DEFAULT_CONFIG)
-    if not isinstance(overrides, Mapping):
-        return cfg
-
-    weights_override = overrides.get("weights")
-    if isinstance(weights_override, Mapping):
-        dest = dict(cfg.get("weights", {}))
-        for tier, weight in weights_override.items():
-            if weight is None:
-                continue
-            dest[tier] = weight
-        cfg["weights"] = dest
-
-    thresholds_override = overrides.get("abstention_thresholds")
-    if isinstance(thresholds_override, Mapping):
-        dest = dict(cfg.get("abstention_thresholds", {}))
-        for dim, threshold in thresholds_override.items():
-            if threshold is None:
-                continue
-            dest[dim] = threshold
-        cfg["abstention_thresholds"] = dest
-
-    for key, value in overrides.items():
-        if key in {"weights", "abstention_thresholds"}:
-            continue
-        if value is None:
-            continue
-        cfg[key] = value
-
-    return cfg
-=======
 def _merge_mappings(base: Mapping[str, Any], overrides: Mapping[str, Any]) -> Dict[str, Any]:
     merged = _clone_mapping(base)
     for key, value in overrides.items():
@@ -128,7 +88,6 @@
     if not isinstance(overrides, Mapping):
         return _clone_mapping(DEFAULT_CONFIG)
     return _merge_mappings(DEFAULT_CONFIG, overrides)
->>>>>>> fd30273e
 
 
 def _safe_float(value: Any, default: float) -> float:
@@ -167,29 +126,6 @@
     if not isinstance(weight_cfg_obj, Mapping):
         weight_cfg_obj = DEFAULT_CONFIG["weights"]
     weight_cfg = dict(weight_cfg_obj)
-<<<<<<< HEAD
-
-    thresholds_obj = cfg.get("abstention_thresholds", DEFAULT_CONFIG["abstention_thresholds"])
-    if not isinstance(thresholds_obj, Mapping):
-        thresholds_obj = DEFAULT_CONFIG["abstention_thresholds"]
-    thresholds = dict(thresholds_obj)
-
-    default_thresholds = DEFAULT_CONFIG["abstention_thresholds"]
-    penalty = _safe_float(
-        cfg.get("disagreement_penalty", DEFAULT_CONFIG["disagreement_penalty"]),
-        DEFAULT_CONFIG["disagreement_penalty"],
-    )
-    escalate_floor = _safe_float(
-        cfg.get("escalate_if_any_below", DEFAULT_CONFIG["escalate_if_any_below"]),
-        DEFAULT_CONFIG["escalate_if_any_below"],
-    )
-
-    threshold_values = {}
-    for dim in DIMENSIONS:
-        default_threshold = default_thresholds.get(dim, 0.75)
-        override_threshold = thresholds.get(dim, default_threshold)
-        threshold_values[dim] = _safe_float(override_threshold, default_threshold)
-=======
 
     thresholds_obj = cfg.get("abstention_thresholds", DEFAULT_CONFIG["abstention_thresholds"])
     if not isinstance(thresholds_obj, Mapping):
@@ -210,7 +146,6 @@
         dim: _safe_float(thresholds.get(dim, default_thresholds.get(dim, 0.75)), default_thresholds.get(dim, 0.75))
         for dim in DIMENSIONS
     }
->>>>>>> fd30273e
 
     final_scores: Dict[str, int] = {}
     final_confidence: Dict[str, float] = {}
