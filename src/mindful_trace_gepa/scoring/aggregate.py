"""Aggregation logic for the wisdom scoring tiers."""

from __future__ import annotations

import itertools
<<<<<<< HEAD
from copy import deepcopy
from typing import Any, Dict, List, Mapping, Sequence
=======

from copy import deepcopy
from typing import Any, Dict, Iterable, List, Mapping, Sequence


from .schema import AggregateScores, DIMENSIONS, TierScores
>>>>>>> d419f982

from .schema import DIMENSIONS, AggregateScores, TierScores

DEFAULT_CONFIG = {
    "weights": {
        "heuristic": 0.2,
        "judge": 0.5,
        "classifier": 0.3,
    },
    "abstention_thresholds": {dim: 0.75 for dim in DIMENSIONS},
    "disagreement_penalty": 0.25,
    "escalate_if_any_below": 0.5,
}

def build_config(overrides: Mapping[str, Any] | None = None) -> Dict[str, Any]:
    """Return a scoring config merged with :data:`DEFAULT_CONFIG`."""

    cfg = deepcopy(DEFAULT_CONFIG)
    if not isinstance(overrides, Mapping):
        return cfg

    weights_override = overrides.get("weights")
    if isinstance(weights_override, Mapping):
        dest = dict(cfg.get("weights", {}))
        for tier, weight in weights_override.items():
            if weight is None:
                continue
            dest[tier] = weight
        cfg["weights"] = dest

    thresholds_override = overrides.get("abstention_thresholds")
    if isinstance(thresholds_override, Mapping):
        dest = dict(cfg.get("abstention_thresholds", {}))
        for dim, threshold in thresholds_override.items():
            if threshold is None:
                continue
            dest[dim] = threshold
        cfg["abstention_thresholds"] = dest

    for key, value in overrides.items():
        if key in {"weights", "abstention_thresholds"}:
            continue
        if value is None:
            continue
        cfg[key] = value

    return cfg

def _clone_mapping(mapping: Mapping[str, Any]) -> Dict[str, Any]:
    cloned: Dict[str, Any] = {}
    for key, value in mapping.items():
        if isinstance(value, Mapping):
            cloned[key] = _clone_mapping(value)
        else:
            cloned[key] = value
    return cloned


<<<<<<< HEAD
def _safe_float(value: Any, default: float) -> float:
    try:
        return float(value)
    except (TypeError, ValueError):
        return default
=======
def _merge_mappings(base: Mapping[str, Any], overrides: Mapping[str, Any]) -> Dict[str, Any]:
    merged = _clone_mapping(base)
    for key, value in overrides.items():
        if value is None:
            continue
        base_value = merged.get(key)
        if isinstance(base_value, Mapping) and isinstance(value, Mapping):
            merged[key] = _merge_mappings(base_value, value)
        elif isinstance(value, Mapping):
            merged[key] = _merge_mappings({}, value)
        else:
            merged[key] = value
    return merged
>>>>>>> d419f982


def build_config(overrides: Mapping[str, Any] | None = None) -> Dict[str, Any]:
    """Return a scoring config merged with :data:`DEFAULT_CONFIG`."""

<<<<<<< HEAD
    cfg = deepcopy(DEFAULT_CONFIG)
    if not isinstance(overrides, Mapping):
        return cfg

    weights_obj = cfg.get("weights", {})
    default_weights = (
        dict(weights_obj)
        if isinstance(weights_obj, Mapping)
        else dict(DEFAULT_CONFIG["weights"])
    )
    weights_override = overrides.get("weights")
    if isinstance(weights_override, Mapping):
        dest = dict(default_weights)
        for tier, weight in weights_override.items():
            if weight is None:
                continue
            dest[tier] = _safe_float(weight, float(dest.get(tier, 0.0)))
        cfg["weights"] = dest

    thresholds_obj = cfg.get("abstention_thresholds", {})
    default_thresholds = (
        dict(thresholds_obj)
        if isinstance(thresholds_obj, Mapping)
        else dict(DEFAULT_CONFIG["abstention_thresholds"])
    )
    thresholds_override = overrides.get("abstention_thresholds")
    if isinstance(thresholds_override, Mapping):
        dest = dict(default_thresholds)
        for dim, threshold in thresholds_override.items():
            if threshold is None:
                continue
            dest[dim] = _safe_float(threshold, float(dest.get(dim, 0.75)))
        cfg["abstention_thresholds"] = dest

    for key, value in overrides.items():
        if key in {"weights", "abstention_thresholds"}:
            continue
        if value is None:
            continue
        if key in {"disagreement_penalty", "escalate_if_any_below"}:
            default_val = float(DEFAULT_CONFIG.get(key, 0.0))
            cfg[key] = _safe_float(value, default_val)
        else:
            cfg[key] = value

    return cfg
=======
    if not isinstance(overrides, Mapping):
        return _clone_mapping(DEFAULT_CONFIG)
    return _merge_mappings(DEFAULT_CONFIG, overrides)


def _safe_float(value: Any, default: float) -> float:
    try:
        return float(value)
    except (TypeError, ValueError):
        return default
>>>>>>> d419f982


def _weight_for(tier: TierScores, config: Mapping[str, Any]) -> float:
    raw = config.get(tier.tier, 0.0) if isinstance(config, Mapping) else 0.0
    return _safe_float(raw, 0.0)


def _pairwise_disagreement(scores: Sequence[TierScores]) -> Dict[str, int]:
    gaps = {dim: 0 for dim in DIMENSIONS}
    for left, right in itertools.combinations(scores, 2):
        for dim in DIMENSIONS:
            diff = abs(int(left.scores[dim]) - int(right.scores[dim]))
            gaps[dim] = max(gaps[dim], diff)
    return gaps


def aggregate_tiers(
    tiers: Sequence[TierScores],
<<<<<<< HEAD
    config: Mapping[str, Any] | None = None,
=======
    config: Mapping[str, object] | None = None,
>>>>>>> d419f982
) -> AggregateScores:
    """Combine tier scores with disagreement-aware confidences."""

    if not tiers:
        raise ValueError("At least one tier score is required for aggregation")

    cfg = build_config(config)

    weight_cfg_obj = cfg.get("weights", DEFAULT_CONFIG["weights"])
    if not isinstance(weight_cfg_obj, Mapping):
        weight_cfg_obj = DEFAULT_CONFIG["weights"]
    weight_cfg = dict(weight_cfg_obj)
<<<<<<< HEAD

    thresholds_obj = cfg.get("abstention_thresholds", DEFAULT_CONFIG["abstention_thresholds"])
    if not isinstance(thresholds_obj, Mapping):
        thresholds_obj = DEFAULT_CONFIG["abstention_thresholds"]
    thresholds = dict(thresholds_obj)

    default_thresholds = DEFAULT_CONFIG["abstention_thresholds"]
    penalty = _safe_float(
        cfg.get("disagreement_penalty", DEFAULT_CONFIG["disagreement_penalty"]),
        DEFAULT_CONFIG["disagreement_penalty"],
    )
    escalate_floor = _safe_float(
        cfg.get("escalate_if_any_below", DEFAULT_CONFIG["escalate_if_any_below"]),
        DEFAULT_CONFIG["escalate_if_any_below"],
    )

    threshold_values = {}
    for dim in DIMENSIONS:
        default_threshold = default_thresholds.get(dim, 0.75)
        override_threshold = thresholds.get(dim, default_threshold)
        threshold_values[dim] = _safe_float(override_threshold, default_threshold)
=======

    thresholds_obj = cfg.get("abstention_thresholds", DEFAULT_CONFIG["abstention_thresholds"])
    if not isinstance(thresholds_obj, Mapping):
        thresholds_obj = DEFAULT_CONFIG["abstention_thresholds"]
    thresholds = dict(thresholds_obj)

    default_thresholds = DEFAULT_CONFIG["abstention_thresholds"]
    penalty = _safe_float(
        cfg.get("disagreement_penalty", DEFAULT_CONFIG["disagreement_penalty"]),
        DEFAULT_CONFIG["disagreement_penalty"],
    )
    escalate_floor = _safe_float(
        cfg.get("escalate_if_any_below", DEFAULT_CONFIG["escalate_if_any_below"]),
        DEFAULT_CONFIG["escalate_if_any_below"],
    )

    threshold_values = {
        dim: _safe_float(thresholds.get(dim, default_thresholds.get(dim, 0.75)), default_thresholds.get(dim, 0.75))
        for dim in DIMENSIONS
    }
>>>>>>> d419f982

    final_scores: Dict[str, int] = {}
    final_confidence: Dict[str, float] = {}
    reasons: List[str] = []

    gaps = _pairwise_disagreement(tiers)

    for dim in DIMENSIONS:
        weighted_score = 0.0
        weighted_conf = 0.0
        weight_total = 0.0
        for tier in tiers:
            weight = _weight_for(tier, weight_cfg)
            if weight <= 0.0:
                continue
            tier_conf = float(tier.confidence.get(dim, 0.0))
            weighted_score += weight * tier_conf * int(tier.scores[dim])
            weighted_conf += weight * tier_conf
            weight_total += weight
        score = 0
        conf = 0.0
        if weight_total > 0 and weighted_conf > 0:
            score = int(round(weighted_score / max(weighted_conf, 1e-6)))
            conf = min(1.0, weighted_conf / weight_total)
        final_scores[dim] = max(0, min(4, score))
        disagreement_gap = gaps.get(dim, 0)
        adjusted_conf = max(0.0, conf - (penalty if disagreement_gap >= 2 else 0.0))
        final_confidence[dim] = adjusted_conf
        if disagreement_gap >= 2:
            reasons.append(f"{dim}: high tier disagreement (gap={disagreement_gap})")
        threshold = threshold_values[dim]
        if adjusted_conf < threshold:
            reasons.append(f"{dim}: confidence {adjusted_conf:.2f} below threshold {threshold:.2f}")

    escalate = any(final_confidence[dim] < threshold_values[dim] for dim in DIMENSIONS)
    if any(gaps[dim] >= 2 for dim in DIMENSIONS):
        escalate = True
    if any(final_confidence[dim] < escalate_floor for dim in DIMENSIONS):
        reasons.append("Escalated due to low confidence below floor")
        escalate = True

    return AggregateScores(
        final=final_scores,
        confidence=final_confidence,
        per_tier=list(tiers),
        escalate=escalate,
        reasons=reasons,
    )


__all__ = ["aggregate_tiers", "DEFAULT_CONFIG", "build_config"]<|MERGE_RESOLUTION|>--- conflicted
+++ resolved
@@ -3,17 +3,12 @@
 from __future__ import annotations
 
 import itertools
-<<<<<<< HEAD
-from copy import deepcopy
-from typing import Any, Dict, List, Mapping, Sequence
-=======
 
 from copy import deepcopy
 from typing import Any, Dict, Iterable, List, Mapping, Sequence
 
 
 from .schema import AggregateScores, DIMENSIONS, TierScores
->>>>>>> d419f982
 
 from .schema import DIMENSIONS, AggregateScores, TierScores
 
@@ -72,13 +67,6 @@
     return cloned
 
 
-<<<<<<< HEAD
-def _safe_float(value: Any, default: float) -> float:
-    try:
-        return float(value)
-    except (TypeError, ValueError):
-        return default
-=======
 def _merge_mappings(base: Mapping[str, Any], overrides: Mapping[str, Any]) -> Dict[str, Any]:
     merged = _clone_mapping(base)
     for key, value in overrides.items():
@@ -92,60 +80,11 @@
         else:
             merged[key] = value
     return merged
->>>>>>> d419f982
 
 
 def build_config(overrides: Mapping[str, Any] | None = None) -> Dict[str, Any]:
     """Return a scoring config merged with :data:`DEFAULT_CONFIG`."""
 
-<<<<<<< HEAD
-    cfg = deepcopy(DEFAULT_CONFIG)
-    if not isinstance(overrides, Mapping):
-        return cfg
-
-    weights_obj = cfg.get("weights", {})
-    default_weights = (
-        dict(weights_obj)
-        if isinstance(weights_obj, Mapping)
-        else dict(DEFAULT_CONFIG["weights"])
-    )
-    weights_override = overrides.get("weights")
-    if isinstance(weights_override, Mapping):
-        dest = dict(default_weights)
-        for tier, weight in weights_override.items():
-            if weight is None:
-                continue
-            dest[tier] = _safe_float(weight, float(dest.get(tier, 0.0)))
-        cfg["weights"] = dest
-
-    thresholds_obj = cfg.get("abstention_thresholds", {})
-    default_thresholds = (
-        dict(thresholds_obj)
-        if isinstance(thresholds_obj, Mapping)
-        else dict(DEFAULT_CONFIG["abstention_thresholds"])
-    )
-    thresholds_override = overrides.get("abstention_thresholds")
-    if isinstance(thresholds_override, Mapping):
-        dest = dict(default_thresholds)
-        for dim, threshold in thresholds_override.items():
-            if threshold is None:
-                continue
-            dest[dim] = _safe_float(threshold, float(dest.get(dim, 0.75)))
-        cfg["abstention_thresholds"] = dest
-
-    for key, value in overrides.items():
-        if key in {"weights", "abstention_thresholds"}:
-            continue
-        if value is None:
-            continue
-        if key in {"disagreement_penalty", "escalate_if_any_below"}:
-            default_val = float(DEFAULT_CONFIG.get(key, 0.0))
-            cfg[key] = _safe_float(value, default_val)
-        else:
-            cfg[key] = value
-
-    return cfg
-=======
     if not isinstance(overrides, Mapping):
         return _clone_mapping(DEFAULT_CONFIG)
     return _merge_mappings(DEFAULT_CONFIG, overrides)
@@ -156,7 +95,6 @@
         return float(value)
     except (TypeError, ValueError):
         return default
->>>>>>> d419f982
 
 
 def _weight_for(tier: TierScores, config: Mapping[str, Any]) -> float:
@@ -175,11 +113,7 @@
 
 def aggregate_tiers(
     tiers: Sequence[TierScores],
-<<<<<<< HEAD
-    config: Mapping[str, Any] | None = None,
-=======
     config: Mapping[str, object] | None = None,
->>>>>>> d419f982
 ) -> AggregateScores:
     """Combine tier scores with disagreement-aware confidences."""
 
@@ -192,29 +126,6 @@
     if not isinstance(weight_cfg_obj, Mapping):
         weight_cfg_obj = DEFAULT_CONFIG["weights"]
     weight_cfg = dict(weight_cfg_obj)
-<<<<<<< HEAD
-
-    thresholds_obj = cfg.get("abstention_thresholds", DEFAULT_CONFIG["abstention_thresholds"])
-    if not isinstance(thresholds_obj, Mapping):
-        thresholds_obj = DEFAULT_CONFIG["abstention_thresholds"]
-    thresholds = dict(thresholds_obj)
-
-    default_thresholds = DEFAULT_CONFIG["abstention_thresholds"]
-    penalty = _safe_float(
-        cfg.get("disagreement_penalty", DEFAULT_CONFIG["disagreement_penalty"]),
-        DEFAULT_CONFIG["disagreement_penalty"],
-    )
-    escalate_floor = _safe_float(
-        cfg.get("escalate_if_any_below", DEFAULT_CONFIG["escalate_if_any_below"]),
-        DEFAULT_CONFIG["escalate_if_any_below"],
-    )
-
-    threshold_values = {}
-    for dim in DIMENSIONS:
-        default_threshold = default_thresholds.get(dim, 0.75)
-        override_threshold = thresholds.get(dim, default_threshold)
-        threshold_values[dim] = _safe_float(override_threshold, default_threshold)
-=======
 
     thresholds_obj = cfg.get("abstention_thresholds", DEFAULT_CONFIG["abstention_thresholds"])
     if not isinstance(thresholds_obj, Mapping):
@@ -235,7 +146,6 @@
         dim: _safe_float(thresholds.get(dim, default_thresholds.get(dim, 0.75)), default_thresholds.get(dim, 0.75))
         for dim in DIMENSIONS
     }
->>>>>>> d419f982
 
     final_scores: Dict[str, int] = {}
     final_confidence: Dict[str, float] = {}
