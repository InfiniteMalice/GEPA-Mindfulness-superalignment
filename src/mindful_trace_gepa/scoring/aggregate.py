"""Aggregation logic for the wisdom scoring tiers."""

from __future__ import annotations

import itertools
<<<<<<< HEAD
from copy import deepcopy
from typing import Any, Dict, Final, List, Mapping, Sequence
=======

from copy import deepcopy
from typing import Any, Dict, Iterable, List, Mapping, Sequence

>>>>>>> ec5ff013

from .schema import DIMENSIONS, AggregateScores, TierScores

<<<<<<< HEAD
DEFAULT_WEIGHTS: Final[Dict[str, float]] = {
    "heuristic": 0.2,
    "judge": 0.5,
    "classifier": 0.3,
}
DEFAULT_THRESHOLDS: Final[Dict[str, float]] = {dim: 0.75 for dim in DIMENSIONS}
DEFAULT_DISAGREEMENT_PENALTY: Final[float] = 0.25
DEFAULT_ESCALATE_FLOOR: Final[float] = 0.5

DEFAULT_CONFIG: Dict[str, Any] = {
    "weights": dict(DEFAULT_WEIGHTS),
    "abstention_thresholds": dict(DEFAULT_THRESHOLDS),
    "disagreement_penalty": DEFAULT_DISAGREEMENT_PENALTY,
    "escalate_if_any_below": DEFAULT_ESCALATE_FLOOR,
=======
from .schema import DIMENSIONS, AggregateScores, TierScores

DEFAULT_CONFIG = {
    "weights": {
        "heuristic": 0.2,
        "judge": 0.5,
        "classifier": 0.3,
    },
    "abstention_thresholds": {dim: 0.75 for dim in DIMENSIONS},
    "disagreement_penalty": 0.25,
    "escalate_if_any_below": 0.5,
>>>>>>> ec5ff013
}

def build_config(overrides: Mapping[str, Any] | None = None) -> Dict[str, Any]:
    """Return a scoring config merged with :data:`DEFAULT_CONFIG`."""

    cfg = deepcopy(DEFAULT_CONFIG)
    if not isinstance(overrides, Mapping):
        return cfg

    weights_override = overrides.get("weights")
    if isinstance(weights_override, Mapping):
        dest = dict(cfg.get("weights", {}))
        for tier, weight in weights_override.items():
            if weight is None:
                continue
            dest[tier] = weight
        cfg["weights"] = dest

    thresholds_override = overrides.get("abstention_thresholds")
    if isinstance(thresholds_override, Mapping):
        dest = dict(cfg.get("abstention_thresholds", {}))
        for dim, threshold in thresholds_override.items():
            if threshold is None:
                continue
            dest[dim] = threshold
        cfg["abstention_thresholds"] = dest

    for key, value in overrides.items():
        if key in {"weights", "abstention_thresholds"}:
            continue
        if value is None:
            continue
        cfg[key] = value

    return cfg

def _clone_mapping(mapping: Mapping[str, Any]) -> Dict[str, Any]:
    cloned: Dict[str, Any] = {}
    for key, value in mapping.items():
        if isinstance(value, Mapping):
            cloned[key] = _clone_mapping(value)
        else:
            cloned[key] = value
    return cloned


<<<<<<< HEAD
def _safe_float(value: Any, default: float) -> float:
    try:
        return float(value)
    except (TypeError, ValueError):
        return default


def _merge_float_mapping(
    data: Any,
    fallback: Mapping[str, float],
    *,
    ignore_none: bool = False,
) -> Dict[str, float]:
    result = {str(key): float(value) for key, value in fallback.items()}
    if not isinstance(data, Mapping):
        return result
    for key, value in data.items():
        if value is None and ignore_none:
            continue
        key_str = str(key)
        default_value = result.get(key_str, 0.0)
        result[key_str] = _safe_float(value, default_value)
    return result
=======
def _merge_mappings(base: Mapping[str, Any], overrides: Mapping[str, Any]) -> Dict[str, Any]:
    merged = _clone_mapping(base)
    for key, value in overrides.items():
        if value is None:
            continue
        base_value = merged.get(key)
        if isinstance(base_value, Mapping) and isinstance(value, Mapping):
            merged[key] = _merge_mappings(base_value, value)
        elif isinstance(value, Mapping):
            merged[key] = _merge_mappings({}, value)
        else:
            merged[key] = value
    return merged
>>>>>>> ec5ff013


def build_config(overrides: Mapping[str, Any] | None = None) -> Dict[str, Any]:
    """Return a scoring config merged with :data:`DEFAULT_CONFIG`."""

<<<<<<< HEAD
    cfg = deepcopy(DEFAULT_CONFIG)
    weights_base = _merge_float_mapping(cfg.get("weights"), DEFAULT_WEIGHTS)
    cfg["weights"] = weights_base
    thresholds_base = _merge_float_mapping(
        cfg.get("abstention_thresholds"),
        DEFAULT_THRESHOLDS,
    )
    cfg["abstention_thresholds"] = thresholds_base

    if not isinstance(overrides, Mapping):
        return cfg

    weights_override = overrides.get("weights")
    if isinstance(weights_override, Mapping):
        cfg["weights"] = _merge_float_mapping(
            weights_override,
            weights_base,
            ignore_none=True,
        )

    thresholds_override = overrides.get("abstention_thresholds")
    if isinstance(thresholds_override, Mapping):
        cfg["abstention_thresholds"] = _merge_float_mapping(
            thresholds_override,
            thresholds_base,
            ignore_none=True,
        )

    for key, value in overrides.items():
        if key in {"weights", "abstention_thresholds"}:
            continue
        if value is None:
            continue
        if key == "disagreement_penalty":
            cfg[key] = _safe_float(value, DEFAULT_DISAGREEMENT_PENALTY)
        elif key == "escalate_if_any_below":
            cfg[key] = _safe_float(value, DEFAULT_ESCALATE_FLOOR)
        else:
            cfg[key] = value

    return cfg


def _weight_for(tier: TierScores, config: Mapping[str, float]) -> float:
    raw = config.get(tier.tier, 0.0)
=======
    if not isinstance(overrides, Mapping):
        return _clone_mapping(DEFAULT_CONFIG)
    return _merge_mappings(DEFAULT_CONFIG, overrides)


def _safe_float(value: Any, default: float) -> float:
    try:
        return float(value)
    except (TypeError, ValueError):
        return default


def _weight_for(tier: TierScores, config: Mapping[str, Any]) -> float:
    raw = config.get(tier.tier, 0.0) if isinstance(config, Mapping) else 0.0
>>>>>>> ec5ff013
    return _safe_float(raw, 0.0)


def _pairwise_disagreement(scores: Sequence[TierScores]) -> Dict[str, int]:
    gaps = {dim: 0 for dim in DIMENSIONS}
    for left, right in itertools.combinations(scores, 2):
        for dim in DIMENSIONS:
            diff = abs(int(left.scores[dim]) - int(right.scores[dim]))
            gaps[dim] = max(gaps[dim], diff)
    return gaps


def aggregate_tiers(
    tiers: Sequence[TierScores],
<<<<<<< HEAD
    config: Mapping[str, Any] | None = None,
=======
    config: Mapping[str, object] | None = None,
>>>>>>> ec5ff013
) -> AggregateScores:
    """Combine tier scores with disagreement-aware confidences."""

    if not tiers:
        raise ValueError("At least one tier score is required for aggregation")

    cfg = build_config(config)
<<<<<<< HEAD

    weight_cfg = _merge_float_mapping(cfg.get("weights"), DEFAULT_WEIGHTS)

    thresholds = _merge_float_mapping(
        cfg.get("abstention_thresholds"),
        DEFAULT_THRESHOLDS,
    )

    penalty = _safe_float(
        cfg.get("disagreement_penalty", DEFAULT_DISAGREEMENT_PENALTY),
        DEFAULT_DISAGREEMENT_PENALTY,
    )
    escalate_floor = _safe_float(
        cfg.get("escalate_if_any_below", DEFAULT_ESCALATE_FLOOR),
        DEFAULT_ESCALATE_FLOOR,
    )

    threshold_values = {}
    for dim in DIMENSIONS:
        default_threshold = DEFAULT_THRESHOLDS.get(dim, 0.75)
        override_threshold = thresholds.get(dim, default_threshold)
        threshold_values[dim] = _safe_float(override_threshold, default_threshold)
=======

    weight_cfg_obj = cfg.get("weights", DEFAULT_CONFIG["weights"])
    if not isinstance(weight_cfg_obj, Mapping):
        weight_cfg_obj = DEFAULT_CONFIG["weights"]
    weight_cfg = dict(weight_cfg_obj)

    thresholds_obj = cfg.get("abstention_thresholds", DEFAULT_CONFIG["abstention_thresholds"])
    if not isinstance(thresholds_obj, Mapping):
        thresholds_obj = DEFAULT_CONFIG["abstention_thresholds"]
    thresholds = dict(thresholds_obj)

    default_thresholds = DEFAULT_CONFIG["abstention_thresholds"]
    penalty = _safe_float(
        cfg.get("disagreement_penalty", DEFAULT_CONFIG["disagreement_penalty"]),
        DEFAULT_CONFIG["disagreement_penalty"],
    )
    escalate_floor = _safe_float(
        cfg.get("escalate_if_any_below", DEFAULT_CONFIG["escalate_if_any_below"]),
        DEFAULT_CONFIG["escalate_if_any_below"],
    )

    threshold_values = {
        dim: _safe_float(thresholds.get(dim, default_thresholds.get(dim, 0.75)), default_thresholds.get(dim, 0.75))
        for dim in DIMENSIONS
    }
>>>>>>> ec5ff013

    final_scores: Dict[str, int] = {}
    final_confidence: Dict[str, float] = {}
    reasons: List[str] = []

    gaps = _pairwise_disagreement(tiers)

    for dim in DIMENSIONS:
        weighted_score = 0.0
        weighted_conf = 0.0
        weight_total = 0.0
        for tier in tiers:
            weight = _weight_for(tier, weight_cfg)
            if weight <= 0.0:
                continue
            tier_conf = float(tier.confidence.get(dim, 0.0))
            weighted_score += weight * tier_conf * int(tier.scores[dim])
            weighted_conf += weight * tier_conf
            weight_total += weight
        score = 0
        conf = 0.0
        if weight_total > 0 and weighted_conf > 0:
            score = int(round(weighted_score / max(weighted_conf, 1e-6)))
            conf = min(1.0, weighted_conf / weight_total)
        final_scores[dim] = max(0, min(4, score))
        disagreement_gap = gaps.get(dim, 0)
        adjusted_conf = max(0.0, conf - (penalty if disagreement_gap >= 2 else 0.0))
        final_confidence[dim] = adjusted_conf
        if disagreement_gap >= 2:
            reasons.append(f"{dim}: high tier disagreement (gap={disagreement_gap})")
        threshold = threshold_values[dim]
        if adjusted_conf < threshold:
            reasons.append(f"{dim}: confidence {adjusted_conf:.2f} below threshold {threshold:.2f}")

    escalate = any(final_confidence[dim] < threshold_values[dim] for dim in DIMENSIONS)
    if any(gaps[dim] >= 2 for dim in DIMENSIONS):
        escalate = True
    if any(final_confidence[dim] < escalate_floor for dim in DIMENSIONS):
        reasons.append("Escalated due to low confidence below floor")
        escalate = True

    return AggregateScores(
        final=final_scores,
        confidence=final_confidence,
        per_tier=list(tiers),
        escalate=escalate,
        reasons=reasons,
    )


__all__ = ["aggregate_tiers", "DEFAULT_CONFIG", "build_config"]<|MERGE_RESOLUTION|>--- conflicted
+++ resolved
@@ -3,34 +3,13 @@
 from __future__ import annotations
 
 import itertools
-<<<<<<< HEAD
-from copy import deepcopy
-from typing import Any, Dict, Final, List, Mapping, Sequence
-=======
 
 from copy import deepcopy
 from typing import Any, Dict, Iterable, List, Mapping, Sequence
 
->>>>>>> ec5ff013
 
 from .schema import DIMENSIONS, AggregateScores, TierScores
 
-<<<<<<< HEAD
-DEFAULT_WEIGHTS: Final[Dict[str, float]] = {
-    "heuristic": 0.2,
-    "judge": 0.5,
-    "classifier": 0.3,
-}
-DEFAULT_THRESHOLDS: Final[Dict[str, float]] = {dim: 0.75 for dim in DIMENSIONS}
-DEFAULT_DISAGREEMENT_PENALTY: Final[float] = 0.25
-DEFAULT_ESCALATE_FLOOR: Final[float] = 0.5
-
-DEFAULT_CONFIG: Dict[str, Any] = {
-    "weights": dict(DEFAULT_WEIGHTS),
-    "abstention_thresholds": dict(DEFAULT_THRESHOLDS),
-    "disagreement_penalty": DEFAULT_DISAGREEMENT_PENALTY,
-    "escalate_if_any_below": DEFAULT_ESCALATE_FLOOR,
-=======
 from .schema import DIMENSIONS, AggregateScores, TierScores
 
 DEFAULT_CONFIG = {
@@ -42,7 +21,6 @@
     "abstention_thresholds": {dim: 0.75 for dim in DIMENSIONS},
     "disagreement_penalty": 0.25,
     "escalate_if_any_below": 0.5,
->>>>>>> ec5ff013
 }
 
 def build_config(overrides: Mapping[str, Any] | None = None) -> Dict[str, Any]:
@@ -89,31 +67,6 @@
     return cloned
 
 
-<<<<<<< HEAD
-def _safe_float(value: Any, default: float) -> float:
-    try:
-        return float(value)
-    except (TypeError, ValueError):
-        return default
-
-
-def _merge_float_mapping(
-    data: Any,
-    fallback: Mapping[str, float],
-    *,
-    ignore_none: bool = False,
-) -> Dict[str, float]:
-    result = {str(key): float(value) for key, value in fallback.items()}
-    if not isinstance(data, Mapping):
-        return result
-    for key, value in data.items():
-        if value is None and ignore_none:
-            continue
-        key_str = str(key)
-        default_value = result.get(key_str, 0.0)
-        result[key_str] = _safe_float(value, default_value)
-    return result
-=======
 def _merge_mappings(base: Mapping[str, Any], overrides: Mapping[str, Any]) -> Dict[str, Any]:
     merged = _clone_mapping(base)
     for key, value in overrides.items():
@@ -127,59 +80,11 @@
         else:
             merged[key] = value
     return merged
->>>>>>> ec5ff013
 
 
 def build_config(overrides: Mapping[str, Any] | None = None) -> Dict[str, Any]:
     """Return a scoring config merged with :data:`DEFAULT_CONFIG`."""
 
-<<<<<<< HEAD
-    cfg = deepcopy(DEFAULT_CONFIG)
-    weights_base = _merge_float_mapping(cfg.get("weights"), DEFAULT_WEIGHTS)
-    cfg["weights"] = weights_base
-    thresholds_base = _merge_float_mapping(
-        cfg.get("abstention_thresholds"),
-        DEFAULT_THRESHOLDS,
-    )
-    cfg["abstention_thresholds"] = thresholds_base
-
-    if not isinstance(overrides, Mapping):
-        return cfg
-
-    weights_override = overrides.get("weights")
-    if isinstance(weights_override, Mapping):
-        cfg["weights"] = _merge_float_mapping(
-            weights_override,
-            weights_base,
-            ignore_none=True,
-        )
-
-    thresholds_override = overrides.get("abstention_thresholds")
-    if isinstance(thresholds_override, Mapping):
-        cfg["abstention_thresholds"] = _merge_float_mapping(
-            thresholds_override,
-            thresholds_base,
-            ignore_none=True,
-        )
-
-    for key, value in overrides.items():
-        if key in {"weights", "abstention_thresholds"}:
-            continue
-        if value is None:
-            continue
-        if key == "disagreement_penalty":
-            cfg[key] = _safe_float(value, DEFAULT_DISAGREEMENT_PENALTY)
-        elif key == "escalate_if_any_below":
-            cfg[key] = _safe_float(value, DEFAULT_ESCALATE_FLOOR)
-        else:
-            cfg[key] = value
-
-    return cfg
-
-
-def _weight_for(tier: TierScores, config: Mapping[str, float]) -> float:
-    raw = config.get(tier.tier, 0.0)
-=======
     if not isinstance(overrides, Mapping):
         return _clone_mapping(DEFAULT_CONFIG)
     return _merge_mappings(DEFAULT_CONFIG, overrides)
@@ -194,7 +99,6 @@
 
 def _weight_for(tier: TierScores, config: Mapping[str, Any]) -> float:
     raw = config.get(tier.tier, 0.0) if isinstance(config, Mapping) else 0.0
->>>>>>> ec5ff013
     return _safe_float(raw, 0.0)
 
 
@@ -209,11 +113,7 @@
 
 def aggregate_tiers(
     tiers: Sequence[TierScores],
-<<<<<<< HEAD
-    config: Mapping[str, Any] | None = None,
-=======
     config: Mapping[str, object] | None = None,
->>>>>>> ec5ff013
 ) -> AggregateScores:
     """Combine tier scores with disagreement-aware confidences."""
 
@@ -221,30 +121,6 @@
         raise ValueError("At least one tier score is required for aggregation")
 
     cfg = build_config(config)
-<<<<<<< HEAD
-
-    weight_cfg = _merge_float_mapping(cfg.get("weights"), DEFAULT_WEIGHTS)
-
-    thresholds = _merge_float_mapping(
-        cfg.get("abstention_thresholds"),
-        DEFAULT_THRESHOLDS,
-    )
-
-    penalty = _safe_float(
-        cfg.get("disagreement_penalty", DEFAULT_DISAGREEMENT_PENALTY),
-        DEFAULT_DISAGREEMENT_PENALTY,
-    )
-    escalate_floor = _safe_float(
-        cfg.get("escalate_if_any_below", DEFAULT_ESCALATE_FLOOR),
-        DEFAULT_ESCALATE_FLOOR,
-    )
-
-    threshold_values = {}
-    for dim in DIMENSIONS:
-        default_threshold = DEFAULT_THRESHOLDS.get(dim, 0.75)
-        override_threshold = thresholds.get(dim, default_threshold)
-        threshold_values[dim] = _safe_float(override_threshold, default_threshold)
-=======
 
     weight_cfg_obj = cfg.get("weights", DEFAULT_CONFIG["weights"])
     if not isinstance(weight_cfg_obj, Mapping):
@@ -270,7 +146,6 @@
         dim: _safe_float(thresholds.get(dim, default_thresholds.get(dim, 0.75)), default_thresholds.get(dim, 0.75))
         for dim in DIMENSIONS
     }
->>>>>>> ec5ff013
 
     final_scores: Dict[str, int] = {}
     final_confidence: Dict[str, float] = {}
