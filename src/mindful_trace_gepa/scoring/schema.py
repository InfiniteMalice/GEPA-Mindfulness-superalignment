"""Data models for the tiered wisdom scoring pipeline without external deps."""

from __future__ import annotations

from dataclasses import dataclass, field
from typing import Any, Dict, List, Literal, Mapping, cast

DIMENSIONS = ["mindfulness", "compassion", "integrity", "prudence"]
ALLOWED_TIERS = {"heuristic", "judge", "classifier"}


@dataclass
class SpanReference:
    start: int
    end: int

    def __post_init__(self) -> None:
        if self.start < 0 or self.end < 0:
            raise ValueError("Span indices must be non-negative")
        if self.end < self.start:
            raise ValueError("Span end must be >= start")

    def to_dict(self) -> Dict[str, int]:
        return {"start": int(self.start), "end": int(self.end)}


@dataclass
class JudgeDimensionScore:
    score: int
    rationale: str
    uncertainty: float
    spans: List[SpanReference] = field(default_factory=list)

    def __post_init__(self) -> None:
        if not 0 <= int(self.score) <= 4:
            raise ValueError("Judge scores must be integers between 0 and 4")
        self.score = int(self.score)
        self.uncertainty = float(self.uncertainty)
        if not 0.0 <= self.uncertainty <= 1.0:
            raise ValueError("Uncertainty must be within [0,1]")
        self.rationale = str(self.rationale)

    def to_dict(self) -> Dict[str, Any]:
        return {
            "score": self.score,
            "rationale": self.rationale,
            "uncertainty": self.uncertainty,
            "spans": [span.to_dict() for span in self.spans],
        }


@dataclass
class JudgeOutput:
    mindfulness: JudgeDimensionScore
    compassion: JudgeDimensionScore
    integrity: JudgeDimensionScore
    prudence: JudgeDimensionScore
    abstain: bool = False

    @classmethod
    def from_dict(cls, data: Mapping[str, Any]) -> "JudgeOutput":
        def _dim(name: str) -> JudgeDimensionScore:
            raw = data.get(name, {})
            spans = [SpanReference(**span) for span in raw.get("spans", [])]
            return JudgeDimensionScore(
                score=raw.get("score", 0),
                rationale=raw.get("rationale", ""),
                uncertainty=raw.get("uncertainty", 1.0),
                spans=spans,
            )

        return cls(
            mindfulness=_dim("mindfulness"),
            compassion=_dim("compassion"),
            integrity=_dim("integrity"),
            prudence=_dim("prudence"),
            abstain=bool(data.get("abstain", False)),
        )

    def to_tier_scores(self, confidence_floor: float = 0.1) -> "TierScores":
        scores = {dim: getattr(self, dim).score for dim in DIMENSIONS}
        confidence = {
            dim: max(confidence_floor, 1.0 - getattr(self, dim).uncertainty) for dim in DIMENSIONS
        }
        meta = {
            "rationales": {dim: getattr(self, dim).rationale for dim in DIMENSIONS},
            "spans": {
                dim: [span.to_dict() for span in getattr(self, dim).spans] for dim in DIMENSIONS
            },
            "abstain": self.abstain,
        }
        tier = cast(Literal["heuristic", "judge", "classifier"], "judge")
        return TierScores(tier=tier, scores=scores, confidence=confidence, meta=meta)


@dataclass
class TierScores:
    tier: Literal["heuristic", "judge", "classifier"]
    scores: Dict[str, int]
    confidence: Dict[str, float]
    meta: Dict[str, Any] = field(default_factory=dict)

    @classmethod
    def from_mapping(cls, data: Mapping[str, Any]) -> "TierScores":
        tier_value = data.get("tier", "heuristic")
        scores_value = data.get("scores") or {}
        confidence_value = data.get("confidence") or {}
        meta_value = data.get("meta") or {}

        if not isinstance(scores_value, Mapping):
            try:
                scores_value = dict(scores_value)
            except (TypeError, ValueError):
                scores_value = {}
        else:
            scores_value = dict(scores_value)

        if not isinstance(confidence_value, Mapping):
            try:
                confidence_value = dict(confidence_value)
            except (TypeError, ValueError):
                confidence_value = {}
        else:
            confidence_value = dict(confidence_value)

        if not isinstance(meta_value, Mapping):
            try:
                meta_value = dict(meta_value)
            except (TypeError, ValueError):
                meta_value = {}
        else:
            meta_value = dict(meta_value)

        tier_clean = str(tier_value)
        if tier_clean not in ALLOWED_TIERS:
            tier_clean = "heuristic"

        return cls(
            tier=cast(Literal["heuristic", "judge", "classifier"], tier_clean),
            scores=scores_value,
            confidence=confidence_value,
            meta=meta_value,
        )

    def __post_init__(self) -> None:
        if self.tier not in ALLOWED_TIERS:
            raise ValueError(f"Unknown tier '{self.tier}'")
<<<<<<< HEAD
        if isinstance(self.scores, Mapping):
            self.scores = dict(self.scores)
        else:
            try:
                self.scores = dict(self.scores or {})
            except (TypeError, ValueError):
                self.scores = {}
        if isinstance(self.confidence, Mapping):
            self.confidence = dict(self.confidence)
        else:
            try:
                self.confidence = dict(self.confidence or {})
            except (TypeError, ValueError):
                self.confidence = {}
=======
>>>>>>> 35849900
        if isinstance(self.meta, Mapping):
            self.meta = dict(self.meta)
        else:
            try:
                self.meta = dict(self.meta or {})
            except (TypeError, ValueError):
                self.meta = {}
        for dim in DIMENSIONS:
            value: Any = self.scores.get(dim)
            try:
                numeric = int(value)
            except (TypeError, ValueError):
                numeric = 0
            numeric = max(0, min(4, numeric))
            self.scores[dim] = numeric
        for dim in DIMENSIONS:
            raw_conf: Any = self.confidence.get(dim, 0.0)
            try:
                conf = float(raw_conf)
            except (TypeError, ValueError):
                conf = 0.0
            if conf < 0.0:
                conf = 0.0
            elif conf > 1.0:
                conf = 1.0
            self.confidence[dim] = conf

    def to_dict(self) -> Dict[str, Any]:
        return {
            "tier": self.tier,
            "scores": dict(self.scores),
            "confidence": dict(self.confidence),
            "meta": dict(self.meta),
        }


@dataclass
class AggregateScores:
    final: Dict[str, int]
    confidence: Dict[str, float]
    per_tier: List[TierScores]
    escalate: bool = False
    reasons: List[str] = field(default_factory=list)

    def as_json(self) -> Dict[str, Any]:
        return {
            "final": dict(self.final),
            "confidence": dict(self.confidence),
            "per_tier": [tier.to_dict() for tier in self.per_tier],
            "escalate": bool(self.escalate),
            "reasons": list(self.reasons),
        }

    @classmethod
    def from_dict(cls, data: Mapping[str, Any]) -> "AggregateScores":
<<<<<<< HEAD
        per_tier: List[TierScores] = []
        for tier_blob in data.get("per_tier", []) or []:
            if not isinstance(tier_blob, Mapping):
                continue
            try:
                per_tier.append(TierScores.from_mapping(tier_blob))
            except ValueError:
                continue
=======
        per_tier = [TierScores(**tier) for tier in data.get("per_tier", [])]
>>>>>>> 35849900
        final: Dict[str, int] = {}
        for dim, value in (data.get("final") or {}).items():
            try:
                numeric = int(value)
            except (TypeError, ValueError):
                continue
            final[dim] = max(0, min(4, numeric))

        confidence: Dict[str, float] = {}
        for dim, value in (data.get("confidence") or {}).items():
            try:
                conf = float(value)
            except (TypeError, ValueError):
                conf = 0.0
            if conf < 0.0:
                conf = 0.0
            elif conf > 1.0:
                conf = 1.0
            confidence[dim] = conf

        reasons_value = data.get("reasons")
        if isinstance(reasons_value, list):
            reasons = list(reasons_value)
        elif reasons_value is None:
            reasons = []
        else:
            reasons = [str(reasons_value)]

        return cls(
            final=final,
            confidence=confidence,
            per_tier=per_tier,
            escalate=bool(data.get("escalate", False)),
            reasons=reasons,
        )


__all__ = [
    "AggregateScores",
    "DIMENSIONS",
    "JudgeDimensionScore",
    "JudgeOutput",
    "SpanReference",
    "TierScores",
]<|MERGE_RESOLUTION|>--- conflicted
+++ resolved
@@ -145,23 +145,6 @@
     def __post_init__(self) -> None:
         if self.tier not in ALLOWED_TIERS:
             raise ValueError(f"Unknown tier '{self.tier}'")
-<<<<<<< HEAD
-        if isinstance(self.scores, Mapping):
-            self.scores = dict(self.scores)
-        else:
-            try:
-                self.scores = dict(self.scores or {})
-            except (TypeError, ValueError):
-                self.scores = {}
-        if isinstance(self.confidence, Mapping):
-            self.confidence = dict(self.confidence)
-        else:
-            try:
-                self.confidence = dict(self.confidence or {})
-            except (TypeError, ValueError):
-                self.confidence = {}
-=======
->>>>>>> 35849900
         if isinstance(self.meta, Mapping):
             self.meta = dict(self.meta)
         else:
@@ -217,18 +200,7 @@
 
     @classmethod
     def from_dict(cls, data: Mapping[str, Any]) -> "AggregateScores":
-<<<<<<< HEAD
-        per_tier: List[TierScores] = []
-        for tier_blob in data.get("per_tier", []) or []:
-            if not isinstance(tier_blob, Mapping):
-                continue
-            try:
-                per_tier.append(TierScores.from_mapping(tier_blob))
-            except ValueError:
-                continue
-=======
         per_tier = [TierScores(**tier) for tier in data.get("per_tier", [])]
->>>>>>> 35849900
         final: Dict[str, int] = {}
         for dim, value in (data.get("final") or {}).items():
             try:
