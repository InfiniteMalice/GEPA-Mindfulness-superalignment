--- conflicted
+++ resolved
@@ -47,10 +47,7 @@
 ]
 
 # Pre-compile risk word patterns at module level
-<<<<<<< HEAD
 # Patterns use word boundaries (\b) to match whole words only
-=======
->>>>>>> ed523318
 _RISK_PATTERNS = [re.compile(r"\b" + re.escape(word) + r"\b") for word in RISK_WORDS]
 
 
