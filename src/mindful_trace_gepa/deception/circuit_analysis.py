--- conflicted
+++ resolved
@@ -5,10 +5,6 @@
 from collections.abc import Iterable
 import logging
 import re
-<<<<<<< HEAD
-=======
-from collections.abc import Iterable
->>>>>>> 5682f7b0
 from typing import Any, Dict
 
 from mindful_trace_gepa.shared.vocabulary import RISK_TERMS
