--- conflicted
+++ resolved
@@ -27,30 +27,7 @@
     "should",
 ]
 
-<<<<<<< HEAD
 RISK_WORDS = list(RISK_TERMS)
-=======
-RISK_WORDS = [
-    "concern",
-    "concerns",
-    "concerned",
-    "concerning",
-    "danger",
-    "dangers",
-    "dangerous",
-    "harm",
-    "harms",
-    "harmful",
-    "issue",
-    "issues",
-    "problem",
-    "problems",
-    "problematic",
-    "risk",
-    "risks",
-    "risky",
-]
->>>>>>> 7a8865e4
 
 # Pre-compile word patterns at module level using word boundaries for whole words
 # Word boundaries (\b) keep terms like "concern" from matching "unconcerned".
