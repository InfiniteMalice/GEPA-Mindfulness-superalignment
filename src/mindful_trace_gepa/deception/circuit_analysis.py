--- conflicted
+++ resolved
@@ -47,10 +47,7 @@
 ]
 
 # Pre-compile word patterns at module level using word boundaries for whole words
-<<<<<<< HEAD
 # Word boundaries (\b) keep terms like "concern" from matching "unconcerned".
-=======
->>>>>>> 88cc324d
 _UNCERTAINTY_PATTERNS = [re.compile(r"\b" + re.escape(word) + r"\b") for word in UNCERTAINTY_WORDS]
 _CONFIDENCE_PATTERNS = [re.compile(r"\b" + re.escape(word) + r"\b") for word in CONFIDENCE_WORDS]
 _RISK_PATTERNS = [re.compile(r"\b" + re.escape(word) + r"\b") for word in RISK_WORDS]
