"""White-box linear probe utilities for deception detection."""

from __future__ import annotations

import json
import logging
import math
from dataclasses import dataclass
from pathlib import Path
from typing import (
    Any,
    Dict,
    Iterable,
    List,
    Mapping,
    MutableMapping,
    Optional,
    Sequence,
    Tuple,
    cast,
)

from ..train.grn import GRNSettings, build_grn
from ..utils.imports import optional_import

logger = logging.getLogger(__name__)

np = optional_import("numpy")
torch = optional_import("torch")

np_module: Any | None = cast(Any, np) if np is not None else None
torch_module: Any | None = cast(Any, torch) if torch is not None else None


@dataclass
class ProbeWeights:
    """Container describing linear probe parameters."""

    weights: List[float]
    bias: float = 0.0
    metadata: Dict[str, Any] | None = None

    @property
    def dimension(self) -> int:
        return len(self.weights)


def _sigmoid(value: float) -> float:
    if value >= 0:
        z = math.exp(-value)
        return 1.0 / (1.0 + z)
    z = math.exp(value)
    return z / (1.0 + z)


def _dot(vec: Sequence[float], weights: Sequence[float]) -> float:
    return sum(float(a) * float(b) for a, b in zip(vec, weights))


def _ensure_float_list(values: Iterable[Any]) -> List[float]:
    return [float(v) for v in values]


def _normalise_tokens(
    tokens: Sequence[Sequence[float]],
    grn_settings: GRNSettings,
    module: Any | None = None,
) -> List[List[float]]:
    """Apply GRN normalisation to token vectors when available."""
    if not tokens:
        return []
    if not grn_settings.enabled:
        return [list(token) for token in tokens]
    if torch_module is None:
        logger.warning("GRN requested for probes but torch is unavailable; skipping")
        return [list(token) for token in tokens]
    if module is None:
        logger.debug("GRN module unavailable; returning tokens unchanged")
        return [list(token) for token in tokens]
    with torch_module.no_grad():
        # Shape: [num_tokens, hidden_dim] expected by GlobalResponseNorm
        tensor = torch_module.tensor(tokens, dtype=torch_module.float32)
        normalised = module(tensor)
    return [_ensure_float_list(row.tolist()) for row in normalised.detach().cpu().unbind(dim=0)]


def extract_hidden_states(
    model: Any,
    inputs: Mapping[str, Any],
    layers: Sequence[int] | None = None,
    pool: str = "mean",
) -> Optional[Dict[str, Any]]:
    """Extract hidden activations from a model, returning JSON-friendly tensors.

    The function attempts several strategies in a best-effort manner, falling back to
    synthetic placeholders when activations are unavailable. When a closed API is
    detected, ``None`` is returned so downstream callers can gracefully degrade.
    """

    if inputs is None:
        logger.warning("No inputs provided for hidden state extraction")
        return None

    if isinstance(inputs, Mapping) and "activations" in inputs:
        cached = inputs["activations"]
        if isinstance(cached, Mapping):
            return {
                "layers": {
                    str(layer): {
                        "tokens": [
                            _ensure_float_list(token) for token in cached_layer.get("tokens", [])
                        ],
                        "token_to_step": list(cached_layer.get("token_to_step", [])),
                    }
                    for layer, cached_layer in cached.items()
                    if isinstance(cached_layer, Mapping)
                },
                "pool": pool,
            }

    if model is None:
        logger.info("Model handle unavailable; returning None for hidden states")
        return None

    layer_list = list(layers or [])

    if torch_module is not None:
        try:
            model_device = getattr(model, "device", "cpu")
            call_kwargs: Dict[str, Any] = {}
            if hasattr(model, "eval"):
                model.eval()
            if hasattr(model, "to"):
                try:
                    model.to("cpu")
                except Exception:  # pragma: no cover - optional capability
                    logger.debug("Unable to move model to CPU", exc_info=True)
            if hasattr(model, "__call__"):
                call_kwargs["output_hidden_states"] = True
                with torch_module.no_grad():
                    outputs = model(**inputs, **call_kwargs)
                hidden_states = getattr(outputs, "hidden_states", None)
                if hidden_states is None:
                    logger.warning("Model response missing hidden states; returning None")
                    if hasattr(model, "to"):
                        try:
                            model.to(model_device)
                        except Exception:  # pragma: no cover
                            logger.debug("Unable to restore model device", exc_info=True)
                    return None
                processed: Dict[str, Any] = {}
                selected_layers: Iterable[Tuple[int, Any]]
                if layer_list:
                    selected_layers = [
                        (idx, hidden_states[idx]) for idx in layer_list if idx < len(hidden_states)
                    ]
                else:
                    selected_layers = enumerate(hidden_states)
                for idx, tensor in selected_layers:
                    if tensor is None:
                        continue
                    cpu_tensor = tensor.detach().to("cpu")
                    arr = (
                        cpu_tensor.numpy().tolist()
                        if hasattr(cpu_tensor, "numpy")
                        else cpu_tensor.tolist()
                    )
                    flat_tokens: List[List[float]] = []
                    if isinstance(arr, list) and arr and isinstance(arr[0], list):
                        # Hugging Face models often return [batch, tokens, hidden]
                        batch_acts = arr[0] if isinstance(arr[0], list) else arr
                        for token in batch_acts:
                            if isinstance(token, list):
                                flat_tokens.append(_ensure_float_list(token))
                    processed[str(idx)] = {
                        "tokens": flat_tokens,
                        "token_to_step": list(range(len(flat_tokens))),
                    }
                if hasattr(model, "to"):
                    try:
                        model.to(model_device)
                    except Exception:  # pragma: no cover
                        logger.debug("Unable to restore model device", exc_info=True)
                return {"layers": processed, "pool": pool}
        except Exception as err:  # pragma: no cover - exercised in live setups
            logger.warning("Torch-based extraction failed: %s", err)
            return None

    custom_extractor = getattr(model, "get_hidden_states", None)
    if callable(custom_extractor):
        try:
            extracted = custom_extractor(inputs=inputs, layers=layer_list, pool=pool)
        except Exception as err:  # pragma: no cover - best effort hook
            logger.warning("Custom extractor errored: %s", err)
            return None
        if isinstance(extracted, Mapping):
            return {
                "layers": {
                    str(key): {
                        "tokens": [_ensure_float_list(vec) for vec in value.get("tokens", [])],
                        "token_to_step": list(value.get("token_to_step", [])),
                    }
                    for key, value in extracted.get("layers", {}).items()
                    if isinstance(value, Mapping)
                },
                "pool": extracted.get("pool", pool),
            }

    logger.info("Unable to obtain hidden activations; returning None")
    return None


def _load_json_weights(path: Path) -> Optional[ProbeWeights]:
    try:
        raw = path.read_text(encoding="utf-8")
    except OSError as err:
        logger.error("Unable to read probe weights at %s: %s", path, err)
        return None
    try:
        payload = json.loads(raw)
    except json.JSONDecodeError:
        logger.debug("Probe weights at %s not JSON encoded", path)
        return None
    weights = payload.get("weights")
    if not isinstance(weights, Iterable):
        logger.error("Malformed probe weights in %s", path)
        return None
    bias = float(payload.get("bias", 0.0))
    metadata = None
    if isinstance(payload.get("metadata"), Mapping):
        metadata = dict(payload.get("metadata") or {})
    return ProbeWeights(
        weights=_ensure_float_list(weights),
        bias=bias,
        metadata=metadata or {},
    )


def load_probe(weights_path: str | Path) -> Optional[ProbeWeights]:
    """Load a linear probe from disk in JSON, NumPy, or Torch format."""

    path = Path(weights_path)
    if not path.exists():
        logger.warning("Probe weights missing at %s", path)
        return None

    loader_attempts = [_load_json_weights]

    if np_module is not None:

        def _load_numpy(path: Path) -> Optional[ProbeWeights]:
            try:
                blob = np_module.load(path, allow_pickle=True)
            except Exception:  # pragma: no cover - optional dependency
                logger.debug("Unable to load numpy weights from %s", path, exc_info=True)
                return None
            arr = blob.item() if hasattr(blob, "item") else blob
            if isinstance(arr, Mapping) and "weights" in arr:
                bias_val = float(arr.get("bias", 0.0))
                metadata_val = {}
                if isinstance(arr.get("metadata"), Mapping):
                    metadata_val = dict(arr.get("metadata", {}))
                return ProbeWeights(
                    weights=_ensure_float_list(arr["weights"]),
                    bias=bias_val,
                    metadata=metadata_val,
                )
            if np_module is not None and hasattr(arr, "tolist"):
                weights_list = arr.tolist()
                return ProbeWeights(weights=_ensure_float_list(weights_list))
            return None

        loader_attempts.append(_load_numpy)

    if torch_module is not None:

        def _load_torch(path: Path) -> Optional[ProbeWeights]:
            try:
                blob = torch_module.load(path, map_location="cpu")
            except Exception:  # pragma: no cover - optional dependency
                logger.debug("Unable to load torch weights from %s", path, exc_info=True)
                return None
            if isinstance(blob, Mapping) and "weights" in blob:
                metadata_val = {}
                if isinstance(blob.get("metadata"), Mapping):
                    metadata_val = dict(blob.get("metadata", {}))
                return ProbeWeights(
                    weights=_ensure_float_list(blob["weights"]),
                    bias=float(blob.get("bias", 0.0)),
                    metadata=metadata_val,
                )
            if hasattr(blob, "numpy"):
                weights_list = blob.numpy().tolist()
                return ProbeWeights(weights=_ensure_float_list(weights_list))
            return None

        loader_attempts.append(_load_torch)

    for loader in loader_attempts:
        probe = loader(path)
        if probe is not None:
            logger.info("Loaded probe weights via %s from %s", loader.__name__, path)
            return probe

    logger.error("Failed to load probe weights at %s", path)
    return None


def _pool_tokens(tokens: Sequence[Sequence[float]], mode: str) -> Optional[List[float]]:
    if not tokens:
        return None
    if mode == "cls":
        return list(tokens[0])
    if mode == "last":
        return list(tokens[-1])
    if mode != "mean":
        logger.warning("Unknown pooling mode %s; defaulting to mean", mode)
    length = len(tokens)
    dim = len(tokens[0])
    acc = [0.0] * dim
    for token in tokens:
        for idx, value in enumerate(token):
            acc[idx] += float(value)
    return [value / length for value in acc]


def _assign_steps(
    scores: List[Tuple[int, float]],
    token_to_step: Sequence[int] | None,
) -> List[Dict[str, Any]]:
    if not scores:
        return []
    mapping = token_to_step or []
    grouped: MutableMapping[int, List[float]] = {}
    for token_idx, score in scores:
        step_idx = mapping[token_idx] if token_idx < len(mapping) else token_idx
        grouped.setdefault(int(step_idx), []).append(float(score))
    aggregated: List[Dict[str, Any]] = []
    for step_idx in sorted(grouped):
        step_scores = grouped[step_idx]
        aggregated.append(
            {
                "step": step_idx,
                "score": sum(step_scores) / max(len(step_scores), 1),
            }
        )
    return aggregated


def _coerce_labels(labels: Optional[Sequence[Any]]) -> Optional[List[int]]:
    if labels is None:
        return None
    coerced: List[int] = []
    for value in labels:
        try:
            coerced.append(int(value))
        except (TypeError, ValueError):
            coerced.append(0)
    positives = sum(1 for value in coerced if value == 1)
    negatives = sum(1 for value in coerced if value == 0)
    if positives == 0 or negatives == 0:
        return None
    return coerced


def _sorted_scores(
    scores: Sequence[float],
    labels: Sequence[int],
) -> List[Tuple[float, int]]:
    paired = list(zip(scores, labels))
    paired.sort(key=lambda item: (-item[0], item[1]))
    return paired


def auroc(scores: Sequence[float], labels: Sequence[int]) -> Optional[float]:
    if not scores:
        return None
    order = _sorted_scores(scores, labels)
    pos = sum(labels)
    neg = len(labels) - pos
    if pos == 0 or neg == 0:
        return None
    tp = 0.0
    fp = 0.0
    prev_score = None
    prev_tp = 0.0
    prev_fp = 0.0
    area = 0.0
    for score, label in order:
        if prev_score is not None and score != prev_score:
            area += (fp - prev_fp) * (tp + prev_tp) / 2.0
            prev_tp = tp
            prev_fp = fp
            prev_score = score
        elif prev_score is None:
            prev_score = score
        if label == 1:
            tp += 1
        else:
            fp += 1
    area += (fp - prev_fp) * (tp + prev_tp) / 2.0
    return area / (pos * neg)


def auprc(scores: Sequence[float], labels: Sequence[int]) -> Optional[float]:
    if not scores:
        return None
    order = _sorted_scores(scores, labels)
    tp = 0.0
    fp = 0.0
    prev_score = None
    area = 0.0
    last_recall = 0.0
    pos = sum(labels)
    if pos == 0:
        return None
    for score, label in order:
        if prev_score is None:
            prev_score = score
        if score != prev_score:
            recall = tp / pos
            precision = tp / max(tp + fp, 1e-9)
            area += precision * (recall - last_recall)
            last_recall = recall
            prev_score = score
        if label == 1:
            tp += 1
        else:
            fp += 1
    recall = tp / pos
    precision = tp / max(tp + fp, 1e-9)
    area += precision * (recall - last_recall)
    return area


def fpr_at_tpr(
    scores: Sequence[float],
    labels: Sequence[int],
    target_tpr: float = 0.8,
) -> Optional[float]:
    if not scores:
        return None
    order = _sorted_scores(scores, labels)
    pos = sum(labels)
    neg = len(labels) - pos
    if pos == 0 or neg == 0:
        return None
    tp = 0
    fp = 0
    for score, label in order:
        if label == 1:
            tp += 1
        else:
            fp += 1
        tpr = tp / pos
        if tpr >= target_tpr:
            return fp / neg
    return fp / neg if neg else None


def threshold_at_fpr(
    scores: Sequence[float],
    labels: Sequence[int],
    fixed: float = 0.01,
) -> Optional[float]:
    if not scores:
        return None
    order = _sorted_scores(scores, labels)
    pos = sum(labels)
    neg = len(labels) - pos
    if neg == 0:
        return None
    fp = 0
    for score, label in order:
        if label == 1:
            continue
        fp += 1
        fpr = fp / neg
        if fpr >= fixed:
            return score
    return order[-1][0] if order else None


def infer_probe(
    activations: Optional[Dict[str, Any]],
    probe: Optional[ProbeWeights],
    pooling: str = "mean",
    threshold_config: Optional[Mapping[str, Any]] = None,
    labels: Optional[Sequence[Any]] = None,
<<<<<<< HEAD
    grn_config: GRNSettings | Mapping[str, Any] | None = None,
=======
    grn_config: Mapping[str, Any] | None = None,
>>>>>>> c740df8b
) -> Dict[str, Any]:
    """Run probe inference on activations and compute metrics."""

    if probe is None:
        return {
            "status": "unavailable",
            "reason": "probe-missing",
            "scores": {"per_token": [], "per_step": []},
        }

    if activations is None or not activations.get("layers"):
        return {
            "status": "unavailable",
            "reason": "activations-missing",
            "scores": {"per_token": [], "per_step": []},
            "probe": {"dimension": probe.dimension},
        }

    labels_vec = _coerce_labels(labels)
<<<<<<< HEAD
    grn_settings = (
        grn_config if isinstance(grn_config, GRNSettings) else GRNSettings.from_mapping(grn_config)
    )
=======
    grn_settings = GRNSettings.from_mapping(grn_config)
>>>>>>> c740df8b
    grn_module = build_grn(grn_settings)
    layers = activations.get("layers", {})
    token_scores: List[Tuple[int, float]] = []
    per_token_payload: List[Dict[str, Any]] = []
    token_map: List[int] = []

    for layer_name, payload in layers.items():
        if not isinstance(payload, Mapping):
            continue
        tokens = _normalise_tokens(payload.get("tokens", []), grn_settings, grn_module)
        token_to_step = payload.get("token_to_step")
        for token_idx, token in enumerate(tokens):
            if len(token) != probe.dimension:
                continue
            logit = _dot(token, probe.weights) + probe.bias
            score = _sigmoid(logit)
            token_scores.append((token_idx, score))
            per_token_payload.append(
                {
                    "layer": layer_name,
                    "index": token_idx,
                    "score": score,
                }
            )
        pooled = _pool_tokens(tokens, pooling)
        if pooled is None:
            continue
        logit = _dot(pooled, probe.weights) + probe.bias
        pooled_score = _sigmoid(logit)
        per_token_payload.append(
            {
                "layer": layer_name,
                "index": "pooled",
                "score": pooled_score,
            }
        )
        if token_scores and not token_map:
            token_map = list(token_to_step or [])

    per_step_payload = _assign_steps(token_scores, token_map)

    score_values = [item[1] for item in token_scores] or [
        entry["score"] for entry in per_step_payload
    ]
    metric_scores = [entry["score"] for entry in per_step_payload]
    metric_labels = labels_vec if labels_vec is not None else None

    computed_metrics: Dict[str, Optional[float]] = {}
    threshold_value: Optional[float] = None
    decision_threshold_source = None
    if metric_labels is not None and metric_scores:
        computed_metrics["auroc"] = auroc(metric_scores, metric_labels)
        computed_metrics["auprc"] = auprc(metric_scores, metric_labels)
        computed_metrics["fpr_at_tpr80"] = fpr_at_tpr(metric_scores, metric_labels, target_tpr=0.8)
        if threshold_config and threshold_config.get("type") == "fixed_fpr":
            threshold_value = threshold_at_fpr(
                metric_scores,
                metric_labels,
                fixed=float(threshold_config.get("fpr", 0.01)),
            )
            decision_threshold_source = "fixed_fpr"
    if threshold_value is None and probe.metadata:
        threshold_candidate = probe.metadata.get("threshold")
        if threshold_candidate is not None:
            try:
                threshold_value = float(threshold_candidate)
                decision_threshold_source = "metadata"
            except (TypeError, ValueError):
                logger.debug("Invalid threshold metadata: %s", threshold_candidate)
    if threshold_value is None and score_values:
        threshold_value = sum(score_values) / len(score_values)
        decision_threshold_source = "mean-score"

    flagged_steps: List[int] = []
    if threshold_value is not None:
        for entry in per_step_payload:
            entry["decision"] = bool(entry["score"] >= threshold_value)
            if entry["decision"]:
                flagged_steps.append(int(entry["step"]))
        for entry in per_token_payload:
            if isinstance(entry.get("index"), int):
                entry["decision"] = bool(entry["score"] >= threshold_value)
    else:
        for entry in per_step_payload:
            entry["decision"] = False
        for entry in per_token_payload:
            entry["decision"] = False

    return {
        "status": "ok",
        "probe": {
            "dimension": probe.dimension,
            "metadata": probe.metadata or {},
        },
        "scores": {
            "per_token": per_token_payload,
            "per_step": per_step_payload,
            "threshold": threshold_value,
            "threshold_source": decision_threshold_source,
            "max_score": max((entry["score"] for entry in per_step_payload), default=None),
        },
        "metrics": {key: value for key, value in computed_metrics.items() if value is not None},
        "summary": {
            "flagged_steps": flagged_steps,
            "total_steps": len(per_step_payload),
            "pooling": pooling,
        },
    }


__all__ = [
<<<<<<< HEAD
    "ProbeWeights",
=======
>>>>>>> c740df8b
    "auprc",
    "auroc",
    "extract_hidden_states",
    "fpr_at_tpr",
    "infer_probe",
    "load_probe",
<<<<<<< HEAD
=======
    "ProbeWeights",
>>>>>>> c740df8b
    "threshold_at_fpr",
]<|MERGE_RESOLUTION|>--- conflicted
+++ resolved
@@ -487,11 +487,7 @@
     pooling: str = "mean",
     threshold_config: Optional[Mapping[str, Any]] = None,
     labels: Optional[Sequence[Any]] = None,
-<<<<<<< HEAD
     grn_config: GRNSettings | Mapping[str, Any] | None = None,
-=======
-    grn_config: Mapping[str, Any] | None = None,
->>>>>>> c740df8b
 ) -> Dict[str, Any]:
     """Run probe inference on activations and compute metrics."""
 
@@ -511,13 +507,9 @@
         }
 
     labels_vec = _coerce_labels(labels)
-<<<<<<< HEAD
     grn_settings = (
         grn_config if isinstance(grn_config, GRNSettings) else GRNSettings.from_mapping(grn_config)
     )
-=======
-    grn_settings = GRNSettings.from_mapping(grn_config)
->>>>>>> c740df8b
     grn_module = build_grn(grn_settings)
     layers = activations.get("layers", {})
     token_scores: List[Tuple[int, float]] = []
@@ -629,19 +621,12 @@
 
 
 __all__ = [
-<<<<<<< HEAD
-    "ProbeWeights",
-=======
->>>>>>> c740df8b
     "auprc",
     "auroc",
     "extract_hidden_states",
     "fpr_at_tpr",
     "infer_probe",
     "load_probe",
-<<<<<<< HEAD
-=======
     "ProbeWeights",
->>>>>>> c740df8b
     "threshold_at_fpr",
 ]