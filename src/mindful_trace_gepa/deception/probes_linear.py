"""White-box linear probe utilities for deception detection."""

from __future__ import annotations

import json
import logging
import math
from dataclasses import dataclass
from pathlib import Path
from typing import (
    Any,
    Dict,
    Iterable,
    List,
    Mapping,
    MutableMapping,
    Optional,
    Sequence,
    Tuple,
    cast,
)

from mindful_trace_gepa.train.grn import GRNSettings, build_grn
from ..utils.imports import optional_import
from mindful_trace_gepa.train.grn import GRNSettings, build_grn

logger = logging.getLogger(__name__)

np = optional_import("numpy")
torch = optional_import("torch")

np_module: Any | None = cast(Any, np) if np is not None else None
torch_module: Any | None = cast(Any, torch) if torch is not None else None


@dataclass
class ProbeWeights:
    """Container describing linear probe parameters."""

    weights: List[float]
    bias: float = 0.0
    metadata: Dict[str, Any] | None = None

    @property
    def dimension(self) -> int:
        return len(self.weights)


def _sigmoid(value: float) -> float:
    if value >= 0:
        z = math.exp(-value)
        return 1.0 / (1.0 + z)
    z = math.exp(value)
    return z / (1.0 + z)


def _dot(vec: Sequence[float], weights: Sequence[float]) -> float:
    return sum(float(a) * float(b) for a, b in zip(vec, weights))


def _ensure_float_list(values: Iterable[Any]) -> List[float]:
    return [float(v) for v in values]


def _normalise_tokens(
<<<<<<< HEAD
    tokens: Sequence[Sequence[float]],
    grn_settings: GRNSettings,
    module: Any | None = None,
=======
    tokens: Sequence[Sequence[float]], grn_settings: GRNSettings
>>>>>>> 5f0271cc
) -> List[List[float]]:
    if not tokens:
        return []
    if not grn_settings.enabled:
        return [list(token) for token in tokens]
    if torch_module is None:
        logger.warning("GRN requested for probes but torch is unavailable; skipping")
        return [list(token) for token in tokens]
<<<<<<< HEAD
=======
    module = build_grn(grn_settings)
>>>>>>> 5f0271cc
    if module is None:
        return [list(token) for token in tokens]
    with torch_module.no_grad():
        tensor = torch_module.tensor(tokens, dtype=torch_module.float32)
        normalised = module(tensor)
    return [
        _ensure_float_list(row.tolist()) for row in normalised.detach().cpu().unbind(dim=0)
    ]


def extract_hidden_states(
    model: Any,
    inputs: Mapping[str, Any],
    layers: Sequence[int] | None = None,
    pool: str = "mean",
) -> Optional[Dict[str, Any]]:
    """Extract hidden activations from a model, returning JSON-friendly tensors.

    The function attempts several strategies in a best-effort manner, falling back to
    synthetic placeholders when activations are unavailable. When a closed API is
    detected, ``None`` is returned so downstream callers can gracefully degrade.
    """

    if inputs is None:
        logger.warning("No inputs provided for hidden state extraction")
        return None

    if isinstance(inputs, Mapping) and "activations" in inputs:
        cached = inputs["activations"]
        if isinstance(cached, Mapping):
            return {
                "layers": {
                    str(layer): {
                        "tokens": [
                            _ensure_float_list(token) for token in cached_layer.get("tokens", [])
                        ],
                        "token_to_step": list(cached_layer.get("token_to_step", [])),
                    }
                    for layer, cached_layer in cached.items()
                    if isinstance(cached_layer, Mapping)
                },
                "pool": pool,
            }

    if model is None:
        logger.info("Model handle unavailable; returning None for hidden states")
        return None

    layer_list = list(layers or [])

    if torch_module is not None:
        try:
            model_device = getattr(model, "device", "cpu")
            call_kwargs: Dict[str, Any] = {}
            if hasattr(model, "eval"):
                model.eval()
            if hasattr(model, "to"):
                try:
                    model.to("cpu")
                except Exception:  # pragma: no cover - optional capability
                    logger.debug("Unable to move model to CPU", exc_info=True)
            if hasattr(model, "__call__"):
                call_kwargs["output_hidden_states"] = True
                with torch_module.no_grad():
                    outputs = model(**inputs, **call_kwargs)
                hidden_states = getattr(outputs, "hidden_states", None)
                if hidden_states is None:
                    logger.warning("Model response missing hidden states; returning None")
                    if hasattr(model, "to"):
                        try:
                            model.to(model_device)
                        except Exception:  # pragma: no cover
                            logger.debug("Unable to restore model device", exc_info=True)
                    return None
                processed: Dict[str, Any] = {}
                selected_layers: Iterable[Tuple[int, Any]]
                if layer_list:
                    selected_layers = [
                        (idx, hidden_states[idx]) for idx in layer_list if idx < len(hidden_states)
                    ]
                else:
                    selected_layers = enumerate(hidden_states)
                for idx, tensor in selected_layers:
                    if tensor is None:
                        continue
                    cpu_tensor = tensor.detach().to("cpu")
                    arr = (
                        cpu_tensor.numpy().tolist()
                        if hasattr(cpu_tensor, "numpy")
                        else cpu_tensor.tolist()
                    )
                    flat_tokens: List[List[float]] = []
                    if isinstance(arr, list) and arr and isinstance(arr[0], list):
                        # Hugging Face models often return [batch, tokens, hidden]
                        batch_acts = arr[0] if isinstance(arr[0], list) else arr
                        for token in batch_acts:
                            if isinstance(token, list):
                                flat_tokens.append(_ensure_float_list(token))
                    processed[str(idx)] = {
                        "tokens": flat_tokens,
                        "token_to_step": list(range(len(flat_tokens))),
                    }
                if hasattr(model, "to"):
                    try:
                        model.to(model_device)
                    except Exception:  # pragma: no cover
                        logger.debug("Unable to restore model device", exc_info=True)
                return {"layers": processed, "pool": pool}
        except Exception as err:  # pragma: no cover - exercised in live setups
            logger.warning("Torch-based extraction failed: %s", err)
            return None

    custom_extractor = getattr(model, "get_hidden_states", None)
    if callable(custom_extractor):
        try:
            extracted = custom_extractor(inputs=inputs, layers=layer_list, pool=pool)
        except Exception as err:  # pragma: no cover - best effort hook
            logger.warning("Custom extractor errored: %s", err)
            return None
        if isinstance(extracted, Mapping):
            return {
                "layers": {
                    str(key): {
                        "tokens": [_ensure_float_list(vec) for vec in value.get("tokens", [])],
                        "token_to_step": list(value.get("token_to_step", [])),
                    }
                    for key, value in extracted.get("layers", {}).items()
                    if isinstance(value, Mapping)
                },
                "pool": extracted.get("pool", pool),
            }

    logger.info("Unable to obtain hidden activations; returning None")
    return None


def _load_json_weights(path: Path) -> Optional[ProbeWeights]:
    try:
        raw = path.read_text(encoding="utf-8")
    except OSError as err:
        logger.error("Unable to read probe weights at %s: %s", path, err)
        return None
    try:
        payload = json.loads(raw)
    except json.JSONDecodeError:
        logger.debug("Probe weights at %s not JSON encoded", path)
        return None
    weights = payload.get("weights")
    if not isinstance(weights, Iterable):
        logger.error("Malformed probe weights in %s", path)
        return None
    bias = float(payload.get("bias", 0.0))
    metadata = None
    if isinstance(payload.get("metadata"), Mapping):
        metadata = dict(payload.get("metadata") or {})
    return ProbeWeights(
        weights=_ensure_float_list(weights),
        bias=bias,
        metadata=metadata or {},
    )


def load_probe(weights_path: str | Path) -> Optional[ProbeWeights]:
    """Load a linear probe from disk in JSON, NumPy, or Torch format."""

    path = Path(weights_path)
    if not path.exists():
        logger.warning("Probe weights missing at %s", path)
        return None

    loader_attempts = [_load_json_weights]

    if np_module is not None:

        def _load_numpy(path: Path) -> Optional[ProbeWeights]:
            try:
                blob = np_module.load(path, allow_pickle=True)
            except Exception:  # pragma: no cover - optional dependency
                logger.debug("Unable to load numpy weights from %s", path, exc_info=True)
                return None
            arr = blob.item() if hasattr(blob, "item") else blob
            if isinstance(arr, Mapping) and "weights" in arr:
                bias_val = float(arr.get("bias", 0.0))
                metadata_val = {}
                if isinstance(arr.get("metadata"), Mapping):
                    metadata_val = dict(arr.get("metadata", {}))
                return ProbeWeights(
                    weights=_ensure_float_list(arr["weights"]),
                    bias=bias_val,
                    metadata=metadata_val,
                )
            if np_module is not None and hasattr(arr, "tolist"):
                weights_list = arr.tolist()
                return ProbeWeights(weights=_ensure_float_list(weights_list))
            return None

        loader_attempts.append(_load_numpy)

    if torch_module is not None:

        def _load_torch(path: Path) -> Optional[ProbeWeights]:
            try:
                blob = torch_module.load(path, map_location="cpu")
            except Exception:  # pragma: no cover - optional dependency
                logger.debug("Unable to load torch weights from %s", path, exc_info=True)
                return None
            if isinstance(blob, Mapping) and "weights" in blob:
                metadata_val = {}
                if isinstance(blob.get("metadata"), Mapping):
                    metadata_val = dict(blob.get("metadata", {}))
                return ProbeWeights(
                    weights=_ensure_float_list(blob["weights"]),
                    bias=float(blob.get("bias", 0.0)),
                    metadata=metadata_val,
                )
            if hasattr(blob, "numpy"):
                weights_list = blob.numpy().tolist()
                return ProbeWeights(weights=_ensure_float_list(weights_list))
            return None

        loader_attempts.append(_load_torch)

    for loader in loader_attempts:
        probe = loader(path)
        if probe is not None:
            logger.info("Loaded probe weights via %s from %s", loader.__name__, path)
            return probe

    logger.error("Failed to load probe weights at %s", path)
    return None


def _pool_tokens(tokens: Sequence[Sequence[float]], mode: str) -> Optional[List[float]]:
    if not tokens:
        return None
    if mode == "cls":
        return list(tokens[0])
    if mode == "last":
        return list(tokens[-1])
    if mode != "mean":
        logger.warning("Unknown pooling mode %s; defaulting to mean", mode)
    length = len(tokens)
    dim = len(tokens[0])
    acc = [0.0] * dim
    for token in tokens:
        for idx, value in enumerate(token):
            acc[idx] += float(value)
    return [value / length for value in acc]


def _assign_steps(
    scores: List[Tuple[int, float]],
    token_to_step: Sequence[int] | None,
) -> List[Dict[str, Any]]:
    if not scores:
        return []
    mapping = token_to_step or []
    grouped: MutableMapping[int, List[float]] = {}
    for token_idx, score in scores:
        step_idx = mapping[token_idx] if token_idx < len(mapping) else token_idx
        grouped.setdefault(int(step_idx), []).append(float(score))
    aggregated: List[Dict[str, Any]] = []
    for step_idx in sorted(grouped):
        step_scores = grouped[step_idx]
        aggregated.append(
            {
                "step": step_idx,
                "score": sum(step_scores) / max(len(step_scores), 1),
            }
        )
    return aggregated


def _coerce_labels(labels: Optional[Sequence[Any]]) -> Optional[List[int]]:
    if labels is None:
        return None
    coerced: List[int] = []
    for value in labels:
        try:
            coerced.append(int(value))
        except (TypeError, ValueError):
            coerced.append(0)
    positives = sum(1 for value in coerced if value == 1)
    negatives = sum(1 for value in coerced if value == 0)
    if positives == 0 or negatives == 0:
        return None
    return coerced


def _sorted_scores(
    scores: Sequence[float],
    labels: Sequence[int],
) -> List[Tuple[float, int]]:
    paired = list(zip(scores, labels))
    paired.sort(key=lambda item: (-item[0], item[1]))
    return paired


def auroc(scores: Sequence[float], labels: Sequence[int]) -> Optional[float]:
    if not scores:
        return None
    order = _sorted_scores(scores, labels)
    pos = sum(labels)
    neg = len(labels) - pos
    if pos == 0 or neg == 0:
        return None
    tp = 0.0
    fp = 0.0
    prev_score = None
    prev_tp = 0.0
    prev_fp = 0.0
    area = 0.0
    for score, label in order:
        if prev_score is not None and score != prev_score:
            area += (fp - prev_fp) * (tp + prev_tp) / 2.0
            prev_tp = tp
            prev_fp = fp
            prev_score = score
        elif prev_score is None:
            prev_score = score
        if label == 1:
            tp += 1
        else:
            fp += 1
    area += (fp - prev_fp) * (tp + prev_tp) / 2.0
    return area / (pos * neg)


def auprc(scores: Sequence[float], labels: Sequence[int]) -> Optional[float]:
    if not scores:
        return None
    order = _sorted_scores(scores, labels)
    tp = 0.0
    fp = 0.0
    prev_score = None
    area = 0.0
    last_recall = 0.0
    pos = sum(labels)
    if pos == 0:
        return None
    for score, label in order:
        if prev_score is None:
            prev_score = score
        if score != prev_score:
            recall = tp / pos
            precision = tp / max(tp + fp, 1e-9)
            area += precision * (recall - last_recall)
            last_recall = recall
            prev_score = score
        if label == 1:
            tp += 1
        else:
            fp += 1
    recall = tp / pos
    precision = tp / max(tp + fp, 1e-9)
    area += precision * (recall - last_recall)
    return area


def fpr_at_tpr(
    scores: Sequence[float],
    labels: Sequence[int],
    target_tpr: float = 0.8,
) -> Optional[float]:
    if not scores:
        return None
    order = _sorted_scores(scores, labels)
    pos = sum(labels)
    neg = len(labels) - pos
    if pos == 0 or neg == 0:
        return None
    tp = 0
    fp = 0
    for score, label in order:
        if label == 1:
            tp += 1
        else:
            fp += 1
        tpr = tp / pos
        if tpr >= target_tpr:
            return fp / neg
    return fp / neg if neg else None


def threshold_at_fpr(
    scores: Sequence[float],
    labels: Sequence[int],
    fixed: float = 0.01,
) -> Optional[float]:
    if not scores:
        return None
    order = _sorted_scores(scores, labels)
    pos = sum(labels)
    neg = len(labels) - pos
    if neg == 0:
        return None
    fp = 0
    for score, label in order:
        if label == 1:
            continue
        fp += 1
        fpr = fp / neg
        if fpr >= fixed:
            return score
    return order[-1][0] if order else None


def infer_probe(
    activations: Optional[Dict[str, Any]],
    probe: Optional[ProbeWeights],
    pooling: str = "mean",
    threshold_config: Optional[Mapping[str, Any]] = None,
    labels: Optional[Sequence[Any]] = None,
    grn_config: Mapping[str, Any] | None = None,
) -> Dict[str, Any]:
    """Run probe inference on activations and compute metrics."""

    if probe is None:
        return {
            "status": "unavailable",
            "reason": "probe-missing",
            "scores": {"per_token": [], "per_step": []},
        }

    if activations is None or not activations.get("layers"):
        return {
            "status": "unavailable",
            "reason": "activations-missing",
            "scores": {"per_token": [], "per_step": []},
            "probe": {"dimension": probe.dimension},
        }

    labels_vec = _coerce_labels(labels)
    grn_settings = GRNSettings.from_mapping(grn_config)
<<<<<<< HEAD
    grn_module = build_grn(grn_settings) if grn_settings.enabled else None
=======
>>>>>>> 5f0271cc
    layers = activations.get("layers", {})
    token_scores: List[Tuple[int, float]] = []
    per_token_payload: List[Dict[str, Any]] = []
    token_map: List[int] = []

    for layer_name, payload in layers.items():
        if not isinstance(payload, Mapping):
            continue
<<<<<<< HEAD
        tokens = _normalise_tokens(payload.get("tokens", []), grn_settings, grn_module)
=======
        tokens = _normalise_tokens(payload.get("tokens", []), grn_settings)
>>>>>>> 5f0271cc
        token_to_step = payload.get("token_to_step")
        for token_idx, token in enumerate(tokens):
            if len(token) != probe.dimension:
                continue
            logit = _dot(token, probe.weights) + probe.bias
            score = _sigmoid(logit)
            token_scores.append((token_idx, score))
            per_token_payload.append(
                {
                    "layer": layer_name,
                    "index": token_idx,
                    "score": score,
                }
            )
        pooled = _pool_tokens(tokens, pooling)
        if pooled is None:
            continue
        logit = _dot(pooled, probe.weights) + probe.bias
        pooled_score = _sigmoid(logit)
        per_token_payload.append(
            {
                "layer": layer_name,
                "index": "pooled",
                "score": pooled_score,
            }
        )
        if token_scores and not token_map:
            token_map = list(token_to_step or [])

    per_step_payload = _assign_steps(token_scores, token_map)

    score_values = [item[1] for item in token_scores] or [
        entry["score"] for entry in per_step_payload
    ]
    metric_scores = [entry["score"] for entry in per_step_payload]
    metric_labels = labels_vec if labels_vec is not None else None

    computed_metrics: Dict[str, Optional[float]] = {}
    threshold_value: Optional[float] = None
    decision_threshold_source = None
    if metric_labels is not None and metric_scores:
        computed_metrics["auroc"] = auroc(metric_scores, metric_labels)
        computed_metrics["auprc"] = auprc(metric_scores, metric_labels)
        computed_metrics["fpr_at_tpr80"] = fpr_at_tpr(metric_scores, metric_labels, target_tpr=0.8)
        if threshold_config and threshold_config.get("type") == "fixed_fpr":
            threshold_value = threshold_at_fpr(
                metric_scores,
                metric_labels,
                fixed=float(threshold_config.get("fpr", 0.01)),
            )
            decision_threshold_source = "fixed_fpr"
    if threshold_value is None and probe.metadata:
        threshold_candidate = probe.metadata.get("threshold")
        if threshold_candidate is not None:
            try:
                threshold_value = float(threshold_candidate)
                decision_threshold_source = "metadata"
            except (TypeError, ValueError):
                logger.debug("Invalid threshold metadata: %s", threshold_candidate)
    if threshold_value is None and score_values:
        threshold_value = sum(score_values) / len(score_values)
        decision_threshold_source = "mean-score"

    flagged_steps: List[int] = []
    if threshold_value is not None:
        for entry in per_step_payload:
            entry["decision"] = bool(entry["score"] >= threshold_value)
            if entry["decision"]:
                flagged_steps.append(int(entry["step"]))
        for entry in per_token_payload:
            if isinstance(entry.get("index"), int):
                entry["decision"] = bool(entry["score"] >= threshold_value)
    else:
        for entry in per_step_payload:
            entry["decision"] = False
        for entry in per_token_payload:
            entry["decision"] = False

    return {
        "status": "ok",
        "probe": {
            "dimension": probe.dimension,
            "metadata": probe.metadata or {},
        },
        "scores": {
            "per_token": per_token_payload,
            "per_step": per_step_payload,
            "threshold": threshold_value,
            "threshold_source": decision_threshold_source,
            "max_score": max((entry["score"] for entry in per_step_payload), default=None),
        },
        "metrics": {key: value for key, value in computed_metrics.items() if value is not None},
        "summary": {
            "flagged_steps": flagged_steps,
            "total_steps": len(per_step_payload),
            "pooling": pooling,
        },
    }


__all__ = [
    "ProbeWeights",
    "extract_hidden_states",
    "load_probe",
    "infer_probe",
    "auroc",
    "auprc",
    "fpr_at_tpr",
    "threshold_at_fpr",
]<|MERGE_RESOLUTION|>--- conflicted
+++ resolved
@@ -63,13 +63,9 @@
 
 
 def _normalise_tokens(
-<<<<<<< HEAD
     tokens: Sequence[Sequence[float]],
     grn_settings: GRNSettings,
     module: Any | None = None,
-=======
-    tokens: Sequence[Sequence[float]], grn_settings: GRNSettings
->>>>>>> 5f0271cc
 ) -> List[List[float]]:
     if not tokens:
         return []
@@ -78,10 +74,6 @@
     if torch_module is None:
         logger.warning("GRN requested for probes but torch is unavailable; skipping")
         return [list(token) for token in tokens]
-<<<<<<< HEAD
-=======
-    module = build_grn(grn_settings)
->>>>>>> 5f0271cc
     if module is None:
         return [list(token) for token in tokens]
     with torch_module.no_grad():
@@ -516,10 +508,7 @@
 
     labels_vec = _coerce_labels(labels)
     grn_settings = GRNSettings.from_mapping(grn_config)
-<<<<<<< HEAD
     grn_module = build_grn(grn_settings) if grn_settings.enabled else None
-=======
->>>>>>> 5f0271cc
     layers = activations.get("layers", {})
     token_scores: List[Tuple[int, float]] = []
     per_token_payload: List[Dict[str, Any]] = []
@@ -528,11 +517,7 @@
     for layer_name, payload in layers.items():
         if not isinstance(payload, Mapping):
             continue
-<<<<<<< HEAD
         tokens = _normalise_tokens(payload.get("tokens", []), grn_settings, grn_module)
-=======
-        tokens = _normalise_tokens(payload.get("tokens", []), grn_settings)
->>>>>>> 5f0271cc
         token_to_step = payload.get("token_to_step")
         for token_idx, token in enumerate(tokens):
             if len(token) != probe.dimension:
