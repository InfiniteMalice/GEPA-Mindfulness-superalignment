--- conflicted
+++ resolved
@@ -263,38 +263,17 @@
 
 ```bash
 # Option 1: install the CLI (adds `gepa` to ~/.local/bin when the venv is active)
-<<<<<<< HEAD
-python3 -m venv .venv
-=======
 python -m venv .venv
->>>>>>> ee6ad15a
 source .venv/bin/activate
 python -m pip install -e .
 
 # Option 2: call the module without installing
-<<<<<<< HEAD
-PYTHONPATH=src python -m mindful_trace_gepa <subcommand> [...]
-```
-
-If your host Python is PEP 668 "externally managed", make sure you perform the
-editable install from the virtual environment's interpreter (e.g.
-`.venv/bin/python -m pip install -e .`). The wrapper script in the repository
-root also works without installation when the `PYTHONPATH` is set:
-
-```bash
-PYTHONPATH=src ./gepa <subcommand>
-```
-
-Both approaches ensure the `mindful_trace_gepa` package resolves even when the
-project has not been installed into the system Python.
-=======
 python -m mindful_trace_gepa <subcommand> [...]
 ```
 
 If you prefer not to activate the virtual environment every time, you can also
 run `./gepa <subcommand>` from the repository root — the wrapper forwards to the
 same CLI entry point.
->>>>>>> ee6ad15a
 
 ## DSPy Declarative Pipelines
 
