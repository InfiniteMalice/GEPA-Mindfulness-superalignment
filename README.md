--- conflicted
+++ resolved
@@ -267,12 +267,6 @@
 it's performing thorough reasoning; we inspect which circuits fire.
 
 ## Running the CLI Locally
-<<<<<<< HEAD
-
-Most examples below assume the `gepa` command is available on your `PATH`.
-When developing from a fresh clone you can either install the package in
-editable mode or invoke the module directly without installation:
-=======
 
 Follow the steps below from the repository root (`pwd` prints
 `.../GEPA-Mindfulness-superalignment`). Each step builds on the previous one so
@@ -349,7 +343,6 @@
 ```
 
 ### Working from a ZIP download
->>>>>>> 38e217d2
 
 ```bash
 # Option 1: install the CLI (adds `gepa` to ~/.local/bin when the venv is active)
