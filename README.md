--- conflicted
+++ resolved
@@ -143,16 +143,9 @@
    python -m gepa_mindfulness.examples.cpu_demo.run_cpu_demo
    ```
 
-<<<<<<< HEAD
-   You can also execute the mirrored script under
-   `examples/cpu_demo/run_cpu_demo.py`, or invoke the wrapper at
-   `examples/run_cpu_demo.py`. If you see a “file not found” error, confirm
-   that you are inside the project directory (e.g. `pwd` prints
-=======
    A convenience wrapper is also available so you can launch the demo via
    `python examples/run_cpu_demo.py`. If you see a “file not found” error,
    confirm that you are inside the project directory (e.g. `pwd` prints
->>>>>>> 2cc08a56
    `.../GEPA-Mindfulness-superalignment`) and that the
    `gepa_mindfulness/examples/cpu_demo/` folder exists.
 
