--- conflicted
+++ resolved
@@ -5,15 +5,8 @@
 Anthropic-style thought tracing. The project targets Python 3.10+ and depends on
 `torch`, `transformers`, `trl`, `pydantic`, `jinja2`, `pyyaml`, and
 `requests`. Optional self-tracing support is provided by the
-<<<<<<< HEAD
-[`Self-Tracing`](https://github.com/recursivelabsai/Self-Tracing) project.
-Public packages for that integration are not currently available, so the
-feature remains disabled unless you have been granted access to the upstream
-distribution.
-=======
 [`Self-Tracing`](https://github.com/recursivelabsai/Self-Tracing) project, which
 is currently distributed via Git rather than PyPI.
->>>>>>> 8c9196b9
 
 ## Repository Structure
 
@@ -76,21 +69,17 @@
    pip install torch transformers trl pydantic jinja2 pyyaml requests
    ```
 
-<<<<<<< HEAD
    If you have private access to the optional self-tracing package, install it
    after the core dependencies using the URL provided by the maintainer. If you
    do not have access, skip the step—the remainder of the project functions
    without it.
 
-=======
->>>>>>> 8c9196b9
    > **WSL / Debian note:** Recent Debian-based Python builds ship with
    > `EXTERNALLY-MANAGED` protection, which blocks `pip` from installing packages
    > into the system interpreter. Create an isolated virtual environment before
    > installing the requirements:
    >
    > ```bash
-<<<<<<< HEAD
    > sudo apt update
    > sudo apt install python3-venv  # once per machine; installs the matching venv module for your Python 3.x release
    > python3 -m venv .venv
@@ -98,32 +87,12 @@
    > pip install --upgrade pip
    > pip install torch transformers trl pydantic jinja2 pyyaml requests
    > # Optional: install the self-tracing package only if you have access to it
-=======
-   > sudo apt install python3.12-venv  # once per machine
-   > python3 -m venv .venv
-   > source .venv/bin/activate
-   > pip install --upgrade pip
-   > pip install torch transformers trl pydantic jinja2 pyyaml self-tracing requests
->>>>>>> 8c9196b9
    > ```
    >
    > When you are done working, run `deactivate` to exit the environment. Any
    > project commands (tests, demos, training scripts) should be executed while the
    > virtual environment is active so they use the isolated interpreter.
 
-<<<<<<< HEAD
-   To run the fine-tuning notebooks or any other Jupyter-based workflow, install
-   the notebook tooling inside the same environment (add `--upgrade` if needed):
-
-   ```bash
-   pip install notebook
-   ```
-
-   After installation the `jupyter notebook ...` commands below will be available
-   from the activated virtual environment.
-
-=======
->>>>>>> 8c9196b9
 2. Run the CPU example:
 
    ```bash
