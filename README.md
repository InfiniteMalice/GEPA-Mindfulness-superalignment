# GEPA Mindfulness Superalignment

This repository implements a full training pipeline that integrates GEPA-based
interpretability, paraconsistent imperative logic, and traceable honesty via
Anthropic-style thought tracing. The project targets Python 3.10+ and depends on
`torch`, `transformers`, `trl`, `pydantic`, `jinja2`, `pyyaml`, and
`self-tracing` (optional).

## Repository Structure

- `gepa_mindfulness/core` – GEPA contemplative principles, paraconsistent
  imperative modeling, abstention, reward shaping, adversarial probes, and
  self-tracing integration.
- `gepa_mindfulness/training` – Configuration models, PPO training orchestrator,
  and CLI tooling.
- `gepa_mindfulness/adapters` – Interfaces for policy backends and trace-to-
  checkpoint conversion.
- `gepa_mindfulness/configs` – YAML presets that expose the reward weight
  parameters (α, β, γ, δ) and model selections.
- `gepa_mindfulness/examples` – Runnable CPU and vLLM demonstrations.
- `scripts` – Shell helpers for running the complete pipeline end-to-end.
- `gepa_datasets` – Curated JSONL corpora for ethical QA, OOD stress tests,
  anti-scheming probes, abstention calibration, and thought-trace templates.

Each folder ships with its own README for quick orientation.

The dataset bundle ships in this repository as both the expanded
`gepa_datasets/` directory and the original `gepa_datasets.zip` archive so the
files can be consumed directly or redistributed in packaged form.

## Key Features

1. **GEPA Scoring** – Implements four contemplative principles (Mindfulness,
   Empathy, Perspective, Agency) and aggregates them alongside three alignment
   imperatives (Reduce Suffering, Increase Prosperity, Increase Knowledge) using
   paraconsistent logic to tolerate conflicting objectives.
2. **Self-Tracing** – Wraps the [Self-Tracing](https://github.com/recursivelabsai/Self-Tracing)
   library to capture framing, evidence, tensions, decisions, and reflections
   for every rollout. These traces produce GEPA checkpoints and honesty reward
   signals.
3. **Confidence-Aware Abstention** – Forces the policy to respond with “I don’t
   know” whenever confidence drops below 0.75 and computes a separate honesty
   reward emphasizing mindfulness and emptiness signals.
4. **Reward Shaping** – Combines task success, GEPA scores, honesty rewards, and
   hallucination penalties via configurable weights (α, β, γ, δ) defined in YAML
   configs.
5. **Adversarial Evaluation** – Provides OOD prompts inspired by
   [scheming-behavior research](https://arxiv.org/abs/2509.15541) to test for
   covert misalignment during rollout.
6. **Runnable Examples** – Includes a CPU-only demo (<10 minutes) and a vLLM
   integration example, plus a shell script for orchestrating the full pipeline.
7. **DSPy Declarative Modules** – Optional, policy-guarded DSPy-style pipelines
   that emit GEPA checkpoints and integrate with the trace viewer.
8. **Offline Trace Viewer** – Token- and checkpoint-level visualisation with
   deception overlays for honest vs deceptive chain inspection.
9. **Paired Chains Baseline** – Controlled honest/deceptive emitters and
   detectors to seed early deception analysis prior to reward tuning.
10. **Unsloth/PEFT Fine-Tuning** – Ready-to-run notebooks for Phi-3 Mini and
    Llama-3 8B that wire GEPA abstention, PPO reward blending, and offline
    trace/report generation into the LoRA training workflow.

## Getting Started

1. Install dependencies:

   ```bash
   pip install torch transformers trl pydantic jinja2 pyyaml self-tracing requests
   ```

   > **WSL / Debian note:** Recent Debian-based Python builds ship with
   > `EXTERNALLY-MANAGED` protection, which blocks `pip` from installing packages
   > into the system interpreter. Create an isolated virtual environment before
   > installing the requirements:
   >
   > ```bash
<<<<<<< HEAD
   > sudo apt update
   > sudo apt install python3-venv  # once per machine; installs the matching venv module for your Python 3.x release
=======
   > sudo apt install python3.10-venv  # once per machine
>>>>>>> 4096ebef
   > python3 -m venv .venv
   > source .venv/bin/activate
   > pip install --upgrade pip
   > pip install torch transformers trl pydantic jinja2 pyyaml self-tracing requests
   > ```
   >
   > When you are done working, run `deactivate` to exit the environment. Any
   > project commands (tests, demos, training scripts) should be executed while the
   > virtual environment is active so they use the isolated interpreter.

2. Run the CPU example:

   ```bash
   python gepa_mindfulness/examples/cpu_demo/run_cpu_demo.py
   ```

3. Execute the full pipeline script:

   ```bash
   ./scripts/run_full_pipeline.sh
   ```

4. For vLLM integration, ensure a vLLM server is running and adjust
   `gepa_mindfulness/configs/vllm.yaml` as needed before executing
   `python gepa_mindfulness/examples/vllm_demo/run_vllm_demo.py`.

## DSPy Declarative Pipelines

DSPy-style modules live under `src/mindful_trace_gepa/dspy_modules`. They are
disabled by policy until explicitly enabled in `policies/dspy.yml`. To execute
the pipeline with GEPA checkpoint logging:

```bash
gepa dspy run --input examples/self_tracing_sample.jsonl --trace runs/trace.jsonl
```

To export the guarded prompt manifest:

```bash
gepa dspy compile --out dspy_artifacts/ --enable-optim
```

## Trace Viewer

The offline viewer bundles traces, tokens, and deception metadata into a single
HTML file that can be opened locally without external dependencies:

```bash
gepa view --trace runs/trace.jsonl --tokens runs/tokens.jsonl \
         --out report_view.html --page-size 200 --max-points 5000
```

The viewer assets are located in `src/mindful_trace_gepa/viewer/` and are served
without external CDNs.

## Deception Research Integration

Mindful Trace GEPA now ships white-box and dataset-level deception tooling:

- [Deception research guide](docs/deception_research.md) summarising probes, datasets, and safety notes.
- [Linear probe configuration](configs/deception/probes_linear.yaml) for CLI runs.
- [ACL 2025 evaluation notebook](notebooks/eval_deception_acl2025.ipynb) covering text-only baselines.

Execute the probe pipeline via:

```bash
gepa deception probes --trace runs/trace.jsonl --model dummy --probe artifacts/dummy.pt   --config configs/deception/probes_linear.yaml --out runs/deception_probe.json
```

Combine probe, paired chains, and multimodal evaluation into a single report:

```bash
gepa deception summary --out runs/deception_summary.json
```

## Paired Chains Baseline

Baseline datasets for honest/deceptive paired chains live under
`datasets/paired_chains/`. Generate chains and detector outputs via:

```bash
gepa paired run --data datasets/paired_chains/data.jsonl --out runs/paired/ --context research
```

Inspect a specific scenario with the split-view trace viewer:

```bash
gepa paired view safety_lab_001 --base runs/paired/ --out runs/paired/safety_lab_001_view.html
```

## Fine-Tuning with Unsloth/PEFT

Model presets live under `configs/models/`, the PPO reward weights under
`configs/ppo/`, and a standalone policy reference under
`configs/policies/policy.yml`. The notebooks in `notebooks/` combine these
presets with local dataset subsets so CPU smoke tests complete in a few
minutes. Launch either notebook to reproduce the LoRA workflow:

```bash
jupyter notebook notebooks/ft_phi3_mini_unsloth_gepa.ipynb
jupyter notebook notebooks/ft_llama3_8b_unsloth_gepa.ipynb
```

To launch the notebooks or PPO trainer across multiple GPUs:

```bash
accelerate launch notebooks/ft_phi3_mini_unsloth_gepa.ipynb
accelerate launch notebooks/ft_llama3_8b_unsloth_gepa.ipynb
deepspeed --num_gpus=8 trainer/ppo_gepa.py --config configs/ppo/ppo_default.yaml
```

Each run writes `runs/tokens.jsonl`, `runs/trace.jsonl`, `runs/summary.json`,
and renders `report.html` plus `report_view.html` via the final cell:

```bash
!gepa score --trace runs/trace.jsonl --policy policies/default_cw4.yml --out report.html
!gepa view --trace runs/trace.jsonl --tokens runs/tokens.jsonl --out report_view.html
```

## License

This project is provided for research and alignment experimentation. Review the
individual model licenses for any deployed checkpoints.<|MERGE_RESOLUTION|>--- conflicted
+++ resolved
@@ -73,12 +73,7 @@
    > installing the requirements:
    >
    > ```bash
-<<<<<<< HEAD
-   > sudo apt update
-   > sudo apt install python3-venv  # once per machine; installs the matching venv module for your Python 3.x release
-=======
    > sudo apt install python3.10-venv  # once per machine
->>>>>>> 4096ebef
    > python3 -m venv .venv
    > source .venv/bin/activate
    > pip install --upgrade pip
