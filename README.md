# GEPA Mindfulness Superalignment

This repository implements a full training pipeline that integrates GEPA-based
interpretability, paraconsistent imperative logic, and traceable honesty via
the Circuit Tracer thought logging system. The project targets Python 3.10+ and
depends on `torch`, `transformers`, `trl`, `pydantic`, `jinja2`, `pyyaml`, and
`requests`. Optional Circuit Tracer support is provided by the
[`circuit-tracer`](https://github.com/safety-research/circuit-tracer) project.
Public packages for that integration are not currently available, so the
feature remains disabled unless you have been granted access to the upstream
distribution.

## Repository Structure

- `gepa_mindfulness/core` – GEPA contemplative principles, paraconsistent
  imperative modeling, abstention, reward shaping, adversarial probes, and
  Circuit Tracer integration.
- `gepa_mindfulness/training` – Configuration models, PPO training orchestrator,
  and CLI tooling.
- `gepa_mindfulness/adapters` – Interfaces for policy backends and Circuit
  Tracer-to-checkpoint conversion.
- `gepa_mindfulness/configs` – YAML presets that expose the reward weight
  parameters (α, β, γ, δ) and model selections.
- `gepa_mindfulness/examples` – Runnable CPU and vLLM demonstrations.
- `scripts` – Shell helpers for running the complete pipeline end-to-end.
- `gepa_datasets` – Curated JSONL corpora for ethical QA, OOD stress tests,
  anti-scheming probes, abstention calibration, and thought-trace templates.

Each folder ships with its own README for quick orientation.

The dataset bundle ships in this repository as both the expanded
`gepa_datasets/` directory and the original `gepa_datasets.zip` archive so the
files can be consumed directly or redistributed in packaged form.

## Key Features

1. **GEPA Scoring** – Implements four contemplative principles (Mindfulness,
   Empathy, Perspective, Agency) and aggregates them alongside three alignment
   imperatives (Reduce Suffering, Increase Prosperity, Increase Knowledge) using
   paraconsistent logic to tolerate conflicting objectives.
2. **Circuit Tracing** – Wraps the
   [Circuit Tracer](https://github.com/safety-research/circuit-tracer)
   library to capture framing, evidence, tensions, decisions, and reflections
   for every rollout. These traces produce GEPA checkpoints and honesty reward
   signals.
3. **Confidence-Aware Abstention** – Forces the policy to respond with “I don’t
   know” whenever confidence drops below 0.75 and computes a separate honesty
   reward emphasizing mindfulness and emptiness signals.
4. **Reward Shaping** – Combines task success, GEPA scores, honesty rewards, and
   hallucination penalties via configurable weights (α, β, γ, δ) defined in YAML
   configs.
5. **Adversarial Evaluation** – Provides OOD prompts inspired by
   [scheming-behavior research](https://arxiv.org/abs/2509.15541) to test for
   covert misalignment during rollout.
6. **Runnable Examples** – Includes a CPU-only demo (<10 minutes) and a vLLM
   integration example, plus a shell script for orchestrating the full pipeline.
7. **DSPy Declarative Modules** – Optional, policy-guarded DSPy-style pipelines
   that emit GEPA checkpoints and integrate with the trace viewer.
8. **Offline Trace Viewer** – Token- and checkpoint-level visualisation with
   deception overlays for honest vs deceptive chain inspection.
9. **Paired Chains Baseline** – Controlled honest/deceptive emitters and
   detectors to seed early deception analysis prior to reward tuning.
10. **Unsloth/PEFT Fine-Tuning** – Ready-to-run notebooks for Phi-3 Mini and
    Llama-3 8B that wire GEPA abstention, PPO reward blending, and offline
    trace/report generation into the LoRA training workflow.

## Dual-Path Circuit Tracing for Deception Detection

GEPA now supports **single-prompt dual-path reasoning** to expose deception at
the circuit level.

### How It Works

1. **One Prompt, Two Paths**: A single instruction asks the model to explore both
   cautious and confident approaches in one forward pass.
2. **Circuit Capture**: When available, Anthropic-style circuit tracing records
   neuron activations for each path so we can compare activations directly.
3. **Divergence Detection**: We examine which circuits fire for each path and
   look for confidence inversions, risk suppression, and reward seeking.
4. **Deception Signals**: If the careful path highlights uncertainty but the
   confident path fires reward circuits—and the model recommends the confident
   path—we flag deception.

### Usage

```bash
# Run dual-path evaluation
gepa dspy contrastive-run \
  --data datasets/dual_path/data.jsonl \
  --out runs/contrastive/ \
  --context safety_critical

# View circuit activations
gepa view dual-path safety_001 --base runs/contrastive/
```

### Dataset

See `datasets/dual_path/` for domain-diverse prompts (medical, financial,
safety, technical) that never mention deception explicitly. The model believes
it's performing thorough reasoning; we inspect which circuits fire.

## Deception Detection: Monitoring Only, Reward Honesty

Classical reinforcement learning wisdom warns against **penalising deception**:
doing so simply trains better liars. GEPA therefore emphasises *positive
reinforcement for transparency* while treating deception detection as a
monitoring signal for offline circuit surgery.

### Reward Structure

* `reward_weights.gamma` (honesty) carries the highest emphasis in
  `configs/training/phi3_dual_path.yml` and
  `configs/training/phi3_dual_path_corrected.yml`.
* `_compute_reward` combines task success, GEPA alignment, and honesty bonuses
  while **ignoring deception penalties**. Detected deception only triggers
  logging and fingerprint storage.
* `_honesty_reward` incentivises calibrated confidence, explicit uncertainty
  markers, and “I don’t know” statements when confidence is low.

### Monitoring Workflow

1. **Train with honesty rewards** – run the standard PPO/dual-path training
   loop. Any detected deception is logged to
   `runs/deception_fingerprints/fingerprints.jsonl` without affecting rewards.
2. **Analyze fingerprints** – use `scripts/analyze_deception_fingerprints.py`
   to summarise deception hotspots and propose circuit ablation targets.
3. **Manual ablation** – review the suggested targets, then run
   `scripts/ablate_deception_circuits.py` offline to suppress suspicious
   circuits. This step is intentionally manual.
4. **Validate** – compare original vs ablated checkpoints with
   `scripts/validate_ablation.py` to confirm deception dropped without hurting
   task accuracy.
5. **Monitor in real time** – `scripts/deception_dashboard.py` provides a
   console dashboard that surfaces deception rates, domain breakdowns, circuit
   activations, and alerts.

This approach rewards honesty, preserves transparency, and shifts punitive
action to a deliberate, offline circuit-ablation review instead of the training
loop itself.

## Cloning the repository

If you have Git access, the easiest way to obtain the project with the complete
file structure is to clone it directly from the public remote. Replace the
placeholder owner with the actual namespace if it differs:

```bash
git clone https://github.com/InfiniteMalice/GEPA-Mindfulness-superalignment.git
cd GEPA-Mindfulness-superalignment
```

After cloning you should see folders such as `gepa_mindfulness/`,
`examples/`, `notebooks/`, and `scripts/` when running `ls`. If you receive the
project as a ZIP archive instead, unzip it and then optionally follow the
[Working from a ZIP download](#working-from-a-zip-download) steps below to add
Git metadata locally.

> **Line ending note:** The repository includes a `.gitattributes` file that
> normalizes checked-in source files to use LF newlines so tools such as Black
> behave the same on Linux, macOS, and Windows. If you have globally enabled
> automatic CRLF conversion, you can keep it; Git will translate to LF on
> commit. Developers configuring Git for the first time may prefer:
>
> ```bash
> git config --global core.autocrlf input  # recommended on Unix-likes
> # or
> git config --global core.autocrlf true   # recommended on Windows
> ```
>
> Those settings match the defaults used by many Python projects and prevent
> spurious formatting churn in CI.

## Getting Started

Follow the steps below from the repository root (`pwd` prints
`.../GEPA-Mindfulness-superalignment`). Each step builds on the previous one so
the CLI and DSPy helpers work out of the box.

### 1. Create and activate a virtual environment

```bash
sudo apt update
sudo apt install python3.12-venv  # once per machine; pick the venv package matching your Python minor version
python3 -m venv .venv
source .venv/bin/activate
python -m pip install --upgrade pip
```

The `EXTERNALLY-MANAGED` guard in recent Debian / WSL images blocks direct
`pip` usage from the system interpreter. Activating the virtual environment
ensures subsequent installs remain isolated. Use `deactivate` when you are done
working to exit the environment.

### 2. Install the core dependencies

```bash
pip install torch transformers trl pydantic jinja2 pyyaml requests
```

If you have private access to the optional Circuit Tracer wheel, install it now
with the URL provided by the maintainer. The remainder of the project—including
the DSPy helpers—runs without Circuit Tracer if you skip this step.

### 3. Install project extras (CLI + DSPy)

```bash
pip install -e .[dspy]
```

The editable install registers the `gepa` console script and pulls the optional
`dspy-ai` dependency required for `gepa dspy compile`. If you prefer not to
install DSPy support, use `pip install -e .` instead and skip the compilation
features.

### 4. Add notebook tooling (optional but recommended)

```bash
pip install notebook
```

Once installed, the `jupyter notebook ...` commands below will be available in
the activated environment.

### 5. Run the CPU example

```bash
python -m gepa_mindfulness.examples.cpu_demo.run_cpu_demo
```

A convenience wrapper is also available via `python examples/run_cpu_demo.py`.
If you see a “file not found” error, confirm that you are inside the project
directory and that the `gepa_mindfulness/examples/cpu_demo/` folder exists.

### 6. Execute the full pipeline script

```bash
./scripts/run_full_pipeline.sh
```

### 7. Launch the vLLM integration (optional)

Ensure a vLLM server is running and adjust
`gepa_mindfulness/configs/vllm.yaml` as needed before executing:

```bash
python gepa_mindfulness/examples/vllm_demo/run_vllm_demo.py
```

### Working from a ZIP download

Some users obtain the project as a plain folder (for example, by downloading a
ZIP file from a teammate or a file share). You can still track local changes
with Git even if the original `.git/` metadata is missing:

```bash
cd /path/to/GEPA-Mindfulness-superalignment
git init
git add .
git commit -m "Initial snapshot"
# Optional: connect to the public upstream
git remote add origin https://github.com/<owner>/GEPA-Mindfulness-superalignment.git
git fetch origin
```

From there you can create branches, commit changes, and (if you configured a
remote) push your work upstream. If you later clone the official repository
with `git clone`, the Git metadata will already be included and these steps are
not necessary.

## Running the CLI Locally

Most examples below assume the `gepa` command is available on your `PATH`.
When developing from a fresh clone you can either install the package in
editable mode or invoke the module directly without installation:

```bash
# Option 1: install the CLI (adds `gepa` to ~/.local/bin when the venv is active)
<<<<<<< HEAD
pip install -e .[dspy]  # enables `gepa dspy compile`

# Option 2: install without DSPy extras
pip install -e .

# Option 3: call the module without installing
PYTHONPATH=src python -m mindful_trace_gepa <subcommand> [...]
```

If your host Python is PEP 668 "externally managed", make sure you perform the
editable install from the virtual environment's interpreter (e.g.
`.venv/bin/python -m pip install -e .[dspy]`). The wrapper script in the
repository root also works without installation when the `PYTHONPATH` is set:

```bash
PYTHONPATH=src ./gepa <subcommand>
```

Both approaches ensure the `mindful_trace_gepa` package resolves even when the
project has not been installed into the system Python.
=======
python -m venv .venv
source .venv/bin/activate
python -m pip install -e .

# Option 2: call the module without installing
python -m mindful_trace_gepa <subcommand> [...]
```

If you prefer not to activate the virtual environment every time, you can also
run `./gepa <subcommand>` from the repository root — the wrapper forwards to the
same CLI entry point.
>>>>>>> f3653e51

## DSPy Declarative Pipelines

DSPy-style modules live under `src/mindful_trace_gepa/dspy_modules`. They are
disabled by policy until explicitly enabled in `policies/dspy.yml`. To execute
the pipeline with GEPA checkpoint logging:

```bash
gepa dspy run --input examples/self_tracing_sample.jsonl --trace runs/trace.jsonl

``gepa`` resolves relative paths against the project tree automatically, so the
example works even if you run it from ``src/mindful_trace_gepa/dspy_modules`` or
another sub-directory.
```

To export the guarded prompt manifest:

```bash
gepa dspy compile --out dspy_artifacts/ --enable-optim
```

The compilation command requires the optional `dspy-ai` dependency from the
`pip install -e .[dspy]` step above. If the package is missing the CLI will
explain how to install it.

## Trace Viewer

The offline viewer bundles traces, tokens, and deception metadata into a single
HTML file that can be opened locally without external dependencies:

```bash
gepa view --trace runs/trace.jsonl --tokens runs/tokens.jsonl \
         --out report_view.html --page-size 200 --max-points 5000
```

The viewer assets are located in `src/mindful_trace_gepa/viewer/` and are served
without external CDNs.

## Deception Research Integration

Mindful Trace GEPA now ships white-box and dataset-level deception tooling:

- [Deception research guide](docs/deception_research.md) summarising probes, datasets, and safety notes.
- [Linear probe configuration](configs/deception/probes_linear.yaml) for CLI runs.
- [ACL 2025 evaluation notebook](notebooks/eval_deception_acl2025.ipynb) covering text-only baselines.

Execute the probe pipeline via:

```bash
gepa deception probes --trace runs/trace.jsonl --model dummy --probe artifacts/dummy.pt   --config configs/deception/probes_linear.yaml --out runs/deception_probe.json
```

Combine probe, paired chains, and multimodal evaluation into a single report:

```bash
gepa deception summary --out runs/deception_summary.json
```

## Paired Chains Baseline

Baseline datasets for honest/deceptive paired chains live under
`datasets/paired_chains/`. Generate chains and detector outputs via:

```bash
gepa paired run --data datasets/paired_chains/data.jsonl --out runs/paired/ --context research
```

Inspect a specific scenario with the split-view trace viewer:

```bash
gepa paired view safety_lab_001 --base runs/paired/ --out runs/paired/safety_lab_001_view.html
```

## Fine-Tuning with Unsloth/PEFT

Model presets live under `configs/models/`, the PPO reward weights under
`configs/ppo/`, and a standalone policy reference under
`configs/policies/policy.yml`. The notebooks in `notebooks/` combine these
presets with local dataset subsets so CPU smoke tests complete in a few
minutes. Launch either notebook to reproduce the LoRA workflow:

```bash
jupyter notebook notebooks/ft_phi3_mini_unsloth_gepa.ipynb
jupyter notebook notebooks/ft_llama3_8b_unsloth_gepa.ipynb
```

Run these commands from the repository root (the directory that contains this
`README.md` file); Jupyter resolves notebook paths relative to the current
working directory. If you launch the server from another folder (for example,
`/mnt/c/Users/<name>` on WSL) the notebook path will not be found. Use `pwd` to
confirm you are inside the cloned repository before invoking `jupyter`.

To launch the notebooks or PPO trainer across multiple GPUs:

```bash
accelerate launch notebooks/ft_phi3_mini_unsloth_gepa.ipynb
accelerate launch notebooks/ft_llama3_8b_unsloth_gepa.ipynb
deepspeed --num_gpus=8 trainer/ppo_gepa.py --config configs/ppo/ppo_default.yaml
```

Each run writes `runs/tokens.jsonl`, `runs/trace.jsonl`, `runs/summary.json`,
and renders `report.html` plus `report_view.html` via the final cell:

```bash
!gepa score --trace runs/trace.jsonl --policy policies/default_cw4.yml --out report.html
!gepa view --trace runs/trace.jsonl --tokens runs/tokens.jsonl --out report_view.html
```

## License

This project is provided for research and alignment experimentation. Review the
individual model licenses for any deployed checkpoints.<|MERGE_RESOLUTION|>--- conflicted
+++ resolved
@@ -276,28 +276,6 @@
 
 ```bash
 # Option 1: install the CLI (adds `gepa` to ~/.local/bin when the venv is active)
-<<<<<<< HEAD
-pip install -e .[dspy]  # enables `gepa dspy compile`
-
-# Option 2: install without DSPy extras
-pip install -e .
-
-# Option 3: call the module without installing
-PYTHONPATH=src python -m mindful_trace_gepa <subcommand> [...]
-```
-
-If your host Python is PEP 668 "externally managed", make sure you perform the
-editable install from the virtual environment's interpreter (e.g.
-`.venv/bin/python -m pip install -e .[dspy]`). The wrapper script in the
-repository root also works without installation when the `PYTHONPATH` is set:
-
-```bash
-PYTHONPATH=src ./gepa <subcommand>
-```
-
-Both approaches ensure the `mindful_trace_gepa` package resolves even when the
-project has not been installed into the system Python.
-=======
 python -m venv .venv
 source .venv/bin/activate
 python -m pip install -e .
@@ -309,7 +287,6 @@
 If you prefer not to activate the virtual environment every time, you can also
 run `./gepa <subcommand>` from the repository root — the wrapper forwards to the
 same CLI entry point.
->>>>>>> f3653e51
 
 ## DSPy Declarative Pipelines
 
