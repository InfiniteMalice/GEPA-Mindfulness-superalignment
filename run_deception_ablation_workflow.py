--- conflicted
+++ resolved
@@ -222,18 +222,10 @@
 
         # Run analyze_deception_fingerprints.py
         analyze_script = self.scripts_dir / "analyze_deception_fingerprints.py"
-<<<<<<< HEAD
-        print(f"Running analysis script at {analyze_script}...")
-        result = subprocess.run(
-            [
-                sys.executable,
-                str(analyze_script),
-=======
         result = subprocess.run(
             [
                 sys.executable,
                 "scripts/analyze_deception_fingerprints.py",
->>>>>>> 8e0d0e9d
                 "--fingerprints",
                 fingerprints_path,
                 "--out",
@@ -290,18 +282,10 @@
 
         # Run ablate_deception_circuits.py
         ablate_script = self.scripts_dir / "ablate_deception_circuits.py"
-<<<<<<< HEAD
-        print(f"Running ablation script at {ablate_script}...")
-        result = subprocess.run(
-            [
-                sys.executable,
-                str(ablate_script),
-=======
         result = subprocess.run(
             [
                 sys.executable,
                 "scripts/ablate_deception_circuits.py",
->>>>>>> 8e0d0e9d
                 "--model",
                 self.model_path,
                 "--targets",
